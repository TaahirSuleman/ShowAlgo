--- conflicted
+++ resolved
@@ -44,20 +44,6 @@
     // USER PROGRESS CREATION
 
     // Fetch all sections and levels
-<<<<<<< HEAD
-    const sections = await Sections.find().populate('levels');
-
-    // Create section progress for each section
-    const sectionProgresses = sections.map(section => ({
-      section_id: section._id,
-      levels: section.levels.map(level => ({
-        level_id: level._id,
-        completed: false,
-        completion_time: null,
-        points: 0,
-        difficulty: level.difficulty,
-      }))
-=======
     const sections = await Sections.find().populate("levels");
 
     // Create section progress for each section
@@ -68,7 +54,6 @@
         completed: false,
         difficulty: level.difficulty,
       })),
->>>>>>> e69923ed
     }));
 
     // Create user progress document
@@ -381,15 +366,6 @@
   try {
     const { userId } = req.params;
     // convert the userId to an ObjectId
-<<<<<<< HEAD
-    const userProgress = await UserProgress.findOne
-    ({
-      user_id: userId,
-    });
-    res.json(userProgress);
-  }
-  catch (error) {
-=======
     const userProgress = await UserProgress.findOne({
       user_id: userId,
     });
@@ -407,7 +383,6 @@
     const user = await User.findById(userId);
     res.json(user.dailyStreak);
   } catch (error) {
->>>>>>> e69923ed
     console.log(error);
     res.status(500).json({ error: "Internal server error" });
   }
