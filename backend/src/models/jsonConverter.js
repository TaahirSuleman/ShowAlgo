class JsonConverter {
    constructor() {
        this.variables = {};
        this.declaredVariables = new Set();
        this.initializedArrays = new Set();
        this.currentLine = 1;
    }

    transformToFinalJSON(ir) {
        // console.log("Transforming IR to final JSON:", ir);
        return {
            actionFrames: this.transformNodes(ir.program),
        };
    }

    transformNodes(nodes) {
        // console.log("Transforming nodes:", nodes);
        return nodes.flatMap((node) => this.transformNode(node));
    }

    transformNode(node) {
        // console.log("Transforming node:", node);
        const nodeWithLine = { ...node, line: this.currentLine++ };

        switch (nodeWithLine.type) {
            case "VariableDeclaration":
                return this.transformVariableDeclaration(nodeWithLine);
            case "FunctionDeclaration":
                return this.transformFunctionDeclaration(nodeWithLine);
            case "PrintStatement":
                return this.transformPrintStatement(nodeWithLine);
            case "IfStatement":
                return this.transformIfStatement(nodeWithLine);
            case "ForLoop":
                return this.transformForLoop(nodeWithLine);
            case "WhileLoop":
                return this.transformWhileOrLoopUntil(nodeWithLine, "while");
            case "LoopUntil":
                return this.transformWhileOrLoopUntil(
                    nodeWithLine,
                    "loop_until"
                );
            case "LoopFromTo":
                return this.transformLoopFromTo(nodeWithLine);
            case "ReturnStatement":
                return this.transformReturnStatement(nodeWithLine);
            case "ArrayCreation":
                return this.transformArrayCreation(nodeWithLine);
            case "ArrayInsertion":
                return this.transformArrayInsertion(nodeWithLine);
            default:
                throw new Error(`Unknown node type: ${nodeWithLine.type}`);
        }
    }

    transformVariableDeclaration(node) {
        const value = this.evaluateExpression(node.value);
        this.variables[node.name] = value;
        this.declaredVariables.add(node.name);
        let varType = this.determineType(value);

        const buildExpressionString = (expr) => {
            if (expr.type === "Expression") {
                // Check if this is a subtraction from zero (negative number)
                if (expr.operator === "-" && expr.left === 0) {
                    return `-${buildExpressionString(expr.right)}`;
                } else {
                    return `(${buildExpressionString(expr.left)} ${
                        expr.operator
                    } ${buildExpressionString(expr.right)})`;
                }
            } else {
                return String(expr); // Convert to string to avoid object errors
            }
        };

        // Generate the expression string
        let returnVal =
            node.value.type === "Expression"
                ? buildExpressionString(node.value)
                : String(value);

        // Remove outer parentheses for top-level expression
        if (
            typeof returnVal === "string" &&
            returnVal.startsWith("(") &&
            returnVal.endsWith(")")
        ) {
            returnVal = returnVal.slice(1, -1);
        }

        return {
            line: node.line,
            operation: "set",
            varName: node.name,
            type: varType,
            value: isNaN(parseInt(value)) ? value : parseInt(value),
            timestamp: new Date().toISOString(),
            description: `Set variable ${node.name} to ${returnVal}.`,
        };
    }

    determineType(value) {
        // Try to convert the value to a number
        const convertedValue = Number(value);

        // Check if the conversion is successful and the result is not NaN
        if (!isNaN(convertedValue)) {
            return "number";
        } else {
            return typeof value;
        }
    }

    transformFunctionDeclaration(node) {
        const returnVal = {
            line: node.line,
            operation: "define",
            varName: node.name,
            params: node.params,
            body: this.transformNodes(node.body),
<<<<<<< HEAD
            timestamp: new Date().toISOString(),
            description: `Defined function ${
                node.name
            } with parameters ${node.params.join(", ")}.`,
=======
            timestamp: new Date().toISOString(),
            description: `Defined function ${
                node.name
            } with parameters ${node.params.join(", ")}.`,
        };
        this.currentLine++;
        return returnVal;
    }

    transformPrintStatement(node) {
        console.log("Print vars " + this.variables["i"]);
        const value = node.value;
        const isLiteral = !this.declaredVariables.has(value);
        return {
            line: node.line,
            operation: "print",
            isLiteral: isLiteral,
            varName: isLiteral ? null : value,
            literal: isLiteral ? value : this.variables[value],
            timestamp: new Date().toISOString(),
            description: `Printed ${value}.`,
>>>>>>> 09c04efa
        };
        this.currentLine++;
        return returnVal;
    }

<<<<<<< HEAD
    transformPrintStatement(node) {
        console.log("Print vars " + this.variables["i"]);
        const value = node.value;
        const isLiteral = !this.declaredVariables.has(value);
        return {
            line: node.line,
            operation: "print",
            isLiteral: isLiteral,
            varName: isLiteral ? null : value,
            literal: isLiteral ? value : this.variables[value],
            timestamp: new Date().toISOString(),
            description: `Printed ${value}.`,
        };
    }

=======
>>>>>>> 09c04efa
    transformIfStatement(node) {
        const conditionResult = this.evaluateCondition(node.condition);
        const conditionString = this.convertConditionToString(node.condition);

        // Start with the IF statement
        let frames = [
            {
                line: node.line,
                operation: "if",
                condition: conditionString,
                result: conditionResult,
                timestamp: new Date().toISOString(),
                description: `Checked if ${conditionString}.`,
            },
        ];
        let consequentLineCount = 0;
        let alternateLineCount = 0;
        if (conditionResult) {
            // Handle the true condition (consequent)
            frames = frames.concat(this.transformNodes(node.consequent));
            consequentLineCount = frames.length;
            // Adjust currentLine to account for alternate block length + 1
            if (node.alternate && node.alternate.length > 0) {
                this.currentLine = Math.max(
                    this.currentLine,
                    this.currentLine + node.alternate.length + 1
                );
            } else {
                //this.currentLine++;
            }
        } else {
            // Handle the false condition (alternate)
            this.currentLine = Math.max(
                this.currentLine,
                this.currentLine + node.consequent.length + 1
            );
            frames = frames.concat(this.transformNodes(node.alternate || []));

            // Simply increment the current line by 1
            //this.currentLine++;
        }
        // Add the "End If" movement object
        if (node.alternate && node.alternate.length > 0) {
            this.currentLine = Math.max(
                this.currentLine,
                node.line + node.consequent.length + node.alternate.length + 2
            );
        } else {
            this.currentLine = Math.max(
                this.currentLine,
                node.line + node.consequent.length + 1
            );
        }
        frames.push({
            line: this.currentLine,
            operation: "endif",
            timestamp: new Date().toISOString(),
            description: "End of if statement.",
        });
        this.currentLine++;
        return frames;
    }

    transformForLoop(node) {
<<<<<<< HEAD
        return {
            line: node.line,
            operation: "for",
            iterator: node.iterator,
            collection: node.collection,
            body: this.transformNodes(node.body),
            timestamp: new Date().toISOString(),
            description: `Iterating over ${node.collection} with ${node.iterator}.`,
        };
    }
    transformGenericLoop(node, loopType, conditionString) {
        console.log(conditionString);
        const loopLine = node.line;
        const actionFrames = [
            {
                line: node.line,
                operation: loopType,
                condition: conditionString,
                timestamp: new Date().toISOString(),
                description: `${loopType.replace(
                    "_",
                    " "
                )} loop with condition ${conditionString}.`,
            },
        ];

        // Debugging: Print the initial condition
        console.log(`Initial condition for ${loopType}:`, node.condition);
        let bodyLineStart = node.line; // Line where loop body starts
        let bodyLineCount = 0; // Track the number of lines in the loop body

        while (this.evaluateCondition(node.condition)) {
            // Debugging: Print the current state of the variables
            //console.log(`Variables at the start of the loop:`, this.variables);
            let z = 0;
            this.currentLine = node.line + 1;
            if (this.variables["x"] == 0) {
                console.log("TRUE!");
                console.log(this.variables);
                z += 1;
            }
            actionFrames.push({
                line: node.line,
                operation: "if",
                condition: conditionString,
                result: true,
                timestamp: new Date().toISOString(),
                description: `Checked if ${conditionString}.`,
            });

            const bodyFrames = this.transformNodes(node.body).map((frame) => ({
                ...frame,
                line: frame.line,
            }));

            actionFrames.push(...bodyFrames);
            bodyLineCount = Math.max(
                bodyLineCount,
                this.currentLine - bodyLineStart
            );
            // For loop_from_to, update the loop variable and add the set movement object
            if (loopType === "loop_from_to") {
                const updateFrame = this.updateLoopVariable(
                    node.loopVariable,
                    loopLine
                );
                actionFrames.push(updateFrame);
            }
            //this.currentLine = this.currentLine - node.body.length;
        }

        actionFrames.push({
            line: node.line,
            operation: "if",
            condition: conditionString,
            result: false,
            timestamp: new Date().toISOString(),
            description: `Checked if ${conditionString}.`,
        });

        this.currentLine = bodyLineStart + bodyLineCount;
        actionFrames.push({
            line: this.currentLine++,
            operation: "loop_end",
            timestamp: new Date().toISOString(),
            description: `End of ${loopType.replace("_", " ")} loop`,
        });
        console.log(this.currentLine);
        return actionFrames;
    }

    updateLoopVariable(loopVariableName, loopLine) {
        if (!this.variables.hasOwnProperty(loopVariableName)) {
            throw new Error(
                `Loop variable ${loopVariableName} is not declared.`
            );
        }

        // Increment the loop variable
        this.variables[loopVariableName] += 1;

        // Return the frame representing this update
        return {
            line: loopLine,
            operation: "set",
            varName: loopVariableName,
            type: "number",
            value: this.variables[loopVariableName],
            timestamp: new Date().toISOString(),
            description: `Set variable ${loopVariableName} to ${this.variables[loopVariableName]}.`,
        };
    }

    transformWhileOrLoopUntil(node, loopType) {
        if (!node.condition || typeof node.condition !== "object") {
            throw new Error(`${loopType} condition is malformed or missing.`);
        }

        let { left, operator, right } = node.condition;

        if (
            typeof left === "undefined" ||
            typeof operator === "undefined" ||
            typeof right === "undefined"
        ) {
            console.error(`${loopType} condition components are undefined.`, {
                left,
                operator,
                right,
            });
            throw new Error(
                `${loopType} condition is missing components: left, operator, or right.`
            );
        }

        let conditionString = this.convertConditionToString(node.condition);

        if (loopType === "loop_until") {
            // Flip the condition for `loop_until`
            conditionString = this.flipCondition(conditionString);

            // Flip the operator in node.condition as well
            node.condition.operator = this.flipOperator(operator);
        }

        return this.transformGenericLoop(node, "while", conditionString);
    }

    flipOperator(operator) {
        const flipMap = {
            ">": "<=",
            "<": ">=",
            ">=": "<",
            "<=": ">",
            "==": "!=",
            "!=": "==",
        };

        if (flipMap[operator]) {
            return flipMap[operator];
        }

        throw new Error(`Unsupported operator for flipping: ${operator}`);
    }

    // Helper function to flip the condition for LoopUntil
    flipCondition(condition) {
        if (condition.includes(">=")) {
            return condition.replace(">=", "<");
        } else if (condition.includes(">")) {
            return condition.replace(">", "<=");
        } else if (condition.includes("<=")) {
            return condition.replace("<=", ">");
        } else if (condition.includes("<")) {
            return condition.replace("<", ">=");
        } else if (condition.includes("==")) {
            return condition.replace("==", "!=");
        } else if (condition.includes("!=")) {
            return condition.replace("!=", "==");
        }
        throw new Error("Unsupported condition operator for flipping");
    }

    transformLoopFromTo(node) {
        console.log(this.currentLine);
        const startValue = this.convertValue(node.range.start);
        const endValue = this.convertValue(node.range.end);
        const loopVariable = node.loopVariable;

        // Create an action frame to set the loop variable to the start value
        const actionFrames = [
            {
                line: this.currentLine - 1,
                operation: "set",
                varName: loopVariable,
                type: "number",
                value: startValue,
                timestamp: new Date().toISOString(),
                description: `Set variable ${loopVariable} to ${startValue}.`,
            },
        ];
        this.variables[loopVariable] = startValue;
        this.declaredVariables.add(loopVariable);
        // Generate the condition string for the loop
        const conditionString = `${loopVariable} <= ${endValue}`;
        console.log("end val " + endValue);
        // Set the node.condition to the associated condition
        node.condition = {
            left: loopVariable,
            operator: "<=",
            right: endValue,
        };

        // Start the loop processing using the common logic
        actionFrames.push(
            ...this.transformGenericLoop(node, "loop_from_to", conditionString)
        );

        return actionFrames;
    }

    convertConditionToString(condition) {
        if (!condition || !condition.operator) {
            console.error(
                "Condition is undefined or missing operator:",
                condition
            );
            return null;
        }

        let operator = condition.operator;
        if (operator === "greater") operator = ">";
        if (operator === "less") operator = "<";
        if (operator === "equal") operator = "==";

        return `${condition.left} ${operator} ${condition.right}`;
    }

    transformReturnStatement(node) {
        const transformedReturnValue = this.transformExpression(node.value);
        return {
            line: node.line,
            operation: "return",
            value: transformedReturnValue,
            timestamp: new Date().toISOString(),
=======
        return {
            line: node.line,
            operation: "for",
            iterator: node.iterator,
            collection: node.collection,
            body: this.transformNodes(node.body),
            timestamp: new Date().toISOString(),
            description: `Iterating over ${node.collection} with ${node.iterator}.`,
        };
    }
    transformGenericLoop(node, loopType, conditionString) {
        console.log(conditionString);
        const loopLine = node.line;
        const actionFrames = [
            {
                line: node.line,
                operation: loopType,
                condition: conditionString,
                timestamp: new Date().toISOString(),
                description: `${loopType.replace(
                    "_",
                    " "
                )} loop with condition ${conditionString}.`,
            },
        ];

        // Debugging: Print the initial condition
        console.log(`Initial condition for ${loopType}:`, node.condition);
        let bodyLineStart = node.line; // Line where loop body starts
        let bodyLineCount = 0; // Track the number of lines in the loop body

        while (this.evaluateCondition(node.condition)) {
            // Debugging: Print the current state of the variables
            //console.log(`Variables at the start of the loop:`, this.variables);
            let z = 0;
            this.currentLine = node.line + 1;
            if (this.variables["x"] == 0) {
                console.log("TRUE!");
                console.log(this.variables);
                z += 1;
            }
            actionFrames.push({
                line: node.line,
                operation: "if",
                condition: conditionString,
                result: true,
                timestamp: new Date().toISOString(),
                description: `Checked if ${conditionString}.`,
            });

            const bodyFrames = this.transformNodes(node.body).map((frame) => ({
                ...frame,
                line: frame.line,
            }));

            actionFrames.push(...bodyFrames);
            bodyLineCount = Math.max(
                bodyLineCount,
                this.currentLine - bodyLineStart
            );
            // For loop_from_to, update the loop variable and add the set movement object
            if (loopType === "loop_from_to") {
                const updateFrame = this.updateLoopVariable(
                    node.loopVariable,
                    loopLine
                );
                actionFrames.push(updateFrame);
            }
            //this.currentLine = this.currentLine - node.body.length;
        }

        actionFrames.push({
            line: node.line,
            operation: "if",
            condition: conditionString,
            result: false,
            timestamp: new Date().toISOString(),
            description: `Checked if ${conditionString}.`,
        });

        this.currentLine = bodyLineStart + bodyLineCount;
        actionFrames.push({
            line: this.currentLine++,
            operation: "loop_end",
            timestamp: new Date().toISOString(),
            description: `End of ${loopType.replace("_", " ")} loop`,
        });
        console.log(this.currentLine);
        return actionFrames;
    }

    updateLoopVariable(loopVariableName, loopLine) {
        if (!this.variables.hasOwnProperty(loopVariableName)) {
            throw new Error(
                `Loop variable ${loopVariableName} is not declared.`
            );
        }

        // Increment the loop variable
        this.variables[loopVariableName] += 1;

        // Return the frame representing this update
        return {
            line: loopLine,
            operation: "set",
            varName: loopVariableName,
            type: "number",
            value: this.variables[loopVariableName],
            timestamp: new Date().toISOString(),
            description: `Set variable ${loopVariableName} to ${this.variables[loopVariableName]}.`,
        };
    }

    transformWhileOrLoopUntil(node, loopType) {
        if (!node.condition || typeof node.condition !== "object") {
            throw new Error(`${loopType} condition is malformed or missing.`);
        }

        let { left, operator, right } = node.condition;

        if (
            typeof left === "undefined" ||
            typeof operator === "undefined" ||
            typeof right === "undefined"
        ) {
            console.error(`${loopType} condition components are undefined.`, {
                left,
                operator,
                right,
            });
            throw new Error(
                `${loopType} condition is missing components: left, operator, or right.`
            );
        }

        let conditionString = this.convertConditionToString(node.condition);

        if (loopType === "loop_until") {
            // Flip the condition for `loop_until`
            conditionString = this.flipCondition(conditionString);

            // Flip the operator in node.condition as well
            node.condition.operator = this.flipOperator(operator);
        }

        return this.transformGenericLoop(node, "while", conditionString);
    }

    flipOperator(operator) {
        const flipMap = {
            ">": "<=",
            "<": ">=",
            ">=": "<",
            "<=": ">",
            "==": "!=",
            "!=": "==",
        };

        if (flipMap[operator]) {
            return flipMap[operator];
        }

        throw new Error(`Unsupported operator for flipping: ${operator}`);
    }

    // Helper function to flip the condition for LoopUntil
    flipCondition(condition) {
        if (condition.includes(">=")) {
            return condition.replace(">=", "<");
        } else if (condition.includes(">")) {
            return condition.replace(">", "<=");
        } else if (condition.includes("<=")) {
            return condition.replace("<=", ">");
        } else if (condition.includes("<")) {
            return condition.replace("<", ">=");
        } else if (condition.includes("==")) {
            return condition.replace("==", "!=");
        } else if (condition.includes("!=")) {
            return condition.replace("!=", "==");
        }
        throw new Error("Unsupported condition operator for flipping");
    }

    transformLoopFromTo(node) {
        console.log(this.currentLine);
        const startValue = this.convertValue(node.range.start);
        const endValue = this.convertValue(node.range.end);
        const loopVariable = node.loopVariable;

        // Create an action frame to set the loop variable to the start value
        const actionFrames = [
            {
                line: this.currentLine - 1,
                operation: "set",
                varName: loopVariable,
                type: "number",
                value: startValue,
                timestamp: new Date().toISOString(),
                description: `Set variable ${loopVariable} to ${startValue}.`,
            },
        ];
        this.variables[loopVariable] = startValue;
        this.declaredVariables.add(loopVariable);
        // Generate the condition string for the loop
        const conditionString = `${loopVariable} <= ${endValue}`;
        console.log("end val " + endValue);
        // Set the node.condition to the associated condition
        node.condition = {
            left: loopVariable,
            operator: "<=",
            right: endValue,
        };

        // Start the loop processing using the common logic
        actionFrames.push(
            ...this.transformGenericLoop(node, "loop_from_to", conditionString)
        );

        return actionFrames;
    }

    convertConditionToString(condition) {
        if (!condition || !condition.operator) {
            console.error(
                "Condition is undefined or missing operator:",
                condition
            );
            return null;
        }

        let operator = condition.operator;
        if (operator === "greater") operator = ">";
        if (operator === "less") operator = "<";
        if (operator === "equal") operator = "==";

        return `${condition.left} ${operator} ${condition.right}`;
    }

    transformReturnStatement(node) {
        const transformedReturnValue = this.transformExpression(node.value);
        return {
            line: node.line,
            operation: "return",
            value: transformedReturnValue,
            timestamp: new Date().toISOString(),
>>>>>>> 09c04efa
            description: `Returned ${JSON.stringify(transformedReturnValue)}.`,
        };
    }

    evaluateCondition(condition) {
        if (!condition || !condition.operator) {
            console.error("Condition is malformed or undefined:", condition);
            throw new Error("Condition is malformed or undefined.");
        }

        const left = isNaN(condition.left)
            ? this.variables[condition.left]
            : parseFloat(condition.left);
        const right = isNaN(condition.right)
            ? this.variables[condition.right]
            : parseFloat(condition.right);
        if (this.variables[condition.left] == 0) console.log(left);
        console.log(right);
        const operatorsMap = {
            greater: ">",
            less: "<",
            equal: "==",
            ">": ">",
            "<": "<",
            "==": "==",
            "!=": "!=",
            ">=": ">=",
            "<=": "<=",
        };

        const operator = operatorsMap[condition.operator];

        if (!operator) {
            throw new Error(`Unknown operator: ${condition.operator}`);
        }

        switch (operator) {
            case ">":
                return left > right;
            case "<":
                return left < right;
            case "==":
                return left === right;
            case "!=":
                return left !== right;
            case ">=":
                return left >= right;
            case "<=":
                return left <= right;
            default:
                throw new Error(`Unhandled operator: ${operator}`);
        }
    }

    transformExpression(expression) {
        if (expression.type === "Expression") {
            // Recursively transform the left and right parts of the expression
            const left = this.transformExpression(expression.left);
            const right = this.transformExpression(expression.right);
            return {
                left: left.value || left, // Return the transformed value or the transformed expression
                operator: expression.operator,
                right: right.value || right, // Return the transformed value or the transformed expression
            };
        } else if (this.declaredVariables.has(expression)) {
            // If the expression is an identifier and has been declared, retrieve its value
            return {
                value: this.variables[expression] || expression,
            };
        } else if (
            expression.type === "NumberLiteral" ||
            expression.type === "StringLiteral"
        ) {
            // If the expression is a literal (number or string), return its value directly
            return {
                value: expression.value,
            };
        } else {
            // Handle any other cases (like a plain value or unrecognized type)

            return expression;
        }
    }

    evaluateExpression(expression) {
        //console.log("x value " + this.variables["x"]);
        if (expression.type === "Expression") {
            const left = this.evaluateExpression(expression.left);
            const right = this.evaluateExpression(expression.right);
            // console.log(`${left} ${expression.operator} ${right}`);
            return this.computeExpression(left, expression.operator, right);
        } else if (this.declaredVariables.has(expression)) {
            // console.log("var name " + expression);
            return this.convertValue(this.variables[expression]);
        } else if (
            expression.type === "NumberLiteral" ||
            expression.type === "StringLiteral"
        ) {
            // console.log("Value " + this.convertValue(expression.value));
            return this.convertValue(expression.value);
        } else {
            return this.convertValue(expression);
        }
    }

    computeExpression(left, operator, right) {
        switch (operator) {
            case "+":
                return left + right;
            case "-":
                return left - right;
            case "*":
                return left * right;
            case "/":
                return left / right;
            default:
                throw new Error(`Unknown operator: ${operator}`);
        }
    }

    transformArrayCreation(node) {
        const elements = (node.values || []).map((el) =>
            this.evaluateExpression(el)
        );
        this.variables[node.varName] = elements;
        this.initializedArrays.add(node.varName);
        this.declaredVariables.add(node.varName);
        return {
            line: node.line,
            operation: "create_array",
            varName: node.varName,
            value: elements.map((el) => this.convertValue(el)),
            timestamp: new Date().toISOString(),
            description: `Created array ${node.varName}.`,
        };
    }

    transformArrayInsertion(node) {
        if (!this.variables[node.varName]) {
            throw new Error(`Array ${node.varName} not initialized.`);
        }
        const value = this.evaluateExpression(node.value);
        const position = parseInt(node.position);

        this.variables[node.varName][position] = value;
        return {
            line: node.line,
            operation: "add",
            varName: node.varName,
            value: this.convertValue(value),
            position: position,
            timestamp: new Date().toISOString(),
            description: `Added ${value} to array ${node.varName} at position ${node.position}.`,
        };
    }

    convertValue(value) {
        if (!isNaN(value)) {
            return Number(value);
        }
        return value;
    }
}

export default JsonConverter;<|MERGE_RESOLUTION|>--- conflicted
+++ resolved
@@ -119,12 +119,6 @@
             varName: node.name,
             params: node.params,
             body: this.transformNodes(node.body),
-<<<<<<< HEAD
-            timestamp: new Date().toISOString(),
-            description: `Defined function ${
-                node.name
-            } with parameters ${node.params.join(", ")}.`,
-=======
             timestamp: new Date().toISOString(),
             description: `Defined function ${
                 node.name
@@ -146,30 +140,9 @@
             literal: isLiteral ? value : this.variables[value],
             timestamp: new Date().toISOString(),
             description: `Printed ${value}.`,
->>>>>>> 09c04efa
-        };
-        this.currentLine++;
-        return returnVal;
-    }
-
-<<<<<<< HEAD
-    transformPrintStatement(node) {
-        console.log("Print vars " + this.variables["i"]);
-        const value = node.value;
-        const isLiteral = !this.declaredVariables.has(value);
-        return {
-            line: node.line,
-            operation: "print",
-            isLiteral: isLiteral,
-            varName: isLiteral ? null : value,
-            literal: isLiteral ? value : this.variables[value],
-            timestamp: new Date().toISOString(),
-            description: `Printed ${value}.`,
-        };
-    }
-
-=======
->>>>>>> 09c04efa
+        };
+    }
+
     transformIfStatement(node) {
         const conditionResult = this.evaluateCondition(node.condition);
         const conditionString = this.convertConditionToString(node.condition);
@@ -234,7 +207,6 @@
     }
 
     transformForLoop(node) {
-<<<<<<< HEAD
         return {
             line: node.line,
             operation: "for",
@@ -480,253 +452,6 @@
             operation: "return",
             value: transformedReturnValue,
             timestamp: new Date().toISOString(),
-=======
-        return {
-            line: node.line,
-            operation: "for",
-            iterator: node.iterator,
-            collection: node.collection,
-            body: this.transformNodes(node.body),
-            timestamp: new Date().toISOString(),
-            description: `Iterating over ${node.collection} with ${node.iterator}.`,
-        };
-    }
-    transformGenericLoop(node, loopType, conditionString) {
-        console.log(conditionString);
-        const loopLine = node.line;
-        const actionFrames = [
-            {
-                line: node.line,
-                operation: loopType,
-                condition: conditionString,
-                timestamp: new Date().toISOString(),
-                description: `${loopType.replace(
-                    "_",
-                    " "
-                )} loop with condition ${conditionString}.`,
-            },
-        ];
-
-        // Debugging: Print the initial condition
-        console.log(`Initial condition for ${loopType}:`, node.condition);
-        let bodyLineStart = node.line; // Line where loop body starts
-        let bodyLineCount = 0; // Track the number of lines in the loop body
-
-        while (this.evaluateCondition(node.condition)) {
-            // Debugging: Print the current state of the variables
-            //console.log(`Variables at the start of the loop:`, this.variables);
-            let z = 0;
-            this.currentLine = node.line + 1;
-            if (this.variables["x"] == 0) {
-                console.log("TRUE!");
-                console.log(this.variables);
-                z += 1;
-            }
-            actionFrames.push({
-                line: node.line,
-                operation: "if",
-                condition: conditionString,
-                result: true,
-                timestamp: new Date().toISOString(),
-                description: `Checked if ${conditionString}.`,
-            });
-
-            const bodyFrames = this.transformNodes(node.body).map((frame) => ({
-                ...frame,
-                line: frame.line,
-            }));
-
-            actionFrames.push(...bodyFrames);
-            bodyLineCount = Math.max(
-                bodyLineCount,
-                this.currentLine - bodyLineStart
-            );
-            // For loop_from_to, update the loop variable and add the set movement object
-            if (loopType === "loop_from_to") {
-                const updateFrame = this.updateLoopVariable(
-                    node.loopVariable,
-                    loopLine
-                );
-                actionFrames.push(updateFrame);
-            }
-            //this.currentLine = this.currentLine - node.body.length;
-        }
-
-        actionFrames.push({
-            line: node.line,
-            operation: "if",
-            condition: conditionString,
-            result: false,
-            timestamp: new Date().toISOString(),
-            description: `Checked if ${conditionString}.`,
-        });
-
-        this.currentLine = bodyLineStart + bodyLineCount;
-        actionFrames.push({
-            line: this.currentLine++,
-            operation: "loop_end",
-            timestamp: new Date().toISOString(),
-            description: `End of ${loopType.replace("_", " ")} loop`,
-        });
-        console.log(this.currentLine);
-        return actionFrames;
-    }
-
-    updateLoopVariable(loopVariableName, loopLine) {
-        if (!this.variables.hasOwnProperty(loopVariableName)) {
-            throw new Error(
-                `Loop variable ${loopVariableName} is not declared.`
-            );
-        }
-
-        // Increment the loop variable
-        this.variables[loopVariableName] += 1;
-
-        // Return the frame representing this update
-        return {
-            line: loopLine,
-            operation: "set",
-            varName: loopVariableName,
-            type: "number",
-            value: this.variables[loopVariableName],
-            timestamp: new Date().toISOString(),
-            description: `Set variable ${loopVariableName} to ${this.variables[loopVariableName]}.`,
-        };
-    }
-
-    transformWhileOrLoopUntil(node, loopType) {
-        if (!node.condition || typeof node.condition !== "object") {
-            throw new Error(`${loopType} condition is malformed or missing.`);
-        }
-
-        let { left, operator, right } = node.condition;
-
-        if (
-            typeof left === "undefined" ||
-            typeof operator === "undefined" ||
-            typeof right === "undefined"
-        ) {
-            console.error(`${loopType} condition components are undefined.`, {
-                left,
-                operator,
-                right,
-            });
-            throw new Error(
-                `${loopType} condition is missing components: left, operator, or right.`
-            );
-        }
-
-        let conditionString = this.convertConditionToString(node.condition);
-
-        if (loopType === "loop_until") {
-            // Flip the condition for `loop_until`
-            conditionString = this.flipCondition(conditionString);
-
-            // Flip the operator in node.condition as well
-            node.condition.operator = this.flipOperator(operator);
-        }
-
-        return this.transformGenericLoop(node, "while", conditionString);
-    }
-
-    flipOperator(operator) {
-        const flipMap = {
-            ">": "<=",
-            "<": ">=",
-            ">=": "<",
-            "<=": ">",
-            "==": "!=",
-            "!=": "==",
-        };
-
-        if (flipMap[operator]) {
-            return flipMap[operator];
-        }
-
-        throw new Error(`Unsupported operator for flipping: ${operator}`);
-    }
-
-    // Helper function to flip the condition for LoopUntil
-    flipCondition(condition) {
-        if (condition.includes(">=")) {
-            return condition.replace(">=", "<");
-        } else if (condition.includes(">")) {
-            return condition.replace(">", "<=");
-        } else if (condition.includes("<=")) {
-            return condition.replace("<=", ">");
-        } else if (condition.includes("<")) {
-            return condition.replace("<", ">=");
-        } else if (condition.includes("==")) {
-            return condition.replace("==", "!=");
-        } else if (condition.includes("!=")) {
-            return condition.replace("!=", "==");
-        }
-        throw new Error("Unsupported condition operator for flipping");
-    }
-
-    transformLoopFromTo(node) {
-        console.log(this.currentLine);
-        const startValue = this.convertValue(node.range.start);
-        const endValue = this.convertValue(node.range.end);
-        const loopVariable = node.loopVariable;
-
-        // Create an action frame to set the loop variable to the start value
-        const actionFrames = [
-            {
-                line: this.currentLine - 1,
-                operation: "set",
-                varName: loopVariable,
-                type: "number",
-                value: startValue,
-                timestamp: new Date().toISOString(),
-                description: `Set variable ${loopVariable} to ${startValue}.`,
-            },
-        ];
-        this.variables[loopVariable] = startValue;
-        this.declaredVariables.add(loopVariable);
-        // Generate the condition string for the loop
-        const conditionString = `${loopVariable} <= ${endValue}`;
-        console.log("end val " + endValue);
-        // Set the node.condition to the associated condition
-        node.condition = {
-            left: loopVariable,
-            operator: "<=",
-            right: endValue,
-        };
-
-        // Start the loop processing using the common logic
-        actionFrames.push(
-            ...this.transformGenericLoop(node, "loop_from_to", conditionString)
-        );
-
-        return actionFrames;
-    }
-
-    convertConditionToString(condition) {
-        if (!condition || !condition.operator) {
-            console.error(
-                "Condition is undefined or missing operator:",
-                condition
-            );
-            return null;
-        }
-
-        let operator = condition.operator;
-        if (operator === "greater") operator = ">";
-        if (operator === "less") operator = "<";
-        if (operator === "equal") operator = "==";
-
-        return `${condition.left} ${operator} ${condition.right}`;
-    }
-
-    transformReturnStatement(node) {
-        const transformedReturnValue = this.transformExpression(node.value);
-        return {
-            line: node.line,
-            operation: "return",
-            value: transformedReturnValue,
-            timestamp: new Date().toISOString(),
->>>>>>> 09c04efa
             description: `Returned ${JSON.stringify(transformedReturnValue)}.`,
         };
     }
