Intermediate Representation: {
  "program": [
    {
      "type": "FunctionDeclaration",
      "name": "add_numbers",
      "params": [
        "a",
        "b"
      ],
      "body": [
        {
          "type": "ReturnStatement",
          "value": {
            "type": "Expression",
            "left": "a",
            "operator": "+",
            "right": "b"
          }
        }
      ]
    }
  ]
}
Final JSON: {
  "actionFrames": [
    {
      "line": 1,
      "operation": "define",
      "varName": "add_numbers",
      "params": [
        "a",
        "b"
      ],
      "body": [
        {
          "line": 2,
          "operation": "return",
          "value": {
            "left": {},
            "operator": "+",
            "right": {}
          },
          "timestamp": "2024-08-19T14:40:22.026Z",
          "description": "Returned {\"left\":{},\"operator\":\"+\",\"right\":{}}."
        }
      ],
      "timestamp": "2024-08-19T14:40:22.026Z",
      "description": "Defined function add_numbers with parameters a, b."
    }
  ]
}
Intermediate Representation: {
  "program": [
    {
      "type": "VariableDeclaration",
      "name": "x",
      "value": {
        "type": "NumberLiteral",
        "value": "1",
        "line": 2
      }
    },
    {
      "type": "LoopUntil",
      "condition": {
        "left": "x",
        "operator": ">=",
        "right": "10"
      },
      "body": [
        {
          "type": "PrintStatement",
          "value": "x"
        },
        {
          "type": "IfStatement",
          "condition": {
            "left": "x",
            "operator": "<",
            "right": "5"
          },
          "consequent": [
            {
              "type": "VariableDeclaration",
              "name": "x",
              "value": {
                "type": "Expression",
                "left": "x",
                "operator": "+",
                "right": "2"
              }
            }
          ],
          "alternate": [
            {
              "type": "VariableDeclaration",
              "name": "x",
              "value": {
                "type": "Expression",
                "left": "x",
                "operator": "+",
                "right": "3"
              }
            }
          ]
        }
      ]
    }
  ]
}
Final JSON: {
  "actionFrames": [
    {
      "line": 1,
      "operation": "set",
      "varName": "x",
      "type": "number",
      "value": 1,
      "timestamp": "2024-08-19T14:40:22.031Z",
      "description": "Set variable x to 1."
    },
    {
      "line": 2,
      "operation": "while",
      "condition": "x < 10",
      "timestamp": "2024-08-19T14:40:22.032Z",
      "description": "while loop with condition x < 10."
    },
    {
      "line": 2,
      "operation": "if",
      "condition": "x < 10",
      "result": true,
      "timestamp": "2024-08-19T14:40:22.032Z",
      "description": "Checked if x < 10."
    },
    {
      "line": 3,
      "operation": "print",
      "isLiteral": false,
      "varName": "x",
      "literal": 1,
      "timestamp": "2024-08-19T14:40:22.032Z",
      "description": "Printed x."
    },
    {
      "line": 4,
      "operation": "if",
      "condition": "x < 5",
      "result": true,
      "timestamp": "2024-08-19T14:40:22.032Z",
      "description": "Checked if x < 5."
    },
    {
      "line": 5,
      "operation": "set",
      "varName": "x",
      "type": "number",
      "value": 3,
      "timestamp": "2024-08-19T14:40:22.032Z",
      "description": "Set variable x to x + 2."
    },
    {
      "line": 8,
      "operation": "endif",
      "timestamp": "2024-08-19T14:40:22.032Z",
      "description": "End of if statement."
    },
    {
      "line": 2,
      "operation": "if",
      "condition": "x < 10",
      "result": true,
      "timestamp": "2024-08-19T14:40:22.032Z",
      "description": "Checked if x < 10."
    },
    {
      "line": 3,
      "operation": "print",
      "isLiteral": false,
      "varName": "x",
      "literal": 3,
      "timestamp": "2024-08-19T14:40:22.032Z",
      "description": "Printed x."
    },
    {
      "line": 4,
      "operation": "if",
      "condition": "x < 5",
      "result": true,
      "timestamp": "2024-08-19T14:40:22.032Z",
      "description": "Checked if x < 5."
    },
    {
      "line": 5,
      "operation": "set",
      "varName": "x",
      "type": "number",
      "value": 5,
      "timestamp": "2024-08-19T14:40:22.032Z",
      "description": "Set variable x to x + 2."
    },
    {
      "line": 8,
      "operation": "endif",
      "timestamp": "2024-08-19T14:40:22.032Z",
      "description": "End of if statement."
    },
    {
      "line": 2,
      "operation": "if",
      "condition": "x < 10",
      "result": true,
      "timestamp": "2024-08-19T14:40:22.032Z",
      "description": "Checked if x < 10."
    },
    {
      "line": 3,
      "operation": "print",
      "isLiteral": false,
      "varName": "x",
      "literal": 5,
      "timestamp": "2024-08-19T14:40:22.032Z",
      "description": "Printed x."
    },
    {
      "line": 4,
      "operation": "if",
      "condition": "x < 5",
      "result": false,
      "timestamp": "2024-08-19T14:40:22.032Z",
      "description": "Checked if x < 5."
    },
    {
      "line": 7,
      "operation": "set",
      "varName": "x",
      "type": "number",
      "value": 8,
      "timestamp": "2024-08-19T14:40:22.032Z",
      "description": "Set variable x to x + 3."
    },
    {
      "line": 8,
      "operation": "endif",
      "timestamp": "2024-08-19T14:40:22.032Z",
      "description": "End of if statement."
    },
    {
      "line": 2,
      "operation": "if",
      "condition": "x < 10",
      "result": true,
      "timestamp": "2024-08-19T14:40:22.032Z",
      "description": "Checked if x < 10."
    },
    {
      "line": 3,
      "operation": "print",
      "isLiteral": false,
      "varName": "x",
      "literal": 8,
      "timestamp": "2024-08-19T14:40:22.032Z",
      "description": "Printed x."
    },
    {
      "line": 4,
      "operation": "if",
      "condition": "x < 5",
      "result": false,
      "timestamp": "2024-08-19T14:40:22.032Z",
      "description": "Checked if x < 5."
    },
    {
      "line": 7,
      "operation": "set",
      "varName": "x",
      "type": "number",
      "value": 11,
      "timestamp": "2024-08-19T14:40:22.032Z",
      "description": "Set variable x to x + 3."
    },
    {
      "line": 8,
      "operation": "endif",
      "timestamp": "2024-08-19T14:40:22.032Z",
      "description": "End of if statement."
    },
    {
      "line": 2,
      "operation": "if",
      "condition": "x < 10",
      "result": false,
      "timestamp": "2024-08-19T14:40:22.032Z",
      "description": "Checked if x < 10."
    },
    {
      "line": 9,
      "operation": "loop_end",
      "timestamp": "2024-08-19T14:40:22.032Z",
      "description": "End of while loop"
    }
  ]
}
Intermediate Representation: {
  "program": [
    {
      "type": "VariableDeclaration",
      "name": "x",
      "value": {
        "type": "NumberLiteral",
        "value": "5",
        "line": 2
      }
    },
    {
      "type": "VariableDeclaration",
      "name": "y",
      "value": {
        "type": "NumberLiteral",
        "value": "0",
        "line": 3
      }
    },
    {
      "type": "WhileLoop",
      "condition": {
        "left": "x",
        "operator": ">",
        "right": "0"
      },
      "body": [
        {
          "type": "PrintStatement",
          "value": "x"
        },
        {
          "type": "VariableDeclaration",
          "name": "y",
          "value": {
            "type": "Expression",
            "left": "y",
            "operator": "+",
            "right": "x"
          }
        },
        {
          "type": "VariableDeclaration",
          "name": "x",
          "value": {
            "type": "Expression",
            "left": "x",
            "operator": "-",
            "right": "1"
          }
        }
      ]
    },
    {
      "type": "PrintStatement",
      "value": "y"
    }
  ]
}
Final JSON: {
  "actionFrames": [
    {
      "line": 1,
      "operation": "set",
      "varName": "x",
      "type": "number",
      "value": 5,
      "timestamp": "2024-08-19T14:40:22.034Z",
      "description": "Set variable x to 5."
    },
    {
      "line": 2,
      "operation": "set",
      "varName": "y",
      "type": "number",
      "value": 0,
      "timestamp": "2024-08-19T14:40:22.034Z",
      "description": "Set variable y to 0."
    },
    {
      "line": 3,
      "operation": "while",
      "condition": "x > 0",
      "timestamp": "2024-08-19T14:40:22.034Z",
      "description": "while loop with condition x > 0."
    },
    {
      "line": 3,
      "operation": "if",
      "condition": "x > 0",
      "result": true,
      "timestamp": "2024-08-19T14:40:22.034Z",
      "description": "Checked if x > 0."
    },
    {
      "line": 4,
      "operation": "print",
      "isLiteral": false,
      "varName": "x",
      "literal": 5,
      "timestamp": "2024-08-19T14:40:22.034Z",
      "description": "Printed x."
    },
    {
      "line": 5,
      "operation": "set",
      "varName": "y",
      "type": "number",
      "value": 5,
      "timestamp": "2024-08-19T14:40:22.034Z",
      "description": "Set variable y to y + x."
    },
    {
      "line": 6,
      "operation": "set",
      "varName": "x",
      "type": "number",
      "value": 4,
      "timestamp": "2024-08-19T14:40:22.034Z",
      "description": "Set variable x to x - 1."
    },
    {
      "line": 3,
      "operation": "if",
      "condition": "x > 0",
      "result": true,
      "timestamp": "2024-08-19T14:40:22.034Z",
      "description": "Checked if x > 0."
    },
    {
      "line": 4,
      "operation": "print",
      "isLiteral": false,
      "varName": "x",
      "literal": 4,
      "timestamp": "2024-08-19T14:40:22.034Z",
      "description": "Printed x."
    },
    {
      "line": 5,
      "operation": "set",
      "varName": "y",
      "type": "number",
      "value": 9,
      "timestamp": "2024-08-19T14:40:22.034Z",
      "description": "Set variable y to y + x."
    },
    {
      "line": 6,
      "operation": "set",
      "varName": "x",
      "type": "number",
      "value": 3,
      "timestamp": "2024-08-19T14:40:22.034Z",
      "description": "Set variable x to x - 1."
    },
    {
      "line": 3,
      "operation": "if",
      "condition": "x > 0",
      "result": true,
      "timestamp": "2024-08-19T14:40:22.034Z",
      "description": "Checked if x > 0."
    },
    {
      "line": 4,
      "operation": "print",
      "isLiteral": false,
      "varName": "x",
      "literal": 3,
      "timestamp": "2024-08-19T14:40:22.034Z",
      "description": "Printed x."
    },
    {
      "line": 5,
      "operation": "set",
      "varName": "y",
      "type": "number",
      "value": 12,
      "timestamp": "2024-08-19T14:40:22.034Z",
      "description": "Set variable y to y + x."
    },
    {
      "line": 6,
      "operation": "set",
      "varName": "x",
      "type": "number",
      "value": 2,
      "timestamp": "2024-08-19T14:40:22.034Z",
      "description": "Set variable x to x - 1."
    },
    {
      "line": 3,
      "operation": "if",
      "condition": "x > 0",
      "result": true,
      "timestamp": "2024-08-19T14:40:22.034Z",
      "description": "Checked if x > 0."
    },
    {
      "line": 4,
      "operation": "print",
      "isLiteral": false,
      "varName": "x",
      "literal": 2,
      "timestamp": "2024-08-19T14:40:22.035Z",
      "description": "Printed x."
    },
    {
      "line": 5,
      "operation": "set",
      "varName": "y",
      "type": "number",
      "value": 14,
      "timestamp": "2024-08-19T14:40:22.035Z",
      "description": "Set variable y to y + x."
    },
    {
      "line": 6,
      "operation": "set",
      "varName": "x",
      "type": "number",
      "value": 1,
      "timestamp": "2024-08-19T14:40:22.035Z",
      "description": "Set variable x to x - 1."
    },
    {
      "line": 3,
      "operation": "if",
      "condition": "x > 0",
      "result": true,
      "timestamp": "2024-08-19T14:40:22.035Z",
      "description": "Checked if x > 0."
    },
    {
      "line": 4,
      "operation": "print",
      "isLiteral": false,
      "varName": "x",
      "literal": 1,
      "timestamp": "2024-08-19T14:40:22.035Z",
      "description": "Printed x."
    },
    {
      "line": 5,
      "operation": "set",
      "varName": "y",
      "type": "number",
      "value": 15,
      "timestamp": "2024-08-19T14:40:22.035Z",
      "description": "Set variable y to y + x."
    },
    {
      "line": 6,
      "operation": "set",
      "varName": "x",
      "type": "number",
      "value": 0,
      "timestamp": "2024-08-19T14:40:22.035Z",
      "description": "Set variable x to x - 1."
    },
    {
      "line": 3,
      "operation": "if",
      "condition": "x > 0",
      "result": false,
      "timestamp": "2024-08-19T14:40:22.035Z",
      "description": "Checked if x > 0."
    },
    {
      "line": 7,
      "operation": "loop_end",
      "timestamp": "2024-08-19T14:40:22.035Z",
      "description": "End of while loop"
    },
    {
      "line": 8,
      "operation": "print",
      "isLiteral": false,
      "varName": "y",
      "literal": 15,
      "timestamp": "2024-08-19T14:40:22.035Z",
      "description": "Printed y."
    }
  ]
}
Intermediate Representation: {
  "program": [
    {
      "type": "VariableDeclaration",
      "name": "sum",
      "value": {
        "type": "NumberLiteral",
        "value": "0",
        "line": 2
      }
    },
    {
      "type": "LoopFromTo",
      "loopVariable": "i",
      "range": {
        "start": "1",
        "end": "3"
      },
      "body": [
        {
          "type": "PrintStatement",
          "value": "i"
        },
        {
          "type": "VariableDeclaration",
          "name": "sum",
          "value": {
            "type": "Expression",
            "left": "sum",
            "operator": "+",
            "right": "i"
          }
        }
      ]
    },
    {
      "type": "PrintStatement",
      "value": "sum"
    },
    {
      "type": "VariableDeclaration",
      "name": "sum",
      "value": {
        "type": "Expression",
        "left": "sum",
        "operator": "*",
        "right": "2"
      }
    },
    {
      "type": "PrintStatement",
      "value": "sum"
    }
  ]
}
Final JSON: {
  "actionFrames": [
    {
      "line": 1,
      "operation": "set",
      "varName": "sum",
      "type": "number",
      "value": 0,
      "timestamp": "2024-08-19T14:40:22.038Z",
      "description": "Set variable sum to 0."
    },
    {
      "line": 2,
      "operation": "set",
      "varName": "i",
      "type": "number",
      "value": 1,
      "timestamp": "2024-08-19T14:40:22.039Z",
      "description": "Set variable i to 1."
    },
    {
      "line": 2,
      "operation": "loop_from_to",
      "condition": "i <= 3",
      "timestamp": "2024-08-19T14:40:22.039Z",
      "description": "loop from_to loop with condition i <= 3."
    },
    {
      "line": 2,
      "operation": "if",
      "condition": "i <= 3",
      "result": true,
      "timestamp": "2024-08-19T14:40:22.039Z",
      "description": "Checked if i <= 3."
    },
    {
      "line": 3,
      "operation": "print",
      "isLiteral": false,
      "varName": "i",
      "literal": 1,
      "timestamp": "2024-08-19T14:40:22.039Z",
      "description": "Printed i."
    },
    {
      "line": 4,
      "operation": "set",
      "varName": "sum",
      "type": "number",
      "value": 1,
      "timestamp": "2024-08-19T14:40:22.039Z",
      "description": "Set variable sum to sum + i."
    },
    {
      "line": 2,
      "operation": "set",
      "varName": "i",
      "type": "number",
      "value": 2,
      "timestamp": "2024-08-19T14:40:22.039Z",
      "description": "Set variable i to 2."
    },
    {
      "line": 2,
      "operation": "if",
      "condition": "i <= 3",
      "result": true,
      "timestamp": "2024-08-19T14:40:22.039Z",
      "description": "Checked if i <= 3."
    },
    {
      "line": 3,
      "operation": "print",
      "isLiteral": false,
      "varName": "i",
      "literal": 2,
      "timestamp": "2024-08-19T14:40:22.039Z",
      "description": "Printed i."
    },
    {
      "line": 4,
      "operation": "set",
      "varName": "sum",
      "type": "number",
      "value": 3,
      "timestamp": "2024-08-19T14:40:22.039Z",
      "description": "Set variable sum to sum + i."
    },
    {
      "line": 2,
      "operation": "set",
      "varName": "i",
      "type": "number",
      "value": 3,
      "timestamp": "2024-08-19T14:40:22.039Z",
      "description": "Set variable i to 3."
    },
    {
      "line": 2,
      "operation": "if",
      "condition": "i <= 3",
      "result": true,
      "timestamp": "2024-08-19T14:40:22.039Z",
      "description": "Checked if i <= 3."
    },
    {
      "line": 3,
      "operation": "print",
      "isLiteral": false,
      "varName": "i",
      "literal": 3,
      "timestamp": "2024-08-19T14:40:22.039Z",
      "description": "Printed i."
    },
    {
      "line": 4,
      "operation": "set",
      "varName": "sum",
      "type": "number",
      "value": 6,
      "timestamp": "2024-08-19T14:40:22.039Z",
      "description": "Set variable sum to sum + i."
    },
    {
      "line": 2,
      "operation": "set",
      "varName": "i",
      "type": "number",
      "value": 4,
      "timestamp": "2024-08-19T14:40:22.039Z",
      "description": "Set variable i to 4."
    },
    {
      "line": 2,
      "operation": "if",
      "condition": "i <= 3",
      "result": false,
      "timestamp": "2024-08-19T14:40:22.039Z",
      "description": "Checked if i <= 3."
    },
    {
      "line": 5,
      "operation": "loop_end",
      "timestamp": "2024-08-19T14:40:22.039Z",
      "description": "End of loop from_to loop"
    },
    {
      "line": 6,
      "operation": "print",
      "isLiteral": false,
      "varName": "sum",
      "literal": 6,
      "timestamp": "2024-08-19T14:40:22.039Z",
      "description": "Printed sum."
    },
    {
      "line": 7,
      "operation": "set",
      "varName": "sum",
      "type": "number",
      "value": 12,
      "timestamp": "2024-08-19T14:40:22.039Z",
      "description": "Set variable sum to sum * 2."
    },
    {
      "line": 8,
      "operation": "print",
      "isLiteral": false,
      "varName": "sum",
      "literal": 12,
      "timestamp": "2024-08-19T14:40:22.039Z",
      "description": "Printed sum."
    }
  ]
}
Intermediate Representation: {
  "program": [
    {
      "type": "VariableDeclaration",
      "name": "sum",
      "value": {
        "type": "NumberLiteral",
        "value": "0",
        "line": 2
      }
    },
    {
      "type": "LoopFromTo",
      "loopVariable": "i",
      "range": {
        "start": "1",
        "end": "5"
      },
      "body": [
        {
          "type": "PrintStatement",
          "value": "i"
        },
        {
          "type": "VariableDeclaration",
          "name": "sum",
          "value": {
            "type": "Expression",
            "left": "sum",
            "operator": "+",
            "right": "i"
          }
        }
      ]
    }
  ]
}
Final JSON: {
  "actionFrames": [
    {
      "line": 1,
      "operation": "set",
      "varName": "sum",
      "type": "number",
      "value": 0,
      "timestamp": "2024-08-19T14:40:22.050Z",
      "description": "Set variable sum to 0."
    },
    {
      "line": 2,
      "operation": "set",
      "varName": "i",
      "type": "number",
      "value": 1,
      "timestamp": "2024-08-19T14:40:22.050Z",
      "description": "Set variable i to 1."
    },
    {
      "line": 2,
      "operation": "loop_from_to",
      "condition": "i <= 5",
      "timestamp": "2024-08-19T14:40:22.050Z",
      "description": "loop from_to loop with condition i <= 5."
    },
    {
      "line": 2,
      "operation": "if",
      "condition": "i <= 5",
      "result": true,
      "timestamp": "2024-08-19T14:40:22.050Z",
      "description": "Checked if i <= 5."
    },
    {
      "line": 3,
      "operation": "print",
      "isLiteral": false,
      "varName": "i",
      "literal": 1,
      "timestamp": "2024-08-19T14:40:22.050Z",
      "description": "Printed i."
    },
    {
      "line": 4,
      "operation": "set",
      "varName": "sum",
      "type": "number",
      "value": 1,
      "timestamp": "2024-08-19T14:40:22.050Z",
      "description": "Set variable sum to sum + i."
    },
    {
      "line": 2,
      "operation": "set",
      "varName": "i",
      "type": "number",
      "value": 2,
      "timestamp": "2024-08-19T14:40:22.050Z",
      "description": "Set variable i to 2."
    },
    {
      "line": 2,
      "operation": "if",
      "condition": "i <= 5",
      "result": true,
      "timestamp": "2024-08-19T14:40:22.050Z",
      "description": "Checked if i <= 5."
    },
    {
      "line": 3,
      "operation": "print",
      "isLiteral": false,
      "varName": "i",
      "literal": 2,
      "timestamp": "2024-08-19T14:40:22.050Z",
      "description": "Printed i."
    },
    {
      "line": 4,
      "operation": "set",
      "varName": "sum",
      "type": "number",
      "value": 3,
      "timestamp": "2024-08-19T14:40:22.050Z",
      "description": "Set variable sum to sum + i."
    },
    {
      "line": 2,
      "operation": "set",
      "varName": "i",
      "type": "number",
      "value": 3,
      "timestamp": "2024-08-19T14:40:22.050Z",
      "description": "Set variable i to 3."
    },
    {
      "line": 2,
      "operation": "if",
      "condition": "i <= 5",
      "result": true,
      "timestamp": "2024-08-19T14:40:22.050Z",
      "description": "Checked if i <= 5."
    },
    {
      "line": 3,
      "operation": "print",
      "isLiteral": false,
      "varName": "i",
      "literal": 3,
      "timestamp": "2024-08-19T14:40:22.050Z",
      "description": "Printed i."
    },
    {
      "line": 4,
      "operation": "set",
      "varName": "sum",
      "type": "number",
      "value": 6,
      "timestamp": "2024-08-19T14:40:22.050Z",
      "description": "Set variable sum to sum + i."
    },
    {
      "line": 2,
      "operation": "set",
      "varName": "i",
      "type": "number",
      "value": 4,
      "timestamp": "2024-08-19T14:40:22.050Z",
      "description": "Set variable i to 4."
    },
    {
      "line": 2,
      "operation": "if",
      "condition": "i <= 5",
      "result": true,
      "timestamp": "2024-08-19T14:40:22.050Z",
      "description": "Checked if i <= 5."
    },
    {
      "line": 3,
      "operation": "print",
      "isLiteral": false,
      "varName": "i",
      "literal": 4,
      "timestamp": "2024-08-19T14:40:22.050Z",
      "description": "Printed i."
    },
    {
      "line": 4,
      "operation": "set",
      "varName": "sum",
      "type": "number",
      "value": 10,
      "timestamp": "2024-08-19T14:40:22.050Z",
      "description": "Set variable sum to sum + i."
    },
    {
      "line": 2,
      "operation": "set",
      "varName": "i",
      "type": "number",
      "value": 5,
      "timestamp": "2024-08-19T14:40:22.050Z",
      "description": "Set variable i to 5."
    },
    {
      "line": 2,
      "operation": "if",
      "condition": "i <= 5",
      "result": true,
      "timestamp": "2024-08-19T14:40:22.050Z",
      "description": "Checked if i <= 5."
    },
    {
      "line": 3,
      "operation": "print",
      "isLiteral": false,
      "varName": "i",
      "literal": 5,
      "timestamp": "2024-08-19T14:40:22.050Z",
      "description": "Printed i."
    },
    {
      "line": 4,
      "operation": "set",
      "varName": "sum",
      "type": "number",
      "value": 15,
      "timestamp": "2024-08-19T14:40:22.050Z",
      "description": "Set variable sum to sum + i."
    },
    {
      "line": 2,
      "operation": "set",
      "varName": "i",
      "type": "number",
      "value": 6,
      "timestamp": "2024-08-19T14:40:22.050Z",
      "description": "Set variable i to 6."
    },
    {
      "line": 2,
      "operation": "if",
      "condition": "i <= 5",
      "result": false,
      "timestamp": "2024-08-19T14:40:22.050Z",
      "description": "Checked if i <= 5."
    },
    {
      "line": 5,
      "operation": "loop_end",
      "timestamp": "2024-08-19T14:40:22.050Z",
      "description": "End of loop from_to loop"
    }
  ]
}
Intermediate Representation: {
  "program": [
    {
      "type": "LoopFromTo",
      "loopVariable": "i",
      "range": {
        "start": "0",
        "end": "5"
      },
      "body": [
        {
          "type": "PrintStatement",
          "value": "i"
        }
      ]
    }
  ]
}
Final JSON: {
  "actionFrames": [
    {
      "line": 1,
      "operation": "set",
      "varName": "i",
      "type": "number",
      "value": 0,
      "timestamp": "2024-08-19T14:40:22.055Z",
      "description": "Set variable i to 0."
    },
    {
      "line": 1,
      "operation": "loop_from_to",
      "condition": "i <= 5",
      "timestamp": "2024-08-19T14:40:22.055Z",
      "description": "loop from_to loop with condition i <= 5."
    },
    {
      "line": 1,
      "operation": "if",
      "condition": "i <= 5",
      "result": true,
      "timestamp": "2024-08-19T14:40:22.055Z",
      "description": "Checked if i <= 5."
    },
    {
      "line": 2,
      "operation": "print",
      "isLiteral": false,
      "varName": "i",
      "literal": 0,
      "timestamp": "2024-08-19T14:40:22.055Z",
      "description": "Printed i."
    },
    {
      "line": 1,
      "operation": "set",
      "varName": "i",
      "type": "number",
      "value": 1,
      "timestamp": "2024-08-19T14:40:22.057Z",
      "description": "Set variable i to 1."
    },
    {
      "line": 1,
      "operation": "if",
      "condition": "i <= 5",
      "result": true,
      "timestamp": "2024-08-19T14:40:22.057Z",
      "description": "Checked if i <= 5."
    },
    {
      "line": 2,
      "operation": "print",
      "isLiteral": false,
      "varName": "i",
      "literal": 1,
      "timestamp": "2024-08-19T14:40:22.057Z",
      "description": "Printed i."
    },
    {
      "line": 1,
      "operation": "set",
      "varName": "i",
      "type": "number",
      "value": 2,
      "timestamp": "2024-08-19T14:40:22.057Z",
      "description": "Set variable i to 2."
    },
    {
      "line": 1,
      "operation": "if",
      "condition": "i <= 5",
      "result": true,
      "timestamp": "2024-08-19T14:40:22.057Z",
      "description": "Checked if i <= 5."
    },
    {
      "line": 2,
      "operation": "print",
      "isLiteral": false,
      "varName": "i",
      "literal": 2,
      "timestamp": "2024-08-19T14:40:22.057Z",
      "description": "Printed i."
    },
    {
      "line": 1,
      "operation": "set",
      "varName": "i",
      "type": "number",
      "value": 3,
      "timestamp": "2024-08-19T14:40:22.057Z",
      "description": "Set variable i to 3."
    },
    {
      "line": 1,
      "operation": "if",
      "condition": "i <= 5",
      "result": true,
      "timestamp": "2024-08-19T14:40:22.057Z",
      "description": "Checked if i <= 5."
    },
    {
      "line": 2,
      "operation": "print",
      "isLiteral": false,
      "varName": "i",
      "literal": 3,
      "timestamp": "2024-08-19T14:40:22.057Z",
      "description": "Printed i."
    },
    {
      "line": 1,
      "operation": "set",
      "varName": "i",
      "type": "number",
      "value": 4,
      "timestamp": "2024-08-19T14:40:22.057Z",
      "description": "Set variable i to 4."
    },
    {
      "line": 1,
      "operation": "if",
      "condition": "i <= 5",
      "result": true,
      "timestamp": "2024-08-19T14:40:22.057Z",
      "description": "Checked if i <= 5."
    },
    {
      "line": 2,
      "operation": "print",
      "isLiteral": false,
      "varName": "i",
      "literal": 4,
      "timestamp": "2024-08-19T14:40:22.057Z",
      "description": "Printed i."
    },
    {
      "line": 1,
      "operation": "set",
      "varName": "i",
      "type": "number",
      "value": 5,
      "timestamp": "2024-08-19T14:40:22.057Z",
      "description": "Set variable i to 5."
    },
    {
      "line": 1,
      "operation": "if",
      "condition": "i <= 5",
      "result": true,
      "timestamp": "2024-08-19T14:40:22.057Z",
      "description": "Checked if i <= 5."
    },
    {
      "line": 2,
      "operation": "print",
      "isLiteral": false,
      "varName": "i",
      "literal": 5,
      "timestamp": "2024-08-19T14:40:22.057Z",
      "description": "Printed i."
    },
    {
      "line": 1,
      "operation": "set",
      "varName": "i",
      "type": "number",
      "value": 6,
      "timestamp": "2024-08-19T14:40:22.057Z",
      "description": "Set variable i to 6."
    },
    {
      "line": 1,
      "operation": "if",
      "condition": "i <= 5",
      "result": false,
      "timestamp": "2024-08-19T14:40:22.057Z",
      "description": "Checked if i <= 5."
    },
    {
      "line": 3,
      "operation": "loop_end",
      "timestamp": "2024-08-19T14:40:22.057Z",
      "description": "End of loop from_to loop"
    }
  ]
}
Intermediate Representation: {
  "program": [
    {
      "type": "VariableDeclaration",
      "name": "x",
      "value": {
        "type": "NumberLiteral",
        "value": "10",
        "line": 2
      }
    },
    {
      "type": "LoopUntil",
      "condition": {
        "left": "x",
        "operator": "==",
        "right": "0"
      },
      "body": [
        {
          "type": "PrintStatement",
          "value": "x"
        },
        {
          "type": "VariableDeclaration",
          "name": "x",
          "value": {
            "type": "Expression",
            "left": "x",
            "operator": "-",
            "right": "1"
          }
        }
      ]
    }
  ]
}
Final JSON: {
  "actionFrames": [
    {
      "line": 1,
      "operation": "set",
      "varName": "x",
      "type": "number",
      "value": 10,
      "timestamp": "2024-08-19T14:40:22.059Z",
      "description": "Set variable x to 10."
    },
    {
      "line": 2,
      "operation": "while",
      "condition": "x != 0",
      "timestamp": "2024-08-19T14:40:22.059Z",
      "description": "while loop with condition x != 0."
    },
    {
      "line": 2,
      "operation": "if",
      "condition": "x != 0",
      "result": true,
      "timestamp": "2024-08-19T14:40:22.059Z",
      "description": "Checked if x != 0."
    },
    {
      "line": 3,
      "operation": "print",
      "isLiteral": false,
      "varName": "x",
      "literal": 10,
      "timestamp": "2024-08-19T14:40:22.059Z",
      "description": "Printed x."
    },
    {
      "line": 4,
      "operation": "set",
      "varName": "x",
      "type": "number",
      "value": 9,
      "timestamp": "2024-08-19T14:40:22.059Z",
      "description": "Set variable x to x - 1."
    },
    {
      "line": 2,
      "operation": "if",
      "condition": "x != 0",
      "result": true,
      "timestamp": "2024-08-19T14:40:22.059Z",
      "description": "Checked if x != 0."
    },
    {
      "line": 3,
      "operation": "print",
      "isLiteral": false,
      "varName": "x",
      "literal": 9,
      "timestamp": "2024-08-19T14:40:22.059Z",
      "description": "Printed x."
    },
    {
      "line": 4,
      "operation": "set",
      "varName": "x",
      "type": "number",
      "value": 8,
      "timestamp": "2024-08-19T14:40:22.059Z",
      "description": "Set variable x to x - 1."
    },
    {
      "line": 2,
      "operation": "if",
      "condition": "x != 0",
      "result": true,
      "timestamp": "2024-08-19T14:40:22.059Z",
      "description": "Checked if x != 0."
    },
    {
      "line": 3,
      "operation": "print",
      "isLiteral": false,
      "varName": "x",
      "literal": 8,
      "timestamp": "2024-08-19T14:40:22.059Z",
      "description": "Printed x."
    },
    {
      "line": 4,
      "operation": "set",
      "varName": "x",
      "type": "number",
      "value": 7,
      "timestamp": "2024-08-19T14:40:22.059Z",
      "description": "Set variable x to x - 1."
    },
    {
      "line": 2,
      "operation": "if",
      "condition": "x != 0",
      "result": true,
      "timestamp": "2024-08-19T14:40:22.059Z",
      "description": "Checked if x != 0."
    },
    {
      "line": 3,
      "operation": "print",
      "isLiteral": false,
      "varName": "x",
      "literal": 7,
      "timestamp": "2024-08-19T14:40:22.059Z",
      "description": "Printed x."
    },
    {
      "line": 4,
      "operation": "set",
      "varName": "x",
      "type": "number",
      "value": 6,
      "timestamp": "2024-08-19T14:40:22.059Z",
      "description": "Set variable x to x - 1."
    },
    {
      "line": 2,
      "operation": "if",
      "condition": "x != 0",
      "result": true,
      "timestamp": "2024-08-19T14:40:22.059Z",
      "description": "Checked if x != 0."
    },
    {
      "line": 3,
      "operation": "print",
      "isLiteral": false,
      "varName": "x",
      "literal": 6,
      "timestamp": "2024-08-19T14:40:22.059Z",
      "description": "Printed x."
    },
    {
      "line": 4,
      "operation": "set",
      "varName": "x",
      "type": "number",
      "value": 5,
      "timestamp": "2024-08-19T14:40:22.059Z",
      "description": "Set variable x to x - 1."
    },
    {
      "line": 2,
      "operation": "if",
      "condition": "x != 0",
      "result": true,
      "timestamp": "2024-08-19T14:40:22.059Z",
      "description": "Checked if x != 0."
    },
    {
      "line": 3,
      "operation": "print",
      "isLiteral": false,
      "varName": "x",
      "literal": 5,
      "timestamp": "2024-08-19T14:40:22.059Z",
      "description": "Printed x."
    },
    {
      "line": 4,
      "operation": "set",
      "varName": "x",
      "type": "number",
      "value": 4,
      "timestamp": "2024-08-19T14:40:22.059Z",
      "description": "Set variable x to x - 1."
    },
    {
      "line": 2,
      "operation": "if",
      "condition": "x != 0",
      "result": true,
      "timestamp": "2024-08-19T14:40:22.059Z",
      "description": "Checked if x != 0."
    },
    {
      "line": 3,
      "operation": "print",
      "isLiteral": false,
      "varName": "x",
      "literal": 4,
      "timestamp": "2024-08-19T14:40:22.059Z",
      "description": "Printed x."
    },
    {
      "line": 4,
      "operation": "set",
      "varName": "x",
      "type": "number",
      "value": 3,
      "timestamp": "2024-08-19T14:40:22.059Z",
      "description": "Set variable x to x - 1."
    },
    {
      "line": 2,
      "operation": "if",
      "condition": "x != 0",
      "result": true,
      "timestamp": "2024-08-19T14:40:22.059Z",
      "description": "Checked if x != 0."
    },
    {
      "line": 3,
      "operation": "print",
      "isLiteral": false,
      "varName": "x",
      "literal": 3,
      "timestamp": "2024-08-19T14:40:22.059Z",
      "description": "Printed x."
    },
    {
      "line": 4,
      "operation": "set",
      "varName": "x",
      "type": "number",
      "value": 2,
      "timestamp": "2024-08-19T14:40:22.059Z",
      "description": "Set variable x to x - 1."
    },
    {
      "line": 2,
      "operation": "if",
      "condition": "x != 0",
      "result": true,
      "timestamp": "2024-08-19T14:40:22.059Z",
      "description": "Checked if x != 0."
    },
    {
      "line": 3,
      "operation": "print",
      "isLiteral": false,
      "varName": "x",
      "literal": 2,
      "timestamp": "2024-08-19T14:40:22.059Z",
      "description": "Printed x."
    },
    {
      "line": 4,
      "operation": "set",
      "varName": "x",
      "type": "number",
      "value": 1,
      "timestamp": "2024-08-19T14:40:22.059Z",
      "description": "Set variable x to x - 1."
    },
    {
      "line": 2,
      "operation": "if",
      "condition": "x != 0",
      "result": true,
      "timestamp": "2024-08-19T14:40:22.059Z",
      "description": "Checked if x != 0."
    },
    {
      "line": 3,
      "operation": "print",
      "isLiteral": false,
      "varName": "x",
      "literal": 1,
      "timestamp": "2024-08-19T14:40:22.059Z",
      "description": "Printed x."
    },
    {
      "line": 4,
      "operation": "set",
      "varName": "x",
      "type": "number",
      "value": 0,
      "timestamp": "2024-08-19T14:40:22.059Z",
      "description": "Set variable x to x - 1."
    },
    {
      "line": 2,
      "operation": "if",
      "condition": "x != 0",
      "result": false,
      "timestamp": "2024-08-19T14:40:22.060Z",
      "description": "Checked if x != 0."
    },
    {
      "line": 5,
      "operation": "loop_end",
      "timestamp": "2024-08-19T14:40:22.060Z",
      "description": "End of while loop"
    }
  ]
}
Intermediate Representation: {
  "program": [
    {
      "type": "VariableDeclaration",
      "name": "x",
      "value": {
        "type": "NumberLiteral",
        "value": "5",
        "line": 2
      }
    },
    {
      "type": "WhileLoop",
      "condition": {
        "left": "x",
        "operator": ">",
        "right": "0"
      },
      "body": [
        {
          "type": "PrintStatement",
          "value": "x"
        },
        {
          "type": "VariableDeclaration",
          "name": "x",
          "value": {
            "type": "Expression",
            "left": "x",
            "operator": "-",
            "right": "1"
          }
        }
      ]
    }
  ]
}
Final JSON: {
  "actionFrames": [
    {
      "line": 1,
      "operation": "set",
      "varName": "x",
      "type": "number",
      "value": 5,
      "timestamp": "2024-08-19T14:40:22.067Z",
      "description": "Set variable x to 5."
    },
    {
      "line": 2,
      "operation": "while",
      "condition": "x > 0",
      "timestamp": "2024-08-19T14:40:22.067Z",
      "description": "while loop with condition x > 0."
    },
    {
      "line": 2,
      "operation": "if",
      "condition": "x > 0",
      "result": true,
      "timestamp": "2024-08-19T14:40:22.067Z",
      "description": "Checked if x > 0."
    },
    {
      "line": 3,
      "operation": "print",
      "isLiteral": false,
      "varName": "x",
      "literal": 5,
      "timestamp": "2024-08-19T14:40:22.067Z",
      "description": "Printed x."
    },
    {
      "line": 4,
      "operation": "set",
      "varName": "x",
      "type": "number",
      "value": 4,
      "timestamp": "2024-08-19T14:40:22.067Z",
      "description": "Set variable x to x - 1."
    },
    {
      "line": 2,
      "operation": "if",
      "condition": "x > 0",
      "result": true,
      "timestamp": "2024-08-19T14:40:22.067Z",
      "description": "Checked if x > 0."
    },
    {
      "line": 3,
      "operation": "print",
      "isLiteral": false,
      "varName": "x",
      "literal": 4,
      "timestamp": "2024-08-19T14:40:22.068Z",
      "description": "Printed x."
    },
    {
      "line": 4,
      "operation": "set",
      "varName": "x",
      "type": "number",
      "value": 3,
      "timestamp": "2024-08-19T14:40:22.068Z",
      "description": "Set variable x to x - 1."
    },
    {
      "line": 2,
      "operation": "if",
      "condition": "x > 0",
      "result": true,
      "timestamp": "2024-08-19T14:40:22.068Z",
      "description": "Checked if x > 0."
    },
    {
      "line": 3,
      "operation": "print",
      "isLiteral": false,
      "varName": "x",
      "literal": 3,
      "timestamp": "2024-08-19T14:40:22.068Z",
      "description": "Printed x."
    },
    {
      "line": 4,
      "operation": "set",
      "varName": "x",
      "type": "number",
      "value": 2,
      "timestamp": "2024-08-19T14:40:22.068Z",
      "description": "Set variable x to x - 1."
    },
    {
      "line": 2,
      "operation": "if",
      "condition": "x > 0",
      "result": true,
      "timestamp": "2024-08-19T14:40:22.068Z",
      "description": "Checked if x > 0."
    },
    {
      "line": 3,
      "operation": "print",
      "isLiteral": false,
      "varName": "x",
      "literal": 2,
      "timestamp": "2024-08-19T14:40:22.068Z",
      "description": "Printed x."
    },
    {
      "line": 4,
      "operation": "set",
      "varName": "x",
      "type": "number",
      "value": 1,
      "timestamp": "2024-08-19T14:40:22.068Z",
      "description": "Set variable x to x - 1."
    },
    {
      "line": 2,
      "operation": "if",
      "condition": "x > 0",
      "result": true,
      "timestamp": "2024-08-19T14:40:22.068Z",
      "description": "Checked if x > 0."
    },
    {
      "line": 3,
      "operation": "print",
      "isLiteral": false,
      "varName": "x",
      "literal": 1,
      "timestamp": "2024-08-19T14:40:22.068Z",
      "description": "Printed x."
    },
    {
      "line": 4,
      "operation": "set",
      "varName": "x",
      "type": "number",
      "value": 0,
      "timestamp": "2024-08-19T14:40:22.068Z",
      "description": "Set variable x to x - 1."
    },
    {
      "line": 2,
      "operation": "if",
      "condition": "x > 0",
      "result": false,
      "timestamp": "2024-08-19T14:40:22.069Z",
      "description": "Checked if x > 0."
    },
    {
      "line": 5,
      "operation": "loop_end",
      "timestamp": "2024-08-19T14:40:22.069Z",
      "description": "End of while loop"
    }
  ]
}
Test case 16

Intermediate Representation: {
  "program": [
    {
      "type": "LoopFromTo",
      "loopVariable": "i",
      "range": {
        "start": "0",
        "end": "10"
      },
      "body": [
        {
          "type": "PrintStatement",
          "value": "i"
        }
      ]
    }
  ]
}
Final JSON: {
  "actionFrames": [
    {
      "line": 1,
      "operation": "set",
      "varName": "i",
      "type": "number",
      "value": 0,
      "timestamp": "2024-08-19T14:40:22.072Z",
      "description": "Set variable i to 0."
    },
    {
      "line": 1,
      "operation": "loop_from_to",
      "condition": "i <= 10",
      "timestamp": "2024-08-19T14:40:22.072Z",
      "description": "loop from_to loop with condition i <= 10."
    },
    {
      "line": 1,
      "operation": "if",
      "condition": "i <= 10",
      "result": true,
      "timestamp": "2024-08-19T14:40:22.073Z",
      "description": "Checked if i <= 10."
    },
    {
      "line": 2,
      "operation": "print",
      "isLiteral": false,
      "varName": "i",
      "literal": 0,
      "timestamp": "2024-08-19T14:40:22.073Z",
      "description": "Printed i."
    },
    {
      "line": 1,
      "operation": "set",
      "varName": "i",
      "type": "number",
      "value": 1,
      "timestamp": "2024-08-19T14:40:22.073Z",
      "description": "Set variable i to 1."
    },
    {
      "line": 1,
      "operation": "if",
      "condition": "i <= 10",
      "result": true,
      "timestamp": "2024-08-19T14:40:22.073Z",
      "description": "Checked if i <= 10."
    },
    {
      "line": 2,
      "operation": "print",
      "isLiteral": false,
      "varName": "i",
      "literal": 1,
      "timestamp": "2024-08-19T14:40:22.073Z",
      "description": "Printed i."
    },
    {
      "line": 1,
      "operation": "set",
      "varName": "i",
      "type": "number",
      "value": 2,
      "timestamp": "2024-08-19T14:40:22.073Z",
      "description": "Set variable i to 2."
    },
    {
      "line": 1,
      "operation": "if",
      "condition": "i <= 10",
      "result": true,
      "timestamp": "2024-08-19T14:40:22.073Z",
      "description": "Checked if i <= 10."
    },
    {
      "line": 2,
      "operation": "print",
      "isLiteral": false,
      "varName": "i",
      "literal": 2,
      "timestamp": "2024-08-19T14:40:22.073Z",
      "description": "Printed i."
    },
    {
      "line": 1,
      "operation": "set",
      "varName": "i",
      "type": "number",
      "value": 3,
      "timestamp": "2024-08-19T14:40:22.073Z",
      "description": "Set variable i to 3."
    },
    {
      "line": 1,
      "operation": "if",
      "condition": "i <= 10",
      "result": true,
      "timestamp": "2024-08-19T14:40:22.073Z",
      "description": "Checked if i <= 10."
    },
    {
      "line": 2,
      "operation": "print",
      "isLiteral": false,
      "varName": "i",
      "literal": 3,
      "timestamp": "2024-08-19T14:40:22.073Z",
      "description": "Printed i."
    },
    {
      "line": 1,
      "operation": "set",
      "varName": "i",
      "type": "number",
      "value": 4,
      "timestamp": "2024-08-19T14:40:22.073Z",
      "description": "Set variable i to 4."
    },
    {
      "line": 1,
      "operation": "if",
      "condition": "i <= 10",
      "result": true,
      "timestamp": "2024-08-19T14:40:22.073Z",
      "description": "Checked if i <= 10."
    },
    {
      "line": 2,
      "operation": "print",
      "isLiteral": false,
      "varName": "i",
      "literal": 4,
      "timestamp": "2024-08-19T14:40:22.073Z",
      "description": "Printed i."
    },
    {
      "line": 1,
      "operation": "set",
      "varName": "i",
      "type": "number",
      "value": 5,
      "timestamp": "2024-08-19T14:40:22.073Z",
      "description": "Set variable i to 5."
    },
    {
      "line": 1,
      "operation": "if",
      "condition": "i <= 10",
      "result": true,
      "timestamp": "2024-08-19T14:40:22.073Z",
      "description": "Checked if i <= 10."
    },
    {
      "line": 2,
      "operation": "print",
      "isLiteral": false,
      "varName": "i",
      "literal": 5,
      "timestamp": "2024-08-19T14:40:22.073Z",
      "description": "Printed i."
    },
    {
      "line": 1,
      "operation": "set",
      "varName": "i",
      "type": "number",
      "value": 6,
      "timestamp": "2024-08-19T14:40:22.073Z",
      "description": "Set variable i to 6."
    },
    {
      "line": 1,
      "operation": "if",
      "condition": "i <= 10",
      "result": true,
      "timestamp": "2024-08-19T14:40:22.073Z",
      "description": "Checked if i <= 10."
    },
    {
      "line": 2,
      "operation": "print",
      "isLiteral": false,
      "varName": "i",
      "literal": 6,
      "timestamp": "2024-08-19T14:40:22.073Z",
      "description": "Printed i."
    },
    {
      "line": 1,
      "operation": "set",
      "varName": "i",
      "type": "number",
      "value": 7,
      "timestamp": "2024-08-19T14:40:22.073Z",
      "description": "Set variable i to 7."
    },
    {
      "line": 1,
      "operation": "if",
      "condition": "i <= 10",
      "result": true,
      "timestamp": "2024-08-19T14:40:22.073Z",
      "description": "Checked if i <= 10."
    },
    {
      "line": 2,
      "operation": "print",
      "isLiteral": false,
      "varName": "i",
      "literal": 7,
      "timestamp": "2024-08-19T14:40:22.073Z",
      "description": "Printed i."
    },
    {
      "line": 1,
      "operation": "set",
      "varName": "i",
      "type": "number",
      "value": 8,
      "timestamp": "2024-08-19T14:40:22.073Z",
      "description": "Set variable i to 8."
    },
    {
      "line": 1,
      "operation": "if",
      "condition": "i <= 10",
      "result": true,
      "timestamp": "2024-08-19T14:40:22.073Z",
      "description": "Checked if i <= 10."
    },
    {
      "line": 2,
      "operation": "print",
      "isLiteral": false,
      "varName": "i",
      "literal": 8,
      "timestamp": "2024-08-19T14:40:22.073Z",
      "description": "Printed i."
    },
    {
      "line": 1,
      "operation": "set",
      "varName": "i",
      "type": "number",
      "value": 9,
      "timestamp": "2024-08-19T14:40:22.073Z",
      "description": "Set variable i to 9."
    },
    {
      "line": 1,
      "operation": "if",
      "condition": "i <= 10",
      "result": true,
      "timestamp": "2024-08-19T14:40:22.073Z",
      "description": "Checked if i <= 10."
    },
    {
      "line": 2,
      "operation": "print",
      "isLiteral": false,
      "varName": "i",
      "literal": 9,
      "timestamp": "2024-08-19T14:40:22.073Z",
      "description": "Printed i."
    },
    {
      "line": 1,
      "operation": "set",
      "varName": "i",
      "type": "number",
      "value": 10,
      "timestamp": "2024-08-19T14:40:22.073Z",
      "description": "Set variable i to 10."
    },
    {
      "line": 1,
      "operation": "if",
      "condition": "i <= 10",
      "result": true,
      "timestamp": "2024-08-19T14:40:22.073Z",
      "description": "Checked if i <= 10."
    },
    {
      "line": 2,
      "operation": "print",
      "isLiteral": false,
      "varName": "i",
      "literal": 10,
      "timestamp": "2024-08-19T14:40:22.073Z",
      "description": "Printed i."
    },
    {
      "line": 1,
      "operation": "set",
      "varName": "i",
      "type": "number",
      "value": 11,
      "timestamp": "2024-08-19T14:40:22.073Z",
      "description": "Set variable i to 11."
    },
    {
      "line": 1,
      "operation": "if",
      "condition": "i <= 10",
      "result": false,
      "timestamp": "2024-08-19T14:40:22.073Z",
      "description": "Checked if i <= 10."
    },
    {
      "line": 3,
      "operation": "loop_end",
      "timestamp": "2024-08-19T14:40:22.073Z",
      "description": "End of loop from_to loop"
    }
  ]
}
Test case 1

Intermediate Representation: {
  "program": [
    {
      "type": "VariableDeclaration",
      "name": "x",
      "value": {
        "type": "NumberLiteral",
        "value": "10",
        "line": 2
      }
    },
    {
      "type": "IfStatement",
      "condition": {
        "left": "x",
        "operator": "greater",
        "right": "5"
      },
      "consequent": [
        {
          "type": "PrintStatement",
          "value": "x is greater than 5"
        }
      ],
      "alternate": [
        {
          "type": "PrintStatement",
          "value": "x is 5 or less"
        }
      ]
    },
    {
      "type": "ArrayCreation",
      "varName": "nums",
      "values": [
        {
          "type": "NumberLiteral",
          "value": "1",
          "line": 8
        },
        {
          "type": "NumberLiteral",
          "value": "2",
          "line": 8
        },
        {
          "type": "NumberLiteral",
          "value": "3",
          "line": 8
        },
        {
          "type": "NumberLiteral",
          "value": "4",
          "line": 8
        },
        {
          "type": "NumberLiteral",
          "value": "5",
          "line": 8
        },
        {
          "type": "NumberLiteral",
          "value": "6",
          "line": 8
        },
        {
          "type": "NumberLiteral",
          "value": "7",
          "line": 8
        },
        {
          "type": "NumberLiteral",
          "value": "8",
          "line": 8
        },
        {
          "type": "NumberLiteral",
          "value": "9",
          "line": 8
        }
      ]
    },
    {
      "type": "ArrayCreation",
      "varName": "letters",
      "values": [
        {
          "type": "StringLiteral",
          "value": "a",
          "line": 9
        },
        {
          "type": "StringLiteral",
          "value": "b",
          "line": 9
        },
        {
          "type": "StringLiteral",
          "value": "c",
          "line": 9
        },
        {
          "type": "StringLiteral",
          "value": "d",
          "line": 9
        },
        {
          "type": "StringLiteral",
          "value": "e",
          "line": 9
        },
        {
          "type": "StringLiteral",
          "value": "f",
          "line": 9
        },
        {
          "type": "StringLiteral",
          "value": "g",
          "line": 9
        }
      ]
    },
    {
      "type": "ArrayInsertion",
      "varName": "nums",
      "value": {
        "type": "NumberLiteral",
        "value": "5",
        "line": 10
      },
      "position": "4"
    }
  ]
}
Final JSON: {
  "actionFrames": [
    {
      "line": 1,
      "operation": "set",
      "varName": "x",
      "type": "number",
      "value": 10,
      "timestamp": "2024-08-19T14:40:22.078Z",
      "description": "Set variable x to 10."
    },
    {
      "line": 2,
      "operation": "if",
      "condition": "x > 5",
      "result": true,
      "timestamp": "2024-08-19T14:40:22.078Z",
      "description": "Checked if x > 5."
    },
    {
      "line": 3,
      "operation": "print",
      "isLiteral": true,
      "varName": null,
      "literal": "x is greater than 5",
      "timestamp": "2024-08-19T14:40:22.078Z",
      "description": "Printed x is greater than 5."
    },
    {
      "line": 6,
      "operation": "endif",
      "timestamp": "2024-08-19T14:40:22.078Z",
      "description": "End of if statement."
    },
    {
      "line": 7,
      "operation": "create_array",
      "varName": "nums",
      "value": [
        1,
        2,
        3,
        4,
        5,
        6,
        7,
        8,
        9
      ],
      "timestamp": "2024-08-19T14:40:22.079Z",
      "description": "Created array nums."
    },
    {
      "line": 8,
      "operation": "create_array",
      "varName": "letters",
      "value": [
        "a",
        "b",
        "c",
        "d",
        "e",
        "f",
        "g"
      ],
      "timestamp": "2024-08-19T14:40:22.079Z",
      "description": "Created array letters."
    },
    {
      "line": 9,
      "operation": "add",
      "varName": "nums",
      "value": 5,
      "position": 4,
      "timestamp": "2024-08-19T14:40:22.079Z",
      "description": "Added 5 to array nums at position 4."
    }
  ]
}
Test case 1

Intermediate Representation: {
  "program": [
    {
      "type": "VariableDeclaration",
      "name": "x",
      "value": {
        "type": "NumberLiteral",
        "value": "10",
        "line": 1
      }
    }
  ]
}
Final JSON: {
  "actionFrames": [
    {
      "line": 1,
      "operation": "set",
      "varName": "x",
      "type": "number",
      "value": 10,
      "timestamp": "2024-08-19T14:40:22.080Z",
      "description": "Set variable x to 10."
    }
  ]
}
Test case 2

Intermediate Representation: {
  "program": [
    {
      "type": "VariableDeclaration",
      "name": "x",
      "value": {
        "type": "NumberLiteral",
        "value": "10",
        "line": 1
      }
    },
    {
      "type": "IfStatement",
      "condition": {
        "left": "x",
        "operator": "greater",
        "right": "5"
      },
      "consequent": [
        {
          "type": "PrintStatement",
          "value": "x is greater than 5"
        }
      ],
      "alternate": null
    }
  ]
}
Final JSON: {
  "actionFrames": [
    {
      "line": 1,
      "operation": "set",
      "varName": "x",
      "type": "number",
      "value": 10,
      "timestamp": "2024-08-19T14:40:22.081Z",
      "description": "Set variable x to 10."
    },
    {
      "line": 2,
      "operation": "if",
      "condition": "x > 5",
      "result": true,
      "timestamp": "2024-08-19T14:40:22.081Z",
      "description": "Checked if x > 5."
    },
    {
      "line": 3,
      "operation": "print",
      "isLiteral": true,
      "varName": null,
      "literal": "x is greater than 5",
      "timestamp": "2024-08-19T14:40:22.081Z",
      "description": "Printed x is greater than 5."
    },
    {
      "line": 4,
      "operation": "endif",
      "timestamp": "2024-08-19T14:40:22.081Z",
      "description": "End of if statement."
    }
  ]
}
Test case 3

Intermediate Representation: {
  "program": [
    {
      "type": "ArrayCreation",
      "varName": "numbers",
      "values": [
        {
          "type": "NumberLiteral",
          "value": "0",
          "line": 2
        }
      ]
    }
  ]
}
Final JSON: {
  "actionFrames": [
    {
      "line": 1,
      "operation": "create_array",
      "varName": "numbers",
      "value": [
        0
      ],
      "timestamp": "2024-08-19T14:40:22.082Z",
      "description": "Created array numbers."
    }
  ]
}
Test case 4

Intermediate Representation: {
  "program": [
    {
      "type": "ArrayCreation",
      "varName": "numbers",
      "values": [
        {
          "type": "NumberLiteral",
          "value": "0",
          "line": 2
        }
      ]
    },
    {
      "type": "ArrayInsertion",
      "varName": "numbers",
      "value": {
        "type": "NumberLiteral",
        "value": "1",
        "line": 3
      },
      "position": "1"
    },
    {
      "type": "ArrayInsertion",
      "varName": "numbers",
      "value": {
        "type": "NumberLiteral",
        "value": "2",
        "line": 4
      },
      "position": "2"
    },
    {
      "type": "ArrayInsertion",
      "varName": "numbers",
      "value": {
        "type": "NumberLiteral",
        "value": "3",
        "line": 5
      },
      "position": "3"
    }
  ]
}
Final JSON: {
  "actionFrames": [
    {
      "line": 1,
      "operation": "create_array",
      "varName": "numbers",
      "value": [
        0
      ],
      "timestamp": "2024-08-19T14:40:22.083Z",
      "description": "Created array numbers."
    },
    {
      "line": 2,
      "operation": "add",
      "varName": "numbers",
      "value": 1,
      "position": 1,
      "timestamp": "2024-08-19T14:40:22.083Z",
      "description": "Added 1 to array numbers at position 1."
    },
    {
      "line": 3,
      "operation": "add",
      "varName": "numbers",
      "value": 2,
      "position": 2,
      "timestamp": "2024-08-19T14:40:22.083Z",
      "description": "Added 2 to array numbers at position 2."
    },
    {
      "line": 4,
      "operation": "add",
      "varName": "numbers",
      "value": 3,
      "position": 3,
      "timestamp": "2024-08-19T14:40:22.083Z",
      "description": "Added 3 to array numbers at position 3."
    }
  ]
}
Test case 5

Intermediate Representation: {
  "program": [
    {
      "type": "ArrayCreation",
      "varName": "nums",
      "values": [
        {
          "type": "NumberLiteral",
          "value": "1",
          "line": 2
        },
        {
          "type": "NumberLiteral",
          "value": "2",
          "line": 2
        },
        {
          "type": "NumberLiteral",
          "value": "3",
          "line": 2
        }
      ]
    },
    {
      "type": "ForLoop",
      "iterator": "num",
      "collection": "nums",
      "body": [
        {
          "type": "PrintStatement",
          "value": "num"
        }
      ]
    }
  ]
}
Final JSON: {
  "actionFrames": [
    {
      "line": 1,
      "operation": "create_array",
      "varName": "nums",
      "value": [
        1,
        2,
        3
      ],
      "timestamp": "2024-08-19T14:40:22.085Z",
      "description": "Created array nums."
    },
    {
      "line": 2,
      "operation": "for",
      "iterator": "num",
      "collection": "nums",
      "body": [
        {
          "line": 3,
          "operation": "print",
          "isLiteral": true,
          "varName": null,
          "literal": "num",
          "timestamp": "2024-08-19T14:40:22.086Z",
          "description": "Printed num."
        }
      ],
      "timestamp": "2024-08-19T14:40:22.086Z",
      "description": "Iterating over nums with num."
    }
  ]
}
Test case 7

Intermediate Representation: {
  "program": [
    {
      "type": "VariableDeclaration",
      "name": "x",
      "value": {
        "type": "NumberLiteral",
        "value": "10",
        "line": 2
      }
    },
    {
      "type": "VariableDeclaration",
      "name": "y",
      "value": {
        "type": "NumberLiteral",
        "value": "5",
        "line": 3
      }
    },
    {
      "type": "IfStatement",
      "condition": {
        "left": "x",
        "operator": "greater",
        "right": "5"
      },
      "consequent": [
        {
          "type": "IfStatement",
          "condition": {
            "left": "y",
            "operator": "less",
            "right": "10"
          },
          "consequent": [
            {
              "type": "PrintStatement",
              "value": "y is less than 10"
            }
          ],
          "alternate": null
        }
      ],
      "alternate": null
    }
  ]
}
Final JSON: {
  "actionFrames": [
    {
      "line": 1,
      "operation": "set",
      "varName": "x",
      "type": "number",
      "value": 10,
      "timestamp": "2024-08-19T14:40:22.090Z",
      "description": "Set variable x to 10."
    },
    {
      "line": 2,
      "operation": "set",
      "varName": "y",
      "type": "number",
      "value": 5,
      "timestamp": "2024-08-19T14:40:22.090Z",
      "description": "Set variable y to 5."
    },
    {
      "line": 3,
      "operation": "if",
      "condition": "x > 5",
      "result": true,
      "timestamp": "2024-08-19T14:40:22.090Z",
      "description": "Checked if x > 5."
    },
    {
      "line": 4,
      "operation": "if",
      "condition": "y < 10",
      "result": true,
      "timestamp": "2024-08-19T14:40:22.090Z",
      "description": "Checked if y < 10."
    },
    {
      "line": 5,
      "operation": "print",
      "isLiteral": true,
      "varName": null,
      "literal": "y is less than 10",
      "timestamp": "2024-08-19T14:40:22.090Z",
      "description": "Printed y is less than 10."
    },
    {
      "line": 6,
      "operation": "endif",
      "timestamp": "2024-08-19T14:40:22.090Z",
      "description": "End of if statement."
    },
    {
      "line": 7,
      "operation": "endif",
      "timestamp": "2024-08-19T14:40:22.090Z",
      "description": "End of if statement."
    }
  ]
}
Test case 17

Intermediate Representation: {
  "program": [
    {
      "type": "VariableDeclaration",
      "name": "x",
      "value": {
        "type": "NumberLiteral",
        "value": "5",
        "line": 2
      }
    },
    {
      "type": "VariableDeclaration",
      "name": "y",
      "value": {
        "type": "Expression",
        "left": "x",
        "operator": "+",
        "right": "3"
      }
    }
  ]
}
Final JSON: {
  "actionFrames": [
    {
      "line": 1,
      "operation": "set",
      "varName": "x",
      "type": "number",
      "value": 5,
      "timestamp": "2024-08-19T14:40:22.093Z",
      "description": "Set variable x to 5."
    },
    {
      "line": 2,
      "operation": "set",
      "varName": "y",
      "type": "number",
      "value": 8,
      "timestamp": "2024-08-19T14:40:22.093Z",
      "description": "Set variable y to x + 3."
    }
  ]
}
Intermediate Representation: {
  "program": [
    {
      "type": "VariableDeclaration",
      "name": "a",
      "value": {
        "type": "NumberLiteral",
        "value": "5",
        "line": 2
      }
    },
    {
      "type": "VariableDeclaration",
      "name": "b",
      "value": {
        "type": "NumberLiteral",
        "value": "10",
        "line": 3
      }
    },
    {
      "type": "VariableDeclaration",
      "name": "c",
      "value": {
        "type": "Expression",
        "left": "a",
        "operator": "+",
        "right": "b"
      }
    }
  ]
}
Final JSON: {
  "actionFrames": [
    {
      "line": 1,
      "operation": "set",
      "varName": "a",
      "type": "number",
      "value": 5,
      "timestamp": "2024-08-19T14:40:22.094Z",
      "description": "Set variable a to 5."
    },
    {
      "line": 2,
      "operation": "set",
      "varName": "b",
      "type": "number",
      "value": 10,
      "timestamp": "2024-08-19T14:40:22.094Z",
      "description": "Set variable b to 10."
    },
    {
      "line": 3,
      "operation": "set",
      "varName": "c",
      "type": "number",
      "value": 15,
      "timestamp": "2024-08-19T14:40:22.094Z",
      "description": "Set variable c to a + b."
    }
  ]
}
Intermediate Representation: {
  "program": [
    {
      "type": "VariableDeclaration",
      "name": "x",
      "value": {
        "type": "NumberLiteral",
        "value": "20",
        "line": 2
      }
    },
    {
      "type": "VariableDeclaration",
      "name": "y",
      "value": {
        "type": "Expression",
        "left": "x",
        "operator": "-",
        "right": "5"
      }
    },
    {
      "type": "VariableDeclaration",
      "name": "z",
      "value": {
        "type": "Expression",
        "left": "y",
        "operator": "*",
        "right": "2"
      }
    }
  ]
}
Final JSON: {
  "actionFrames": [
    {
      "line": 1,
      "operation": "set",
      "varName": "x",
      "type": "number",
      "value": 20,
      "timestamp": "2024-08-19T14:40:22.095Z",
      "description": "Set variable x to 20."
    },
    {
      "line": 2,
      "operation": "set",
      "varName": "y",
      "type": "number",
      "value": 15,
      "timestamp": "2024-08-19T14:40:22.095Z",
      "description": "Set variable y to x - 5."
    },
    {
      "line": 3,
      "operation": "set",
      "varName": "z",
      "type": "number",
      "value": 30,
      "timestamp": "2024-08-19T14:40:22.095Z",
      "description": "Set variable z to y * 2."
    }
  ]
}
Intermediate Representation: {
  "program": [
    {
      "type": "VariableDeclaration",
      "name": "p",
      "value": {
        "type": "NumberLiteral",
        "value": "100",
        "line": 2
      }
    },
    {
      "type": "VariableDeclaration",
      "name": "q",
      "value": {
        "type": "Expression",
        "left": "p",
        "operator": "/",
        "right": "4"
      }
    },
    {
      "type": "VariableDeclaration",
      "name": "r",
      "value": {
        "type": "Expression",
        "left": {
          "type": "Expression",
          "left": "q",
          "operator": "+",
          "right": "5"
        },
        "operator": "*",
        "right": "3"
      }
    }
  ]
}
Final JSON: {
  "actionFrames": [
    {
      "line": 1,
      "operation": "set",
      "varName": "p",
      "type": "number",
      "value": 100,
      "timestamp": "2024-08-19T14:40:22.098Z",
      "description": "Set variable p to 100."
    },
    {
      "line": 2,
      "operation": "set",
      "varName": "q",
      "type": "number",
      "value": 25,
      "timestamp": "2024-08-19T14:40:22.098Z",
      "description": "Set variable q to p / 4."
    },
    {
      "line": 3,
      "operation": "set",
      "varName": "r",
      "type": "number",
      "value": 90,
      "timestamp": "2024-08-19T14:40:22.098Z",
      "description": "Set variable r to (q + 5) * 3."
    }
  ]
}
Intermediate Representation: {
  "program": [
    {
      "type": "VariableDeclaration",
      "name": "x",
      "value": {
        "type": "NumberLiteral",
        "value": "10",
        "line": 2
      }
    },
    {
      "type": "VariableDeclaration",
      "name": "y",
      "value": {
        "type": "Expression",
        "left": "x",
        "operator": "/",
        "right": "0"
      }
    }
  ]
}
Final JSON: {
  "actionFrames": [
    {
      "line": 1,
      "operation": "set",
      "varName": "x",
      "type": "number",
      "value": 10,
      "timestamp": "2024-08-19T14:40:22.099Z",
      "description": "Set variable x to 10."
    },
    {
      "line": 2,
      "operation": "set",
      "varName": "y",
      "type": "number",
      "value": null,
      "timestamp": "2024-08-19T14:40:22.099Z",
      "description": "Set variable y to x / 0."
    }
  ]
}
Intermediate Representation: {
  "program": [
    {
      "type": "VariableDeclaration",
      "name": "a",
      "value": {
        "type": "Expression",
        "left": 0,
        "operator": "-",
        "right": "5"
      }
    },
    {
      "type": "VariableDeclaration",
      "name": "b",
      "value": {
        "type": "Expression",
        "left": "a",
        "operator": "+",
        "right": "10"
      }
    },
    {
      "type": "VariableDeclaration",
      "name": "c",
      "value": {
        "type": "Expression",
        "left": "b",
        "operator": "*",
        "right": {
          "type": "Expression",
          "left": 0,
          "operator": "-",
          "right": "2"
        }
      }
    }
  ]
}
Final JSON: {
  "actionFrames": [
    {
      "line": 1,
      "operation": "set",
      "varName": "a",
      "type": "number",
      "value": -5,
      "timestamp": "2024-08-19T14:40:22.101Z",
      "description": "Set variable a to -5."
    },
    {
      "line": 2,
      "operation": "set",
      "varName": "b",
      "type": "number",
      "value": 5,
      "timestamp": "2024-08-19T14:40:22.101Z",
      "description": "Set variable b to a + 10."
    },
    {
      "line": 3,
      "operation": "set",
      "varName": "c",
      "type": "number",
      "value": -10,
      "timestamp": "2024-08-19T14:40:22.101Z",
      "description": "Set variable c to b * -2."
    }
  ]
}
Intermediate Representation: {
  "program": [
    {
      "type": "VariableDeclaration",
      "name": "x",
      "value": {
        "type": "NumberLiteral",
        "value": "10",
        "line": 2
      }
    },
    {
      "type": "VariableDeclaration",
      "name": "y",
      "value": {
        "type": "NumberLiteral",
        "value": "5",
        "line": 3
      }
    },
    {
      "type": "VariableDeclaration",
      "name": "z",
      "value": {
        "type": "Expression",
        "left": "x",
        "operator": "*",
        "right": "y"
      }
    }
  ]
}
Final JSON: {
  "actionFrames": [
    {
      "line": 1,
      "operation": "set",
      "varName": "x",
      "type": "number",
      "value": 10,
      "timestamp": "2024-08-19T14:40:22.102Z",
      "description": "Set variable x to 10."
    },
    {
      "line": 2,
      "operation": "set",
      "varName": "y",
      "type": "number",
      "value": 5,
      "timestamp": "2024-08-19T14:40:22.102Z",
      "description": "Set variable y to 5."
    },
    {
      "line": 3,
      "operation": "set",
      "varName": "z",
      "type": "number",
      "value": 50,
      "timestamp": "2024-08-19T14:40:22.103Z",
      "description": "Set variable z to x * y."
    }
  ]
}
Intermediate Representation: {
  "program": [
    {
      "type": "VariableDeclaration",
      "name": "x",
      "value": {
        "type": "NumberLiteral",
        "value": "5",
        "line": 2
      }
    },
    {
      "type": "WhileLoop",
      "condition": {
        "left": "x",
        "operator": ">",
        "right": "0"
      },
      "body": [
        {
          "type": "PrintStatement",
          "value": "x"
        },
        {
          "type": "VariableDeclaration",
          "name": "x",
          "value": {
            "type": "Expression",
            "left": "x",
            "operator": "-",
            "right": "1"
          }
        }
      ]
    }
  ]
}
Final JSON: {
  "actionFrames": [
    {
      "line": 1,
      "operation": "set",
      "varName": "x",
      "type": "number",
      "value": 5,
      "timestamp": "2024-08-19T14:40:22.104Z",
      "description": "Set variable x to 5."
    },
    {
      "line": 2,
      "operation": "while",
      "condition": "x > 0",
      "timestamp": "2024-08-19T14:40:22.104Z",
      "description": "while loop with condition x > 0."
    },
    {
      "line": 2,
      "operation": "if",
      "condition": "x > 0",
      "result": true,
      "timestamp": "2024-08-19T14:40:22.105Z",
      "description": "Checked if x > 0."
    },
    {
      "line": 3,
      "operation": "print",
      "isLiteral": false,
      "varName": "x",
      "literal": 5,
      "timestamp": "2024-08-19T14:40:22.105Z",
      "description": "Printed x."
    },
    {
      "line": 4,
      "operation": "set",
      "varName": "x",
      "type": "number",
      "value": 4,
      "timestamp": "2024-08-19T14:40:22.105Z",
      "description": "Set variable x to x - 1."
    },
    {
      "line": 2,
      "operation": "if",
      "condition": "x > 0",
      "result": true,
      "timestamp": "2024-08-19T14:40:22.105Z",
      "description": "Checked if x > 0."
    },
    {
      "line": 3,
      "operation": "print",
      "isLiteral": false,
      "varName": "x",
      "literal": 4,
      "timestamp": "2024-08-19T14:40:22.105Z",
      "description": "Printed x."
    },
    {
      "line": 4,
      "operation": "set",
      "varName": "x",
      "type": "number",
      "value": 3,
      "timestamp": "2024-08-19T14:40:22.105Z",
      "description": "Set variable x to x - 1."
    },
    {
      "line": 2,
      "operation": "if",
      "condition": "x > 0",
      "result": true,
      "timestamp": "2024-08-19T14:40:22.105Z",
      "description": "Checked if x > 0."
    },
    {
      "line": 3,
      "operation": "print",
      "isLiteral": false,
      "varName": "x",
      "literal": 3,
      "timestamp": "2024-08-19T14:40:22.105Z",
      "description": "Printed x."
    },
    {
      "line": 4,
      "operation": "set",
      "varName": "x",
      "type": "number",
      "value": 2,
      "timestamp": "2024-08-19T14:40:22.105Z",
      "description": "Set variable x to x - 1."
    },
    {
      "line": 2,
      "operation": "if",
      "condition": "x > 0",
      "result": true,
      "timestamp": "2024-08-19T14:40:22.105Z",
      "description": "Checked if x > 0."
    },
    {
      "line": 3,
      "operation": "print",
      "isLiteral": false,
      "varName": "x",
      "literal": 2,
      "timestamp": "2024-08-19T14:40:22.105Z",
      "description": "Printed x."
    },
    {
      "line": 4,
      "operation": "set",
      "varName": "x",
      "type": "number",
      "value": 1,
      "timestamp": "2024-08-19T14:40:22.105Z",
      "description": "Set variable x to x - 1."
    },
    {
      "line": 2,
      "operation": "if",
      "condition": "x > 0",
      "result": true,
      "timestamp": "2024-08-19T14:40:22.105Z",
      "description": "Checked if x > 0."
    },
    {
      "line": 3,
      "operation": "print",
      "isLiteral": false,
      "varName": "x",
      "literal": 1,
      "timestamp": "2024-08-19T14:40:22.105Z",
      "description": "Printed x."
    },
    {
      "line": 4,
      "operation": "set",
      "varName": "x",
      "type": "number",
      "value": 0,
      "timestamp": "2024-08-19T14:40:22.105Z",
      "description": "Set variable x to x - 1."
    },
    {
      "line": 2,
      "operation": "if",
      "condition": "x > 0",
      "result": false,
      "timestamp": "2024-08-19T14:40:22.105Z",
      "description": "Checked if x > 0."
    },
    {
      "line": 5,
      "operation": "loop_end",
      "timestamp": "2024-08-19T14:40:22.105Z",
      "description": "End of while loop"
    }
  ]
}
Intermediate Representation: {
  "program": [
    {
      "type": "FunctionDeclaration",
      "name": "add_numbers",
      "params": [
        "a",
        "b"
      ],
      "body": [
        {
          "type": "ReturnStatement",
          "value": {
            "type": "Expression",
            "left": "a",
            "operator": "+",
            "right": "b"
          }
        }
      ]
    }
  ]
}
Final JSON: {
  "actionFrames": [
    {
      "line": 1,
      "operation": "define",
      "varName": "add_numbers",
      "params": [
        "a",
        "b"
      ],
      "body": [
        {
          "line": 2,
          "operation": "return",
          "value": {
            "left": "a",
            "operator": "+",
            "right": "b"
          },
          "timestamp": "2024-08-19T14:48:21.435Z",
          "description": "Returned {\"left\":\"a\",\"operator\":\"+\",\"right\":\"b\"}."
        }
      ],
      "timestamp": "2024-08-19T14:48:21.435Z",
      "description": "Defined function add_numbers with parameters a, b."
    }
  ]
}
Intermediate Representation: {
  "program": [
    {
      "type": "VariableDeclaration",
      "name": "x",
      "value": {
        "type": "NumberLiteral",
        "value": "1",
        "line": 2
      }
    },
    {
      "type": "LoopUntil",
      "condition": {
        "left": "x",
        "operator": ">=",
        "right": "10"
      },
      "body": [
        {
          "type": "PrintStatement",
          "value": "x"
        },
        {
          "type": "IfStatement",
          "condition": {
            "left": "x",
            "operator": "<",
            "right": "5"
          },
          "consequent": [
            {
              "type": "VariableDeclaration",
              "name": "x",
              "value": {
                "type": "Expression",
                "left": "x",
                "operator": "+",
                "right": "2"
              }
            }
          ],
          "alternate": [
            {
              "type": "VariableDeclaration",
              "name": "x",
              "value": {
                "type": "Expression",
                "left": "x",
                "operator": "+",
                "right": "3"
              }
            }
          ]
        }
      ]
    }
  ]
}
Final JSON: {
  "actionFrames": [
    {
      "line": 1,
      "operation": "set",
      "varName": "x",
      "type": "number",
      "value": 1,
      "timestamp": "2024-08-19T14:48:21.457Z",
      "description": "Set variable x to 1."
    },
    {
      "line": 2,
      "operation": "while",
      "condition": "x < 10",
      "timestamp": "2024-08-19T14:48:21.457Z",
      "description": "while loop with condition x < 10."
    },
    {
      "line": 2,
      "operation": "if",
      "condition": "x < 10",
      "result": true,
      "timestamp": "2024-08-19T14:48:21.457Z",
      "description": "Checked if x < 10."
    },
    {
      "line": 3,
      "operation": "print",
      "isLiteral": false,
      "varName": "x",
      "literal": 1,
      "timestamp": "2024-08-19T14:48:21.457Z",
      "description": "Printed x."
    },
    {
      "line": 4,
      "operation": "if",
      "condition": "x < 5",
      "result": true,
      "timestamp": "2024-08-19T14:48:21.457Z",
      "description": "Checked if x < 5."
    },
    {
      "line": 5,
      "operation": "set",
      "varName": "x",
      "type": "number",
      "value": 3,
      "timestamp": "2024-08-19T14:48:21.457Z",
      "description": "Set variable x to x + 2."
    },
    {
      "line": 8,
      "operation": "endif",
      "timestamp": "2024-08-19T14:48:21.457Z",
      "description": "End of if statement."
    },
    {
      "line": 2,
      "operation": "if",
      "condition": "x < 10",
      "result": true,
      "timestamp": "2024-08-19T14:48:21.457Z",
      "description": "Checked if x < 10."
    },
    {
      "line": 3,
      "operation": "print",
      "isLiteral": false,
      "varName": "x",
      "literal": 3,
      "timestamp": "2024-08-19T14:48:21.457Z",
      "description": "Printed x."
    },
    {
      "line": 4,
      "operation": "if",
      "condition": "x < 5",
      "result": true,
      "timestamp": "2024-08-19T14:48:21.457Z",
      "description": "Checked if x < 5."
    },
    {
      "line": 5,
      "operation": "set",
      "varName": "x",
      "type": "number",
      "value": 5,
      "timestamp": "2024-08-19T14:48:21.457Z",
      "description": "Set variable x to x + 2."
    },
    {
      "line": 8,
      "operation": "endif",
      "timestamp": "2024-08-19T14:48:21.457Z",
      "description": "End of if statement."
    },
    {
      "line": 2,
      "operation": "if",
      "condition": "x < 10",
      "result": true,
      "timestamp": "2024-08-19T14:48:21.457Z",
      "description": "Checked if x < 10."
    },
    {
      "line": 3,
      "operation": "print",
      "isLiteral": false,
      "varName": "x",
      "literal": 5,
      "timestamp": "2024-08-19T14:48:21.457Z",
      "description": "Printed x."
    },
    {
      "line": 4,
      "operation": "if",
      "condition": "x < 5",
      "result": false,
      "timestamp": "2024-08-19T14:48:21.457Z",
      "description": "Checked if x < 5."
    },
    {
      "line": 7,
      "operation": "set",
      "varName": "x",
      "type": "number",
      "value": 8,
      "timestamp": "2024-08-19T14:48:21.457Z",
      "description": "Set variable x to x + 3."
    },
    {
      "line": 8,
      "operation": "endif",
      "timestamp": "2024-08-19T14:48:21.457Z",
      "description": "End of if statement."
    },
    {
      "line": 2,
      "operation": "if",
      "condition": "x < 10",
      "result": true,
      "timestamp": "2024-08-19T14:48:21.457Z",
      "description": "Checked if x < 10."
    },
    {
      "line": 3,
      "operation": "print",
      "isLiteral": false,
      "varName": "x",
      "literal": 8,
      "timestamp": "2024-08-19T14:48:21.457Z",
      "description": "Printed x."
    },
    {
      "line": 4,
      "operation": "if",
      "condition": "x < 5",
      "result": false,
      "timestamp": "2024-08-19T14:48:21.457Z",
      "description": "Checked if x < 5."
    },
    {
      "line": 7,
      "operation": "set",
      "varName": "x",
      "type": "number",
      "value": 11,
      "timestamp": "2024-08-19T14:48:21.457Z",
      "description": "Set variable x to x + 3."
    },
    {
      "line": 8,
      "operation": "endif",
      "timestamp": "2024-08-19T14:48:21.457Z",
      "description": "End of if statement."
    },
    {
      "line": 2,
      "operation": "if",
      "condition": "x < 10",
      "result": false,
      "timestamp": "2024-08-19T14:48:21.457Z",
      "description": "Checked if x < 10."
    },
    {
      "line": 9,
      "operation": "loop_end",
      "timestamp": "2024-08-19T14:48:21.457Z",
      "description": "End of while loop"
    }
  ]
}
Intermediate Representation: {
  "program": [
    {
      "type": "VariableDeclaration",
      "name": "x",
      "value": {
        "type": "NumberLiteral",
        "value": "5",
        "line": 2
      }
    },
    {
      "type": "VariableDeclaration",
      "name": "y",
      "value": {
        "type": "NumberLiteral",
        "value": "0",
        "line": 3
      }
    },
    {
      "type": "WhileLoop",
      "condition": {
        "left": "x",
        "operator": ">",
        "right": "0"
      },
      "body": [
        {
          "type": "PrintStatement",
          "value": "x"
        },
        {
          "type": "VariableDeclaration",
          "name": "y",
          "value": {
            "type": "Expression",
            "left": "y",
            "operator": "+",
            "right": "x"
          }
        },
        {
          "type": "VariableDeclaration",
          "name": "x",
          "value": {
            "type": "Expression",
            "left": "x",
            "operator": "-",
            "right": "1"
          }
        }
      ]
    },
    {
      "type": "PrintStatement",
      "value": "y"
    }
  ]
}
Final JSON: {
  "actionFrames": [
    {
      "line": 1,
      "operation": "set",
      "varName": "x",
      "type": "number",
      "value": 5,
      "timestamp": "2024-08-19T14:48:21.478Z",
      "description": "Set variable x to 5."
    },
    {
      "line": 2,
      "operation": "set",
      "varName": "y",
      "type": "number",
      "value": 0,
      "timestamp": "2024-08-19T14:48:21.478Z",
      "description": "Set variable y to 0."
    },
    {
      "line": 3,
      "operation": "while",
      "condition": "x > 0",
      "timestamp": "2024-08-19T14:48:21.478Z",
      "description": "while loop with condition x > 0."
    },
    {
      "line": 3,
      "operation": "if",
      "condition": "x > 0",
      "result": true,
      "timestamp": "2024-08-19T14:48:21.478Z",
      "description": "Checked if x > 0."
    },
    {
      "line": 4,
      "operation": "print",
      "isLiteral": false,
      "varName": "x",
      "literal": 5,
      "timestamp": "2024-08-19T14:48:21.478Z",
      "description": "Printed x."
    },
    {
      "line": 5,
      "operation": "set",
      "varName": "y",
      "type": "number",
      "value": 5,
      "timestamp": "2024-08-19T14:48:21.478Z",
      "description": "Set variable y to y + x."
    },
    {
      "line": 6,
      "operation": "set",
      "varName": "x",
      "type": "number",
      "value": 4,
      "timestamp": "2024-08-19T14:48:21.478Z",
      "description": "Set variable x to x - 1."
    },
    {
      "line": 3,
      "operation": "if",
      "condition": "x > 0",
      "result": true,
      "timestamp": "2024-08-19T14:48:21.478Z",
      "description": "Checked if x > 0."
    },
    {
      "line": 4,
      "operation": "print",
      "isLiteral": false,
      "varName": "x",
      "literal": 4,
      "timestamp": "2024-08-19T14:48:21.478Z",
      "description": "Printed x."
    },
    {
      "line": 5,
      "operation": "set",
      "varName": "y",
      "type": "number",
      "value": 9,
      "timestamp": "2024-08-19T14:48:21.478Z",
      "description": "Set variable y to y + x."
    },
    {
      "line": 6,
      "operation": "set",
      "varName": "x",
      "type": "number",
      "value": 3,
      "timestamp": "2024-08-19T14:48:21.478Z",
      "description": "Set variable x to x - 1."
    },
    {
      "line": 3,
      "operation": "if",
      "condition": "x > 0",
      "result": true,
      "timestamp": "2024-08-19T14:48:21.478Z",
      "description": "Checked if x > 0."
    },
    {
      "line": 4,
      "operation": "print",
      "isLiteral": false,
      "varName": "x",
      "literal": 3,
      "timestamp": "2024-08-19T14:48:21.478Z",
      "description": "Printed x."
    },
    {
      "line": 5,
      "operation": "set",
      "varName": "y",
      "type": "number",
      "value": 12,
      "timestamp": "2024-08-19T14:48:21.478Z",
      "description": "Set variable y to y + x."
    },
    {
      "line": 6,
      "operation": "set",
      "varName": "x",
      "type": "number",
      "value": 2,
      "timestamp": "2024-08-19T14:48:21.478Z",
      "description": "Set variable x to x - 1."
    },
    {
      "line": 3,
      "operation": "if",
      "condition": "x > 0",
      "result": true,
      "timestamp": "2024-08-19T14:48:21.478Z",
      "description": "Checked if x > 0."
    },
    {
      "line": 4,
      "operation": "print",
      "isLiteral": false,
      "varName": "x",
      "literal": 2,
      "timestamp": "2024-08-19T14:48:21.478Z",
      "description": "Printed x."
    },
    {
      "line": 5,
      "operation": "set",
      "varName": "y",
      "type": "number",
      "value": 14,
      "timestamp": "2024-08-19T14:48:21.478Z",
      "description": "Set variable y to y + x."
    },
    {
      "line": 6,
      "operation": "set",
      "varName": "x",
      "type": "number",
      "value": 1,
      "timestamp": "2024-08-19T14:48:21.478Z",
      "description": "Set variable x to x - 1."
    },
    {
      "line": 3,
      "operation": "if",
      "condition": "x > 0",
      "result": true,
      "timestamp": "2024-08-19T14:48:21.478Z",
      "description": "Checked if x > 0."
    },
    {
      "line": 4,
      "operation": "print",
      "isLiteral": false,
      "varName": "x",
      "literal": 1,
      "timestamp": "2024-08-19T14:48:21.479Z",
      "description": "Printed x."
    },
    {
      "line": 5,
      "operation": "set",
      "varName": "y",
      "type": "number",
      "value": 15,
      "timestamp": "2024-08-19T14:48:21.479Z",
      "description": "Set variable y to y + x."
    },
    {
      "line": 6,
      "operation": "set",
      "varName": "x",
      "type": "number",
      "value": 0,
      "timestamp": "2024-08-19T14:48:21.479Z",
      "description": "Set variable x to x - 1."
    },
    {
      "line": 3,
      "operation": "if",
      "condition": "x > 0",
      "result": false,
      "timestamp": "2024-08-19T14:48:21.479Z",
      "description": "Checked if x > 0."
    },
    {
      "line": 7,
      "operation": "loop_end",
      "timestamp": "2024-08-19T14:48:21.479Z",
      "description": "End of while loop"
    },
    {
      "line": 8,
      "operation": "print",
      "isLiteral": false,
      "varName": "y",
      "literal": 15,
      "timestamp": "2024-08-19T14:48:21.479Z",
      "description": "Printed y."
    }
  ]
}
Intermediate Representation: {
  "program": [
    {
      "type": "VariableDeclaration",
      "name": "sum",
      "value": {
        "type": "NumberLiteral",
        "value": "0",
        "line": 2
      }
    },
    {
      "type": "LoopFromTo",
      "loopVariable": "i",
      "range": {
        "start": "1",
        "end": "3"
      },
      "body": [
        {
          "type": "PrintStatement",
          "value": "i"
        },
        {
          "type": "VariableDeclaration",
          "name": "sum",
          "value": {
            "type": "Expression",
            "left": "sum",
            "operator": "+",
            "right": "i"
          }
        }
      ]
    },
    {
      "type": "PrintStatement",
      "value": "sum"
    },
    {
      "type": "VariableDeclaration",
      "name": "sum",
      "value": {
        "type": "Expression",
        "left": "sum",
        "operator": "*",
        "right": "2"
      }
    },
    {
      "type": "PrintStatement",
      "value": "sum"
    }
  ]
}
Final JSON: {
  "actionFrames": [
    {
      "line": 1,
      "operation": "set",
      "varName": "sum",
      "type": "number",
      "value": 0,
      "timestamp": "2024-08-19T14:48:21.480Z",
      "description": "Set variable sum to 0."
    },
    {
      "line": 2,
      "operation": "set",
      "varName": "i",
      "type": "number",
      "value": 1,
      "timestamp": "2024-08-19T14:48:21.480Z",
      "description": "Set variable i to 1."
    },
    {
      "line": 2,
      "operation": "loop_from_to",
      "condition": "i <= 3",
      "timestamp": "2024-08-19T14:48:21.480Z",
      "description": "loop from_to loop with condition i <= 3."
    },
    {
      "line": 2,
      "operation": "if",
      "condition": "i <= 3",
      "result": true,
      "timestamp": "2024-08-19T14:48:21.480Z",
      "description": "Checked if i <= 3."
    },
    {
      "line": 3,
      "operation": "print",
      "isLiteral": false,
      "varName": "i",
      "literal": 1,
      "timestamp": "2024-08-19T14:48:21.480Z",
      "description": "Printed i."
    },
    {
      "line": 4,
      "operation": "set",
      "varName": "sum",
      "type": "number",
      "value": 1,
      "timestamp": "2024-08-19T14:48:21.480Z",
      "description": "Set variable sum to sum + i."
    },
    {
      "line": 2,
      "operation": "set",
      "varName": "i",
      "type": "number",
      "value": 2,
      "timestamp": "2024-08-19T14:48:21.480Z",
      "description": "Set variable i to 2."
    },
    {
      "line": 2,
      "operation": "if",
      "condition": "i <= 3",
      "result": true,
      "timestamp": "2024-08-19T14:48:21.480Z",
      "description": "Checked if i <= 3."
    },
    {
      "line": 3,
      "operation": "print",
      "isLiteral": false,
      "varName": "i",
      "literal": 2,
      "timestamp": "2024-08-19T14:48:21.480Z",
      "description": "Printed i."
    },
    {
      "line": 4,
      "operation": "set",
      "varName": "sum",
      "type": "number",
      "value": 3,
      "timestamp": "2024-08-19T14:48:21.480Z",
      "description": "Set variable sum to sum + i."
    },
    {
      "line": 2,
      "operation": "set",
      "varName": "i",
      "type": "number",
      "value": 3,
      "timestamp": "2024-08-19T14:48:21.480Z",
      "description": "Set variable i to 3."
    },
    {
      "line": 2,
      "operation": "if",
      "condition": "i <= 3",
      "result": true,
      "timestamp": "2024-08-19T14:48:21.481Z",
      "description": "Checked if i <= 3."
    },
    {
      "line": 3,
      "operation": "print",
      "isLiteral": false,
      "varName": "i",
      "literal": 3,
      "timestamp": "2024-08-19T14:48:21.481Z",
      "description": "Printed i."
    },
    {
      "line": 4,
      "operation": "set",
      "varName": "sum",
      "type": "number",
      "value": 6,
      "timestamp": "2024-08-19T14:48:21.481Z",
      "description": "Set variable sum to sum + i."
    },
    {
      "line": 2,
      "operation": "set",
      "varName": "i",
      "type": "number",
      "value": 4,
      "timestamp": "2024-08-19T14:48:21.481Z",
      "description": "Set variable i to 4."
    },
    {
      "line": 2,
      "operation": "if",
      "condition": "i <= 3",
      "result": false,
      "timestamp": "2024-08-19T14:48:21.481Z",
      "description": "Checked if i <= 3."
    },
    {
      "line": 5,
      "operation": "loop_end",
      "timestamp": "2024-08-19T14:48:21.481Z",
      "description": "End of loop from_to loop"
    },
    {
      "line": 6,
      "operation": "print",
      "isLiteral": false,
      "varName": "sum",
      "literal": 6,
      "timestamp": "2024-08-19T14:48:21.481Z",
      "description": "Printed sum."
    },
    {
      "line": 7,
      "operation": "set",
      "varName": "sum",
      "type": "number",
      "value": 12,
      "timestamp": "2024-08-19T14:48:21.481Z",
      "description": "Set variable sum to sum * 2."
    },
    {
      "line": 8,
      "operation": "print",
      "isLiteral": false,
      "varName": "sum",
      "literal": 12,
      "timestamp": "2024-08-19T14:48:21.481Z",
      "description": "Printed sum."
    }
  ]
}
Intermediate Representation: {
  "program": [
    {
      "type": "VariableDeclaration",
      "name": "sum",
      "value": {
        "type": "NumberLiteral",
        "value": "0",
        "line": 2
      }
    },
    {
      "type": "LoopFromTo",
      "loopVariable": "i",
      "range": {
        "start": "1",
        "end": "5"
      },
      "body": [
        {
          "type": "PrintStatement",
          "value": "i"
        },
        {
          "type": "VariableDeclaration",
          "name": "sum",
          "value": {
            "type": "Expression",
            "left": "sum",
            "operator": "+",
            "right": "i"
          }
        }
      ]
    }
  ]
}
Final JSON: {
  "actionFrames": [
    {
      "line": 1,
      "operation": "set",
      "varName": "sum",
      "type": "number",
      "value": 0,
      "timestamp": "2024-08-19T14:48:21.482Z",
      "description": "Set variable sum to 0."
    },
    {
      "line": 2,
      "operation": "set",
      "varName": "i",
      "type": "number",
      "value": 1,
      "timestamp": "2024-08-19T14:48:21.482Z",
      "description": "Set variable i to 1."
    },
    {
      "line": 2,
      "operation": "loop_from_to",
      "condition": "i <= 5",
      "timestamp": "2024-08-19T14:48:21.482Z",
      "description": "loop from_to loop with condition i <= 5."
    },
    {
      "line": 2,
      "operation": "if",
      "condition": "i <= 5",
      "result": true,
      "timestamp": "2024-08-19T14:48:21.482Z",
      "description": "Checked if i <= 5."
    },
    {
      "line": 3,
      "operation": "print",
      "isLiteral": false,
      "varName": "i",
      "literal": 1,
      "timestamp": "2024-08-19T14:48:21.482Z",
      "description": "Printed i."
    },
    {
      "line": 4,
      "operation": "set",
      "varName": "sum",
      "type": "number",
      "value": 1,
      "timestamp": "2024-08-19T14:48:21.482Z",
      "description": "Set variable sum to sum + i."
    },
    {
      "line": 2,
      "operation": "set",
      "varName": "i",
      "type": "number",
      "value": 2,
      "timestamp": "2024-08-19T14:48:21.482Z",
      "description": "Set variable i to 2."
    },
    {
      "line": 2,
      "operation": "if",
      "condition": "i <= 5",
      "result": true,
      "timestamp": "2024-08-19T14:48:21.482Z",
      "description": "Checked if i <= 5."
    },
    {
      "line": 3,
      "operation": "print",
      "isLiteral": false,
      "varName": "i",
      "literal": 2,
      "timestamp": "2024-08-19T14:48:21.482Z",
      "description": "Printed i."
    },
    {
      "line": 4,
      "operation": "set",
      "varName": "sum",
      "type": "number",
      "value": 3,
      "timestamp": "2024-08-19T14:48:21.482Z",
      "description": "Set variable sum to sum + i."
    },
    {
      "line": 2,
      "operation": "set",
      "varName": "i",
      "type": "number",
      "value": 3,
      "timestamp": "2024-08-19T14:48:21.482Z",
      "description": "Set variable i to 3."
    },
    {
      "line": 2,
      "operation": "if",
      "condition": "i <= 5",
      "result": true,
      "timestamp": "2024-08-19T14:48:21.482Z",
      "description": "Checked if i <= 5."
    },
    {
      "line": 3,
      "operation": "print",
      "isLiteral": false,
      "varName": "i",
      "literal": 3,
      "timestamp": "2024-08-19T14:48:21.482Z",
      "description": "Printed i."
    },
    {
      "line": 4,
      "operation": "set",
      "varName": "sum",
      "type": "number",
      "value": 6,
      "timestamp": "2024-08-19T14:48:21.482Z",
      "description": "Set variable sum to sum + i."
    },
    {
      "line": 2,
      "operation": "set",
      "varName": "i",
      "type": "number",
      "value": 4,
      "timestamp": "2024-08-19T14:48:21.482Z",
      "description": "Set variable i to 4."
    },
    {
      "line": 2,
      "operation": "if",
      "condition": "i <= 5",
      "result": true,
      "timestamp": "2024-08-19T14:48:21.482Z",
      "description": "Checked if i <= 5."
    },
    {
      "line": 3,
      "operation": "print",
      "isLiteral": false,
      "varName": "i",
      "literal": 4,
      "timestamp": "2024-08-19T14:48:21.482Z",
      "description": "Printed i."
    },
    {
      "line": 4,
      "operation": "set",
      "varName": "sum",
      "type": "number",
      "value": 10,
      "timestamp": "2024-08-19T14:48:21.482Z",
      "description": "Set variable sum to sum + i."
    },
    {
      "line": 2,
      "operation": "set",
      "varName": "i",
      "type": "number",
      "value": 5,
      "timestamp": "2024-08-19T14:48:21.482Z",
      "description": "Set variable i to 5."
    },
    {
      "line": 2,
      "operation": "if",
      "condition": "i <= 5",
      "result": true,
      "timestamp": "2024-08-19T14:48:21.482Z",
      "description": "Checked if i <= 5."
    },
    {
      "line": 3,
      "operation": "print",
      "isLiteral": false,
      "varName": "i",
      "literal": 5,
      "timestamp": "2024-08-19T14:48:21.482Z",
      "description": "Printed i."
    },
    {
      "line": 4,
      "operation": "set",
      "varName": "sum",
      "type": "number",
      "value": 15,
      "timestamp": "2024-08-19T14:48:21.482Z",
      "description": "Set variable sum to sum + i."
    },
    {
      "line": 2,
      "operation": "set",
      "varName": "i",
      "type": "number",
      "value": 6,
      "timestamp": "2024-08-19T14:48:21.482Z",
      "description": "Set variable i to 6."
    },
    {
      "line": 2,
      "operation": "if",
      "condition": "i <= 5",
      "result": false,
      "timestamp": "2024-08-19T14:48:21.482Z",
      "description": "Checked if i <= 5."
    },
    {
      "line": 5,
      "operation": "loop_end",
      "timestamp": "2024-08-19T14:48:21.482Z",
      "description": "End of loop from_to loop"
    }
  ]
}
Intermediate Representation: {
  "program": [
    {
      "type": "LoopFromTo",
      "loopVariable": "i",
      "range": {
        "start": "0",
        "end": "5"
      },
      "body": [
        {
          "type": "PrintStatement",
          "value": "i"
        }
      ]
    }
  ]
}
Final JSON: {
  "actionFrames": [
    {
      "line": 1,
      "operation": "set",
      "varName": "i",
      "type": "number",
      "value": 0,
      "timestamp": "2024-08-19T14:48:21.485Z",
      "description": "Set variable i to 0."
    },
    {
      "line": 1,
      "operation": "loop_from_to",
      "condition": "i <= 5",
      "timestamp": "2024-08-19T14:48:21.485Z",
      "description": "loop from_to loop with condition i <= 5."
    },
    {
      "line": 1,
      "operation": "if",
      "condition": "i <= 5",
      "result": true,
      "timestamp": "2024-08-19T14:48:21.485Z",
      "description": "Checked if i <= 5."
    },
    {
      "line": 2,
      "operation": "print",
      "isLiteral": false,
      "varName": "i",
      "literal": 0,
      "timestamp": "2024-08-19T14:48:21.485Z",
      "description": "Printed i."
    },
    {
      "line": 1,
      "operation": "set",
      "varName": "i",
      "type": "number",
      "value": 1,
      "timestamp": "2024-08-19T14:48:21.485Z",
      "description": "Set variable i to 1."
    },
    {
      "line": 1,
      "operation": "if",
      "condition": "i <= 5",
      "result": true,
      "timestamp": "2024-08-19T14:48:21.485Z",
      "description": "Checked if i <= 5."
    },
    {
      "line": 2,
      "operation": "print",
      "isLiteral": false,
      "varName": "i",
      "literal": 1,
      "timestamp": "2024-08-19T14:48:21.485Z",
      "description": "Printed i."
    },
    {
      "line": 1,
      "operation": "set",
      "varName": "i",
      "type": "number",
      "value": 2,
      "timestamp": "2024-08-19T14:48:21.485Z",
      "description": "Set variable i to 2."
    },
    {
      "line": 1,
      "operation": "if",
      "condition": "i <= 5",
      "result": true,
      "timestamp": "2024-08-19T14:48:21.485Z",
      "description": "Checked if i <= 5."
    },
    {
      "line": 2,
      "operation": "print",
      "isLiteral": false,
      "varName": "i",
      "literal": 2,
      "timestamp": "2024-08-19T14:48:21.485Z",
      "description": "Printed i."
    },
    {
      "line": 1,
      "operation": "set",
      "varName": "i",
      "type": "number",
      "value": 3,
      "timestamp": "2024-08-19T14:48:21.485Z",
      "description": "Set variable i to 3."
    },
    {
      "line": 1,
      "operation": "if",
      "condition": "i <= 5",
      "result": true,
      "timestamp": "2024-08-19T14:48:21.485Z",
      "description": "Checked if i <= 5."
    },
    {
      "line": 2,
      "operation": "print",
      "isLiteral": false,
      "varName": "i",
      "literal": 3,
      "timestamp": "2024-08-19T14:48:21.485Z",
      "description": "Printed i."
    },
    {
      "line": 1,
      "operation": "set",
      "varName": "i",
      "type": "number",
      "value": 4,
      "timestamp": "2024-08-19T14:48:21.485Z",
      "description": "Set variable i to 4."
    },
    {
      "line": 1,
      "operation": "if",
      "condition": "i <= 5",
      "result": true,
      "timestamp": "2024-08-19T14:48:21.485Z",
      "description": "Checked if i <= 5."
    },
    {
      "line": 2,
      "operation": "print",
      "isLiteral": false,
      "varName": "i",
      "literal": 4,
      "timestamp": "2024-08-19T14:48:21.485Z",
      "description": "Printed i."
    },
    {
      "line": 1,
      "operation": "set",
      "varName": "i",
      "type": "number",
      "value": 5,
      "timestamp": "2024-08-19T14:48:21.485Z",
      "description": "Set variable i to 5."
    },
    {
      "line": 1,
      "operation": "if",
      "condition": "i <= 5",
      "result": true,
      "timestamp": "2024-08-19T14:48:21.485Z",
      "description": "Checked if i <= 5."
    },
    {
      "line": 2,
      "operation": "print",
      "isLiteral": false,
      "varName": "i",
      "literal": 5,
      "timestamp": "2024-08-19T14:48:21.485Z",
      "description": "Printed i."
    },
    {
      "line": 1,
      "operation": "set",
      "varName": "i",
      "type": "number",
      "value": 6,
      "timestamp": "2024-08-19T14:48:21.485Z",
      "description": "Set variable i to 6."
    },
    {
      "line": 1,
      "operation": "if",
      "condition": "i <= 5",
      "result": false,
      "timestamp": "2024-08-19T14:48:21.485Z",
      "description": "Checked if i <= 5."
    },
    {
      "line": 3,
      "operation": "loop_end",
      "timestamp": "2024-08-19T14:48:21.485Z",
      "description": "End of loop from_to loop"
    }
  ]
}
Intermediate Representation: {
  "program": [
    {
      "type": "VariableDeclaration",
      "name": "x",
      "value": {
        "type": "NumberLiteral",
        "value": "10",
        "line": 2
      }
    },
    {
      "type": "LoopUntil",
      "condition": {
        "left": "x",
        "operator": "==",
        "right": "0"
      },
      "body": [
        {
          "type": "PrintStatement",
          "value": "x"
        },
        {
          "type": "VariableDeclaration",
          "name": "x",
          "value": {
            "type": "Expression",
            "left": "x",
            "operator": "-",
            "right": "1"
          }
        }
      ]
    }
  ]
}
Final JSON: {
  "actionFrames": [
    {
      "line": 1,
      "operation": "set",
      "varName": "x",
      "type": "number",
      "value": 10,
      "timestamp": "2024-08-19T14:48:21.496Z",
      "description": "Set variable x to 10."
    },
    {
      "line": 2,
      "operation": "while",
      "condition": "x != 0",
      "timestamp": "2024-08-19T14:48:21.496Z",
      "description": "while loop with condition x != 0."
    },
    {
      "line": 2,
      "operation": "if",
      "condition": "x != 0",
      "result": true,
      "timestamp": "2024-08-19T14:48:21.496Z",
      "description": "Checked if x != 0."
    },
    {
      "line": 3,
      "operation": "print",
      "isLiteral": false,
      "varName": "x",
      "literal": 10,
      "timestamp": "2024-08-19T14:48:21.496Z",
      "description": "Printed x."
    },
    {
      "line": 4,
      "operation": "set",
      "varName": "x",
      "type": "number",
      "value": 9,
      "timestamp": "2024-08-19T14:48:21.496Z",
      "description": "Set variable x to x - 1."
    },
    {
      "line": 2,
      "operation": "if",
      "condition": "x != 0",
      "result": true,
      "timestamp": "2024-08-19T14:48:21.496Z",
      "description": "Checked if x != 0."
    },
    {
      "line": 3,
      "operation": "print",
      "isLiteral": false,
      "varName": "x",
      "literal": 9,
      "timestamp": "2024-08-19T14:48:21.496Z",
      "description": "Printed x."
    },
    {
      "line": 4,
      "operation": "set",
      "varName": "x",
      "type": "number",
      "value": 8,
      "timestamp": "2024-08-19T14:48:21.496Z",
      "description": "Set variable x to x - 1."
    },
    {
      "line": 2,
      "operation": "if",
      "condition": "x != 0",
      "result": true,
      "timestamp": "2024-08-19T14:48:21.496Z",
      "description": "Checked if x != 0."
    },
    {
      "line": 3,
      "operation": "print",
      "isLiteral": false,
      "varName": "x",
      "literal": 8,
      "timestamp": "2024-08-19T14:48:21.496Z",
      "description": "Printed x."
    },
    {
      "line": 4,
      "operation": "set",
      "varName": "x",
      "type": "number",
      "value": 7,
      "timestamp": "2024-08-19T14:48:21.496Z",
      "description": "Set variable x to x - 1."
    },
    {
      "line": 2,
      "operation": "if",
      "condition": "x != 0",
      "result": true,
      "timestamp": "2024-08-19T14:48:21.496Z",
      "description": "Checked if x != 0."
    },
    {
      "line": 3,
      "operation": "print",
      "isLiteral": false,
      "varName": "x",
      "literal": 7,
      "timestamp": "2024-08-19T14:48:21.496Z",
      "description": "Printed x."
    },
    {
      "line": 4,
      "operation": "set",
      "varName": "x",
      "type": "number",
      "value": 6,
      "timestamp": "2024-08-19T14:48:21.496Z",
      "description": "Set variable x to x - 1."
    },
    {
      "line": 2,
      "operation": "if",
      "condition": "x != 0",
      "result": true,
      "timestamp": "2024-08-19T14:48:21.496Z",
      "description": "Checked if x != 0."
    },
    {
      "line": 3,
      "operation": "print",
      "isLiteral": false,
      "varName": "x",
      "literal": 6,
      "timestamp": "2024-08-19T14:48:21.496Z",
      "description": "Printed x."
    },
    {
      "line": 4,
      "operation": "set",
      "varName": "x",
      "type": "number",
      "value": 5,
      "timestamp": "2024-08-19T14:48:21.496Z",
      "description": "Set variable x to x - 1."
    },
    {
      "line": 2,
      "operation": "if",
      "condition": "x != 0",
      "result": true,
      "timestamp": "2024-08-19T14:48:21.496Z",
      "description": "Checked if x != 0."
    },
    {
      "line": 3,
      "operation": "print",
      "isLiteral": false,
      "varName": "x",
      "literal": 5,
      "timestamp": "2024-08-19T14:48:21.496Z",
      "description": "Printed x."
    },
    {
      "line": 4,
      "operation": "set",
      "varName": "x",
      "type": "number",
      "value": 4,
      "timestamp": "2024-08-19T14:48:21.496Z",
      "description": "Set variable x to x - 1."
    },
    {
      "line": 2,
      "operation": "if",
      "condition": "x != 0",
      "result": true,
      "timestamp": "2024-08-19T14:48:21.497Z",
      "description": "Checked if x != 0."
    },
    {
      "line": 3,
      "operation": "print",
      "isLiteral": false,
      "varName": "x",
      "literal": 4,
      "timestamp": "2024-08-19T14:48:21.497Z",
      "description": "Printed x."
    },
    {
      "line": 4,
      "operation": "set",
      "varName": "x",
      "type": "number",
      "value": 3,
      "timestamp": "2024-08-19T14:48:21.497Z",
      "description": "Set variable x to x - 1."
    },
    {
      "line": 2,
      "operation": "if",
      "condition": "x != 0",
      "result": true,
      "timestamp": "2024-08-19T14:48:21.497Z",
      "description": "Checked if x != 0."
    },
    {
      "line": 3,
      "operation": "print",
      "isLiteral": false,
      "varName": "x",
      "literal": 3,
      "timestamp": "2024-08-19T14:48:21.497Z",
      "description": "Printed x."
    },
    {
      "line": 4,
      "operation": "set",
      "varName": "x",
      "type": "number",
      "value": 2,
      "timestamp": "2024-08-19T14:48:21.497Z",
      "description": "Set variable x to x - 1."
    },
    {
      "line": 2,
      "operation": "if",
      "condition": "x != 0",
      "result": true,
      "timestamp": "2024-08-19T14:48:21.497Z",
      "description": "Checked if x != 0."
    },
    {
      "line": 3,
      "operation": "print",
      "isLiteral": false,
      "varName": "x",
      "literal": 2,
      "timestamp": "2024-08-19T14:48:21.497Z",
      "description": "Printed x."
    },
    {
      "line": 4,
      "operation": "set",
      "varName": "x",
      "type": "number",
      "value": 1,
      "timestamp": "2024-08-19T14:48:21.497Z",
      "description": "Set variable x to x - 1."
    },
    {
      "line": 2,
      "operation": "if",
      "condition": "x != 0",
      "result": true,
      "timestamp": "2024-08-19T14:48:21.497Z",
      "description": "Checked if x != 0."
    },
    {
      "line": 3,
      "operation": "print",
      "isLiteral": false,
      "varName": "x",
      "literal": 1,
      "timestamp": "2024-08-19T14:48:21.497Z",
      "description": "Printed x."
    },
    {
      "line": 4,
      "operation": "set",
      "varName": "x",
      "type": "number",
      "value": 0,
      "timestamp": "2024-08-19T14:48:21.497Z",
      "description": "Set variable x to x - 1."
    },
    {
      "line": 2,
      "operation": "if",
      "condition": "x != 0",
      "result": false,
      "timestamp": "2024-08-19T14:48:21.497Z",
      "description": "Checked if x != 0."
    },
    {
      "line": 5,
      "operation": "loop_end",
      "timestamp": "2024-08-19T14:48:21.497Z",
      "description": "End of while loop"
    }
  ]
}
Intermediate Representation: {
  "program": [
    {
      "type": "VariableDeclaration",
      "name": "x",
      "value": {
        "type": "NumberLiteral",
        "value": "5",
        "line": 2
      }
    },
    {
      "type": "WhileLoop",
      "condition": {
        "left": "x",
        "operator": ">",
        "right": "0"
      },
      "body": [
        {
          "type": "PrintStatement",
          "value": "x"
        },
        {
          "type": "VariableDeclaration",
          "name": "x",
          "value": {
            "type": "Expression",
            "left": "x",
            "operator": "-",
            "right": "1"
          }
        }
      ]
    }
  ]
}
Final JSON: {
  "actionFrames": [
    {
      "line": 1,
      "operation": "set",
      "varName": "x",
      "type": "number",
      "value": 5,
      "timestamp": "2024-08-19T14:48:21.501Z",
      "description": "Set variable x to 5."
    },
    {
      "line": 2,
      "operation": "while",
      "condition": "x > 0",
      "timestamp": "2024-08-19T14:48:21.501Z",
      "description": "while loop with condition x > 0."
    },
    {
      "line": 2,
      "operation": "if",
      "condition": "x > 0",
      "result": true,
      "timestamp": "2024-08-19T14:48:21.501Z",
      "description": "Checked if x > 0."
    },
    {
      "line": 3,
      "operation": "print",
      "isLiteral": false,
      "varName": "x",
      "literal": 5,
      "timestamp": "2024-08-19T14:48:21.501Z",
      "description": "Printed x."
    },
    {
      "line": 4,
      "operation": "set",
      "varName": "x",
      "type": "number",
      "value": 4,
      "timestamp": "2024-08-19T14:48:21.501Z",
      "description": "Set variable x to x - 1."
    },
    {
      "line": 2,
      "operation": "if",
      "condition": "x > 0",
      "result": true,
      "timestamp": "2024-08-19T14:48:21.501Z",
      "description": "Checked if x > 0."
    },
    {
      "line": 3,
      "operation": "print",
      "isLiteral": false,
      "varName": "x",
      "literal": 4,
      "timestamp": "2024-08-19T14:48:21.501Z",
      "description": "Printed x."
    },
    {
      "line": 4,
      "operation": "set",
      "varName": "x",
      "type": "number",
      "value": 3,
      "timestamp": "2024-08-19T14:48:21.501Z",
      "description": "Set variable x to x - 1."
    },
    {
      "line": 2,
      "operation": "if",
      "condition": "x > 0",
      "result": true,
      "timestamp": "2024-08-19T14:48:21.501Z",
      "description": "Checked if x > 0."
    },
    {
      "line": 3,
      "operation": "print",
      "isLiteral": false,
      "varName": "x",
      "literal": 3,
      "timestamp": "2024-08-19T14:48:21.502Z",
      "description": "Printed x."
    },
    {
      "line": 4,
      "operation": "set",
      "varName": "x",
      "type": "number",
      "value": 2,
      "timestamp": "2024-08-19T14:48:21.502Z",
      "description": "Set variable x to x - 1."
    },
    {
      "line": 2,
      "operation": "if",
      "condition": "x > 0",
      "result": true,
      "timestamp": "2024-08-19T14:48:21.502Z",
      "description": "Checked if x > 0."
    },
    {
      "line": 3,
      "operation": "print",
      "isLiteral": false,
      "varName": "x",
      "literal": 2,
      "timestamp": "2024-08-19T14:48:21.502Z",
      "description": "Printed x."
    },
    {
      "line": 4,
      "operation": "set",
      "varName": "x",
      "type": "number",
      "value": 1,
      "timestamp": "2024-08-19T14:48:21.502Z",
      "description": "Set variable x to x - 1."
    },
    {
      "line": 2,
      "operation": "if",
      "condition": "x > 0",
      "result": true,
      "timestamp": "2024-08-19T14:48:21.502Z",
      "description": "Checked if x > 0."
    },
    {
      "line": 3,
      "operation": "print",
      "isLiteral": false,
      "varName": "x",
      "literal": 1,
      "timestamp": "2024-08-19T14:48:21.502Z",
      "description": "Printed x."
    },
    {
      "line": 4,
      "operation": "set",
      "varName": "x",
      "type": "number",
      "value": 0,
      "timestamp": "2024-08-19T14:48:21.502Z",
      "description": "Set variable x to x - 1."
    },
    {
      "line": 2,
      "operation": "if",
      "condition": "x > 0",
      "result": false,
      "timestamp": "2024-08-19T14:48:21.502Z",
      "description": "Checked if x > 0."
    },
    {
      "line": 5,
      "operation": "loop_end",
      "timestamp": "2024-08-19T14:48:21.502Z",
      "description": "End of while loop"
    }
  ]
}
Test case 16

Intermediate Representation: {
  "program": [
    {
      "type": "LoopFromTo",
      "loopVariable": "i",
      "range": {
        "start": "0",
        "end": "10"
      },
      "body": [
        {
          "type": "PrintStatement",
          "value": "i"
        }
      ]
    }
  ]
}
Final JSON: {
  "actionFrames": [
    {
      "line": 1,
      "operation": "set",
      "varName": "i",
      "type": "number",
      "value": 0,
      "timestamp": "2024-08-19T14:48:21.505Z",
      "description": "Set variable i to 0."
    },
    {
      "line": 1,
      "operation": "loop_from_to",
      "condition": "i <= 10",
      "timestamp": "2024-08-19T14:48:21.505Z",
      "description": "loop from_to loop with condition i <= 10."
    },
    {
      "line": 1,
      "operation": "if",
      "condition": "i <= 10",
      "result": true,
      "timestamp": "2024-08-19T14:48:21.505Z",
      "description": "Checked if i <= 10."
    },
    {
      "line": 2,
      "operation": "print",
      "isLiteral": false,
      "varName": "i",
      "literal": 0,
      "timestamp": "2024-08-19T14:48:21.505Z",
      "description": "Printed i."
    },
    {
      "line": 1,
      "operation": "set",
      "varName": "i",
      "type": "number",
      "value": 1,
      "timestamp": "2024-08-19T14:48:21.505Z",
      "description": "Set variable i to 1."
    },
    {
      "line": 1,
      "operation": "if",
      "condition": "i <= 10",
      "result": true,
      "timestamp": "2024-08-19T14:48:21.505Z",
      "description": "Checked if i <= 10."
    },
    {
      "line": 2,
      "operation": "print",
      "isLiteral": false,
      "varName": "i",
      "literal": 1,
      "timestamp": "2024-08-19T14:48:21.505Z",
      "description": "Printed i."
    },
    {
      "line": 1,
      "operation": "set",
      "varName": "i",
      "type": "number",
      "value": 2,
      "timestamp": "2024-08-19T14:48:21.505Z",
      "description": "Set variable i to 2."
    },
    {
      "line": 1,
      "operation": "if",
      "condition": "i <= 10",
      "result": true,
      "timestamp": "2024-08-19T14:48:21.505Z",
      "description": "Checked if i <= 10."
    },
    {
      "line": 2,
      "operation": "print",
      "isLiteral": false,
      "varName": "i",
      "literal": 2,
      "timestamp": "2024-08-19T14:48:21.506Z",
      "description": "Printed i."
    },
    {
      "line": 1,
      "operation": "set",
      "varName": "i",
      "type": "number",
      "value": 3,
      "timestamp": "2024-08-19T14:48:21.506Z",
      "description": "Set variable i to 3."
    },
    {
      "line": 1,
      "operation": "if",
      "condition": "i <= 10",
      "result": true,
      "timestamp": "2024-08-19T14:48:21.506Z",
      "description": "Checked if i <= 10."
    },
    {
      "line": 2,
      "operation": "print",
      "isLiteral": false,
      "varName": "i",
      "literal": 3,
      "timestamp": "2024-08-19T14:48:21.506Z",
      "description": "Printed i."
    },
    {
      "line": 1,
      "operation": "set",
      "varName": "i",
      "type": "number",
      "value": 4,
      "timestamp": "2024-08-19T14:48:21.506Z",
      "description": "Set variable i to 4."
    },
    {
      "line": 1,
      "operation": "if",
      "condition": "i <= 10",
      "result": true,
      "timestamp": "2024-08-19T14:48:21.506Z",
      "description": "Checked if i <= 10."
    },
    {
      "line": 2,
      "operation": "print",
      "isLiteral": false,
      "varName": "i",
      "literal": 4,
      "timestamp": "2024-08-19T14:48:21.506Z",
      "description": "Printed i."
    },
    {
      "line": 1,
      "operation": "set",
      "varName": "i",
      "type": "number",
      "value": 5,
      "timestamp": "2024-08-19T14:48:21.506Z",
      "description": "Set variable i to 5."
    },
    {
      "line": 1,
      "operation": "if",
      "condition": "i <= 10",
      "result": true,
      "timestamp": "2024-08-19T14:48:21.506Z",
      "description": "Checked if i <= 10."
    },
    {
      "line": 2,
      "operation": "print",
      "isLiteral": false,
      "varName": "i",
      "literal": 5,
      "timestamp": "2024-08-19T14:48:21.506Z",
      "description": "Printed i."
    },
    {
      "line": 1,
      "operation": "set",
      "varName": "i",
      "type": "number",
      "value": 6,
      "timestamp": "2024-08-19T14:48:21.506Z",
      "description": "Set variable i to 6."
    },
    {
      "line": 1,
      "operation": "if",
      "condition": "i <= 10",
      "result": true,
      "timestamp": "2024-08-19T14:48:21.506Z",
      "description": "Checked if i <= 10."
    },
    {
      "line": 2,
      "operation": "print",
      "isLiteral": false,
      "varName": "i",
      "literal": 6,
      "timestamp": "2024-08-19T14:48:21.506Z",
      "description": "Printed i."
    },
    {
      "line": 1,
      "operation": "set",
      "varName": "i",
      "type": "number",
      "value": 7,
      "timestamp": "2024-08-19T14:48:21.506Z",
      "description": "Set variable i to 7."
    },
    {
      "line": 1,
      "operation": "if",
      "condition": "i <= 10",
      "result": true,
      "timestamp": "2024-08-19T14:48:21.506Z",
      "description": "Checked if i <= 10."
    },
    {
      "line": 2,
      "operation": "print",
      "isLiteral": false,
      "varName": "i",
      "literal": 7,
      "timestamp": "2024-08-19T14:48:21.506Z",
      "description": "Printed i."
    },
    {
      "line": 1,
      "operation": "set",
      "varName": "i",
      "type": "number",
      "value": 8,
      "timestamp": "2024-08-19T14:48:21.506Z",
      "description": "Set variable i to 8."
    },
    {
      "line": 1,
      "operation": "if",
      "condition": "i <= 10",
      "result": true,
      "timestamp": "2024-08-19T14:48:21.506Z",
      "description": "Checked if i <= 10."
    },
    {
      "line": 2,
      "operation": "print",
      "isLiteral": false,
      "varName": "i",
      "literal": 8,
      "timestamp": "2024-08-19T14:48:21.506Z",
      "description": "Printed i."
    },
    {
      "line": 1,
      "operation": "set",
      "varName": "i",
      "type": "number",
      "value": 9,
      "timestamp": "2024-08-19T14:48:21.506Z",
      "description": "Set variable i to 9."
    },
    {
      "line": 1,
      "operation": "if",
      "condition": "i <= 10",
      "result": true,
      "timestamp": "2024-08-19T14:48:21.506Z",
      "description": "Checked if i <= 10."
    },
    {
      "line": 2,
      "operation": "print",
      "isLiteral": false,
      "varName": "i",
      "literal": 9,
      "timestamp": "2024-08-19T14:48:21.506Z",
      "description": "Printed i."
    },
    {
      "line": 1,
      "operation": "set",
      "varName": "i",
      "type": "number",
      "value": 10,
      "timestamp": "2024-08-19T14:48:21.506Z",
      "description": "Set variable i to 10."
    },
    {
      "line": 1,
      "operation": "if",
      "condition": "i <= 10",
      "result": true,
      "timestamp": "2024-08-19T14:48:21.506Z",
      "description": "Checked if i <= 10."
    },
    {
      "line": 2,
      "operation": "print",
      "isLiteral": false,
      "varName": "i",
      "literal": 10,
      "timestamp": "2024-08-19T14:48:21.506Z",
      "description": "Printed i."
    },
    {
      "line": 1,
      "operation": "set",
      "varName": "i",
      "type": "number",
      "value": 11,
      "timestamp": "2024-08-19T14:48:21.506Z",
      "description": "Set variable i to 11."
    },
    {
      "line": 1,
      "operation": "if",
      "condition": "i <= 10",
      "result": false,
      "timestamp": "2024-08-19T14:48:21.506Z",
      "description": "Checked if i <= 10."
    },
    {
      "line": 3,
      "operation": "loop_end",
      "timestamp": "2024-08-19T14:48:21.506Z",
      "description": "End of loop from_to loop"
    }
  ]
}
Test case 1

Intermediate Representation: {
  "program": [
    {
      "type": "VariableDeclaration",
      "name": "x",
      "value": {
        "type": "NumberLiteral",
        "value": "10",
        "line": 2
      }
    },
    {
      "type": "IfStatement",
      "condition": {
        "left": "x",
        "operator": "greater",
        "right": "5"
      },
      "consequent": [
        {
          "type": "PrintStatement",
          "value": "x is greater than 5"
        }
      ],
      "alternate": [
        {
          "type": "PrintStatement",
          "value": "x is 5 or less"
        }
      ]
    },
    {
      "type": "ArrayCreation",
      "varName": "nums",
      "values": [
        {
          "type": "NumberLiteral",
          "value": "1",
          "line": 8
        },
        {
          "type": "NumberLiteral",
          "value": "2",
          "line": 8
        },
        {
          "type": "NumberLiteral",
          "value": "3",
          "line": 8
        },
        {
          "type": "NumberLiteral",
          "value": "4",
          "line": 8
        },
        {
          "type": "NumberLiteral",
          "value": "5",
          "line": 8
        },
        {
          "type": "NumberLiteral",
          "value": "6",
          "line": 8
        },
        {
          "type": "NumberLiteral",
          "value": "7",
          "line": 8
        },
        {
          "type": "NumberLiteral",
          "value": "8",
          "line": 8
        },
        {
          "type": "NumberLiteral",
          "value": "9",
          "line": 8
        }
      ]
    },
    {
      "type": "ArrayCreation",
      "varName": "letters",
      "values": [
        {
          "type": "StringLiteral",
          "value": "a",
          "line": 9
        },
        {
          "type": "StringLiteral",
          "value": "b",
          "line": 9
        },
        {
          "type": "StringLiteral",
          "value": "c",
          "line": 9
        },
        {
          "type": "StringLiteral",
          "value": "d",
          "line": 9
        },
        {
          "type": "StringLiteral",
          "value": "e",
          "line": 9
        },
        {
          "type": "StringLiteral",
          "value": "f",
          "line": 9
        },
        {
          "type": "StringLiteral",
          "value": "g",
          "line": 9
        }
      ]
    },
    {
      "type": "ArrayInsertion",
      "varName": "nums",
      "value": {
        "type": "NumberLiteral",
        "value": "5",
        "line": 10
      },
      "position": "4"
    }
  ]
}
Final JSON: {
  "actionFrames": [
    {
      "line": 1,
      "operation": "set",
      "varName": "x",
      "type": "number",
      "value": 10,
      "timestamp": "2024-08-19T14:48:21.510Z",
      "description": "Set variable x to 10."
    },
    {
      "line": 2,
      "operation": "if",
      "condition": "x > 5",
      "result": true,
      "timestamp": "2024-08-19T14:48:21.510Z",
      "description": "Checked if x > 5."
    },
    {
      "line": 3,
      "operation": "print",
      "isLiteral": true,
      "varName": null,
      "literal": "x is greater than 5",
      "timestamp": "2024-08-19T14:48:21.510Z",
      "description": "Printed x is greater than 5."
    },
    {
      "line": 6,
      "operation": "endif",
      "timestamp": "2024-08-19T14:48:21.510Z",
      "description": "End of if statement."
    },
    {
      "line": 7,
      "operation": "create_array",
      "varName": "nums",
      "value": [
        1,
        2,
        3,
        4,
        5,
        6,
        7,
        8,
        9
      ],
      "timestamp": "2024-08-19T14:48:21.510Z",
      "description": "Created array nums."
    },
    {
      "line": 8,
      "operation": "create_array",
      "varName": "letters",
      "value": [
        "a",
        "b",
        "c",
        "d",
        "e",
        "f",
        "g"
      ],
      "timestamp": "2024-08-19T14:48:21.510Z",
      "description": "Created array letters."
    },
    {
      "line": 9,
      "operation": "add",
      "varName": "nums",
      "value": 5,
      "position": 4,
      "timestamp": "2024-08-19T14:48:21.510Z",
      "description": "Added 5 to array nums at position 4."
    }
  ]
}
Test case 1

Intermediate Representation: {
  "program": [
    {
      "type": "VariableDeclaration",
      "name": "x",
      "value": {
        "type": "NumberLiteral",
        "value": "10",
        "line": 1
      }
    }
  ]
}
Final JSON: {
  "actionFrames": [
    {
      "line": 1,
      "operation": "set",
      "varName": "x",
      "type": "number",
      "value": 10,
      "timestamp": "2024-08-19T14:48:21.513Z",
      "description": "Set variable x to 10."
    }
  ]
}
Test case 2

Intermediate Representation: {
  "program": [
    {
      "type": "VariableDeclaration",
      "name": "x",
      "value": {
        "type": "NumberLiteral",
        "value": "10",
        "line": 1
      }
    },
    {
      "type": "IfStatement",
      "condition": {
        "left": "x",
        "operator": "greater",
        "right": "5"
      },
      "consequent": [
        {
          "type": "PrintStatement",
          "value": "x is greater than 5"
        }
      ],
      "alternate": null
    }
  ]
}
Final JSON: {
  "actionFrames": [
    {
      "line": 1,
      "operation": "set",
      "varName": "x",
      "type": "number",
      "value": 10,
      "timestamp": "2024-08-19T14:48:21.514Z",
      "description": "Set variable x to 10."
    },
    {
      "line": 2,
      "operation": "if",
      "condition": "x > 5",
      "result": true,
      "timestamp": "2024-08-19T14:48:21.514Z",
      "description": "Checked if x > 5."
    },
    {
      "line": 3,
      "operation": "print",
      "isLiteral": true,
      "varName": null,
      "literal": "x is greater than 5",
      "timestamp": "2024-08-19T14:48:21.514Z",
      "description": "Printed x is greater than 5."
    },
    {
      "line": 4,
      "operation": "endif",
      "timestamp": "2024-08-19T14:48:21.514Z",
      "description": "End of if statement."
    }
  ]
}
Test case 3

Intermediate Representation: {
  "program": [
    {
      "type": "ArrayCreation",
      "varName": "numbers",
      "values": [
        {
          "type": "NumberLiteral",
          "value": "0",
          "line": 2
        }
      ]
    }
  ]
}
Final JSON: {
  "actionFrames": [
    {
      "line": 1,
      "operation": "create_array",
      "varName": "numbers",
      "value": [
        0
      ],
      "timestamp": "2024-08-19T14:48:21.516Z",
      "description": "Created array numbers."
    }
  ]
}
Test case 4

Intermediate Representation: {
  "program": [
    {
      "type": "ArrayCreation",
      "varName": "numbers",
      "values": [
        {
          "type": "NumberLiteral",
          "value": "0",
          "line": 2
        }
      ]
    },
    {
      "type": "ArrayInsertion",
      "varName": "numbers",
      "value": {
        "type": "NumberLiteral",
        "value": "1",
        "line": 3
      },
      "position": "1"
    },
    {
      "type": "ArrayInsertion",
      "varName": "numbers",
      "value": {
        "type": "NumberLiteral",
        "value": "2",
        "line": 4
      },
      "position": "2"
    },
    {
      "type": "ArrayInsertion",
      "varName": "numbers",
      "value": {
        "type": "NumberLiteral",
        "value": "3",
        "line": 5
      },
      "position": "3"
    }
  ]
}
Final JSON: {
  "actionFrames": [
    {
      "line": 1,
      "operation": "create_array",
      "varName": "numbers",
      "value": [
        0
      ],
      "timestamp": "2024-08-19T14:48:21.528Z",
      "description": "Created array numbers."
    },
    {
      "line": 2,
      "operation": "add",
      "varName": "numbers",
      "value": 1,
      "position": 1,
      "timestamp": "2024-08-19T14:48:21.528Z",
      "description": "Added 1 to array numbers at position 1."
    },
    {
      "line": 3,
      "operation": "add",
      "varName": "numbers",
      "value": 2,
      "position": 2,
      "timestamp": "2024-08-19T14:48:21.528Z",
      "description": "Added 2 to array numbers at position 2."
    },
    {
      "line": 4,
      "operation": "add",
      "varName": "numbers",
      "value": 3,
      "position": 3,
      "timestamp": "2024-08-19T14:48:21.528Z",
      "description": "Added 3 to array numbers at position 3."
    }
  ]
}
Test case 5

Intermediate Representation: {
  "program": [
    {
      "type": "ArrayCreation",
      "varName": "nums",
      "values": [
        {
          "type": "NumberLiteral",
          "value": "1",
          "line": 2
        },
        {
          "type": "NumberLiteral",
          "value": "2",
          "line": 2
        },
        {
          "type": "NumberLiteral",
          "value": "3",
          "line": 2
        }
      ]
    },
    {
      "type": "ForLoop",
      "iterator": "num",
      "collection": "nums",
      "body": [
        {
          "type": "PrintStatement",
          "value": "num"
        }
      ]
    }
  ]
}
Final JSON: {
  "actionFrames": [
    {
      "line": 1,
      "operation": "create_array",
      "varName": "nums",
      "value": [
        1,
        2,
        3
      ],
      "timestamp": "2024-08-19T14:48:21.530Z",
      "description": "Created array nums."
    },
    {
      "line": 2,
      "operation": "for",
      "iterator": "num",
      "collection": "nums",
      "body": [
        {
          "line": 3,
          "operation": "print",
          "isLiteral": true,
          "varName": null,
          "literal": "num",
          "timestamp": "2024-08-19T14:48:21.531Z",
          "description": "Printed num."
        }
      ],
      "timestamp": "2024-08-19T14:48:21.531Z",
      "description": "Iterating over nums with num."
    }
  ]
}
Test case 7

Intermediate Representation: {
  "program": [
    {
      "type": "VariableDeclaration",
      "name": "x",
      "value": {
        "type": "NumberLiteral",
        "value": "10",
        "line": 2
      }
    },
    {
      "type": "VariableDeclaration",
      "name": "y",
      "value": {
        "type": "NumberLiteral",
        "value": "5",
        "line": 3
      }
    },
    {
      "type": "IfStatement",
      "condition": {
        "left": "x",
        "operator": "greater",
        "right": "5"
      },
      "consequent": [
        {
          "type": "IfStatement",
          "condition": {
            "left": "y",
            "operator": "less",
            "right": "10"
          },
          "consequent": [
            {
              "type": "PrintStatement",
              "value": "y is less than 10"
            }
          ],
          "alternate": null
        }
      ],
      "alternate": null
    }
  ]
}
Final JSON: {
  "actionFrames": [
    {
      "line": 1,
      "operation": "set",
      "varName": "x",
      "type": "number",
      "value": 10,
      "timestamp": "2024-08-19T14:48:21.532Z",
      "description": "Set variable x to 10."
    },
    {
      "line": 2,
      "operation": "set",
      "varName": "y",
      "type": "number",
      "value": 5,
      "timestamp": "2024-08-19T14:48:21.532Z",
      "description": "Set variable y to 5."
    },
    {
      "line": 3,
      "operation": "if",
      "condition": "x > 5",
      "result": true,
      "timestamp": "2024-08-19T14:48:21.532Z",
      "description": "Checked if x > 5."
    },
    {
      "line": 4,
      "operation": "if",
      "condition": "y < 10",
      "result": true,
      "timestamp": "2024-08-19T14:48:21.532Z",
      "description": "Checked if y < 10."
    },
    {
      "line": 5,
      "operation": "print",
      "isLiteral": true,
      "varName": null,
      "literal": "y is less than 10",
      "timestamp": "2024-08-19T14:48:21.532Z",
      "description": "Printed y is less than 10."
    },
    {
      "line": 6,
      "operation": "endif",
      "timestamp": "2024-08-19T14:48:21.532Z",
      "description": "End of if statement."
    },
    {
      "line": 7,
      "operation": "endif",
      "timestamp": "2024-08-19T14:48:21.532Z",
      "description": "End of if statement."
    }
  ]
}
Test case 17

Intermediate Representation: {
  "program": [
    {
      "type": "VariableDeclaration",
      "name": "x",
      "value": {
        "type": "NumberLiteral",
        "value": "5",
        "line": 2
      }
    },
    {
      "type": "VariableDeclaration",
      "name": "y",
      "value": {
        "type": "Expression",
        "left": "x",
        "operator": "+",
        "right": "3"
      }
    }
  ]
}
Final JSON: {
  "actionFrames": [
    {
      "line": 1,
      "operation": "set",
      "varName": "x",
      "type": "number",
      "value": 5,
      "timestamp": "2024-08-19T14:48:21.534Z",
      "description": "Set variable x to 5."
    },
    {
      "line": 2,
      "operation": "set",
      "varName": "y",
      "type": "number",
      "value": 8,
      "timestamp": "2024-08-19T14:48:21.534Z",
      "description": "Set variable y to x + 3."
    }
  ]
}
Intermediate Representation: {
  "program": [
    {
      "type": "VariableDeclaration",
      "name": "a",
      "value": {
        "type": "NumberLiteral",
        "value": "5",
        "line": 2
      }
    },
    {
      "type": "VariableDeclaration",
      "name": "b",
      "value": {
        "type": "NumberLiteral",
        "value": "10",
        "line": 3
      }
    },
    {
      "type": "VariableDeclaration",
      "name": "c",
      "value": {
        "type": "Expression",
        "left": "a",
        "operator": "+",
        "right": "b"
      }
    }
  ]
}
Final JSON: {
  "actionFrames": [
    {
      "line": 1,
      "operation": "set",
      "varName": "a",
      "type": "number",
      "value": 5,
      "timestamp": "2024-08-19T14:48:21.535Z",
      "description": "Set variable a to 5."
    },
    {
      "line": 2,
      "operation": "set",
      "varName": "b",
      "type": "number",
      "value": 10,
      "timestamp": "2024-08-19T14:48:21.535Z",
      "description": "Set variable b to 10."
    },
    {
      "line": 3,
      "operation": "set",
      "varName": "c",
      "type": "number",
      "value": 15,
      "timestamp": "2024-08-19T14:48:21.535Z",
      "description": "Set variable c to a + b."
    }
  ]
}
Intermediate Representation: {
  "program": [
    {
      "type": "VariableDeclaration",
      "name": "x",
      "value": {
        "type": "NumberLiteral",
        "value": "20",
        "line": 2
      }
    },
    {
      "type": "VariableDeclaration",
      "name": "y",
      "value": {
        "type": "Expression",
        "left": "x",
        "operator": "-",
        "right": "5"
      }
    },
    {
      "type": "VariableDeclaration",
      "name": "z",
      "value": {
        "type": "Expression",
        "left": "y",
        "operator": "*",
        "right": "2"
      }
    }
  ]
}
Final JSON: {
  "actionFrames": [
    {
      "line": 1,
      "operation": "set",
      "varName": "x",
      "type": "number",
      "value": 20,
      "timestamp": "2024-08-19T14:48:21.537Z",
      "description": "Set variable x to 20."
    },
    {
      "line": 2,
      "operation": "set",
      "varName": "y",
      "type": "number",
      "value": 15,
      "timestamp": "2024-08-19T14:48:21.537Z",
      "description": "Set variable y to x - 5."
    },
    {
      "line": 3,
      "operation": "set",
      "varName": "z",
      "type": "number",
      "value": 30,
      "timestamp": "2024-08-19T14:48:21.537Z",
      "description": "Set variable z to y * 2."
    }
  ]
}
Intermediate Representation: {
  "program": [
    {
      "type": "VariableDeclaration",
      "name": "p",
      "value": {
        "type": "NumberLiteral",
        "value": "100",
        "line": 2
      }
    },
    {
      "type": "VariableDeclaration",
      "name": "q",
      "value": {
        "type": "Expression",
        "left": "p",
        "operator": "/",
        "right": "4"
      }
    },
    {
      "type": "VariableDeclaration",
      "name": "r",
      "value": {
        "type": "Expression",
        "left": {
          "type": "Expression",
          "left": "q",
          "operator": "+",
          "right": "5"
        },
        "operator": "*",
        "right": "3"
      }
    }
  ]
}
Final JSON: {
  "actionFrames": [
    {
      "line": 1,
      "operation": "set",
      "varName": "p",
      "type": "number",
      "value": 100,
      "timestamp": "2024-08-19T14:48:21.538Z",
      "description": "Set variable p to 100."
    },
    {
      "line": 2,
      "operation": "set",
      "varName": "q",
      "type": "number",
      "value": 25,
      "timestamp": "2024-08-19T14:48:21.538Z",
      "description": "Set variable q to p / 4."
    },
    {
      "line": 3,
      "operation": "set",
      "varName": "r",
      "type": "number",
      "value": 90,
      "timestamp": "2024-08-19T14:48:21.538Z",
      "description": "Set variable r to (q + 5) * 3."
    }
  ]
}
Intermediate Representation: {
  "program": [
    {
      "type": "VariableDeclaration",
      "name": "x",
      "value": {
        "type": "NumberLiteral",
        "value": "10",
        "line": 2
      }
    },
    {
      "type": "VariableDeclaration",
      "name": "y",
      "value": {
        "type": "Expression",
        "left": "x",
        "operator": "/",
        "right": "0"
      }
    }
  ]
}
Final JSON: {
  "actionFrames": [
    {
      "line": 1,
      "operation": "set",
      "varName": "x",
      "type": "number",
      "value": 10,
      "timestamp": "2024-08-19T14:48:21.539Z",
      "description": "Set variable x to 10."
    },
    {
      "line": 2,
      "operation": "set",
      "varName": "y",
      "type": "number",
      "value": null,
      "timestamp": "2024-08-19T14:48:21.539Z",
      "description": "Set variable y to x / 0."
    }
  ]
}
Intermediate Representation: {
  "program": [
    {
      "type": "VariableDeclaration",
      "name": "a",
      "value": {
        "type": "Expression",
        "left": 0,
        "operator": "-",
        "right": "5"
      }
    },
    {
      "type": "VariableDeclaration",
      "name": "b",
      "value": {
        "type": "Expression",
        "left": "a",
        "operator": "+",
        "right": "10"
      }
    },
    {
      "type": "VariableDeclaration",
      "name": "c",
      "value": {
        "type": "Expression",
        "left": "b",
        "operator": "*",
        "right": {
          "type": "Expression",
          "left": 0,
          "operator": "-",
          "right": "2"
        }
      }
    }
  ]
}
Final JSON: {
  "actionFrames": [
    {
      "line": 1,
      "operation": "set",
      "varName": "a",
      "type": "number",
      "value": -5,
      "timestamp": "2024-08-19T14:48:21.540Z",
      "description": "Set variable a to -5."
    },
    {
      "line": 2,
      "operation": "set",
      "varName": "b",
      "type": "number",
      "value": 5,
      "timestamp": "2024-08-19T14:48:21.540Z",
      "description": "Set variable b to a + 10."
    },
    {
      "line": 3,
      "operation": "set",
      "varName": "c",
      "type": "number",
      "value": -10,
      "timestamp": "2024-08-19T14:48:21.540Z",
      "description": "Set variable c to b * -2."
    }
  ]
}
Intermediate Representation: {
  "program": [
    {
      "type": "VariableDeclaration",
      "name": "x",
      "value": {
        "type": "NumberLiteral",
        "value": "10",
        "line": 2
      }
    },
    {
      "type": "VariableDeclaration",
      "name": "y",
      "value": {
        "type": "NumberLiteral",
        "value": "5",
        "line": 3
      }
    },
    {
      "type": "VariableDeclaration",
      "name": "z",
      "value": {
        "type": "Expression",
        "left": "x",
        "operator": "*",
        "right": "y"
      }
    }
  ]
}
Final JSON: {
  "actionFrames": [
    {
      "line": 1,
      "operation": "set",
      "varName": "x",
      "type": "number",
      "value": 10,
      "timestamp": "2024-08-19T14:48:21.541Z",
      "description": "Set variable x to 10."
    },
    {
      "line": 2,
      "operation": "set",
      "varName": "y",
      "type": "number",
      "value": 5,
      "timestamp": "2024-08-19T14:48:21.541Z",
      "description": "Set variable y to 5."
    },
    {
      "line": 3,
      "operation": "set",
      "varName": "z",
      "type": "number",
      "value": 50,
      "timestamp": "2024-08-19T14:48:21.541Z",
      "description": "Set variable z to x * y."
    }
  ]
}
Intermediate Representation: {
  "program": [
    {
      "type": "VariableDeclaration",
      "name": "x",
      "value": {
        "type": "NumberLiteral",
        "value": "5",
        "line": 2
      }
    },
    {
      "type": "WhileLoop",
      "condition": {
        "left": "x",
        "operator": ">",
        "right": "0"
      },
      "body": [
        {
          "type": "PrintStatement",
          "value": "x"
        },
        {
          "type": "VariableDeclaration",
          "name": "x",
          "value": {
            "type": "Expression",
            "left": "x",
            "operator": "-",
            "right": "1"
          }
        }
      ]
    }
  ]
}
Final JSON: {
  "actionFrames": [
    {
      "line": 1,
      "operation": "set",
      "varName": "x",
      "type": "number",
      "value": 5,
      "timestamp": "2024-08-19T14:48:21.543Z",
      "description": "Set variable x to 5."
    },
    {
      "line": 2,
      "operation": "while",
      "condition": "x > 0",
      "timestamp": "2024-08-19T14:48:21.543Z",
      "description": "while loop with condition x > 0."
    },
    {
      "line": 2,
      "operation": "if",
      "condition": "x > 0",
      "result": true,
      "timestamp": "2024-08-19T14:48:21.543Z",
      "description": "Checked if x > 0."
    },
    {
      "line": 3,
      "operation": "print",
      "isLiteral": false,
      "varName": "x",
      "literal": 5,
      "timestamp": "2024-08-19T14:48:21.543Z",
      "description": "Printed x."
    },
    {
      "line": 4,
      "operation": "set",
      "varName": "x",
      "type": "number",
      "value": 4,
      "timestamp": "2024-08-19T14:48:21.543Z",
      "description": "Set variable x to x - 1."
    },
    {
      "line": 2,
      "operation": "if",
      "condition": "x > 0",
      "result": true,
      "timestamp": "2024-08-19T14:48:21.543Z",
      "description": "Checked if x > 0."
    },
    {
      "line": 3,
      "operation": "print",
      "isLiteral": false,
      "varName": "x",
      "literal": 4,
      "timestamp": "2024-08-19T14:48:21.543Z",
      "description": "Printed x."
    },
    {
      "line": 4,
      "operation": "set",
      "varName": "x",
      "type": "number",
      "value": 3,
      "timestamp": "2024-08-19T14:48:21.543Z",
      "description": "Set variable x to x - 1."
    },
    {
      "line": 2,
      "operation": "if",
      "condition": "x > 0",
      "result": true,
      "timestamp": "2024-08-19T14:48:21.543Z",
      "description": "Checked if x > 0."
    },
    {
      "line": 3,
      "operation": "print",
      "isLiteral": false,
      "varName": "x",
      "literal": 3,
      "timestamp": "2024-08-19T14:48:21.543Z",
      "description": "Printed x."
    },
    {
      "line": 4,
      "operation": "set",
      "varName": "x",
      "type": "number",
      "value": 2,
      "timestamp": "2024-08-19T14:48:21.543Z",
      "description": "Set variable x to x - 1."
    },
    {
      "line": 2,
      "operation": "if",
      "condition": "x > 0",
      "result": true,
      "timestamp": "2024-08-19T14:48:21.543Z",
      "description": "Checked if x > 0."
    },
    {
      "line": 3,
      "operation": "print",
      "isLiteral": false,
      "varName": "x",
      "literal": 2,
      "timestamp": "2024-08-19T14:48:21.543Z",
      "description": "Printed x."
    },
    {
      "line": 4,
      "operation": "set",
      "varName": "x",
      "type": "number",
      "value": 1,
      "timestamp": "2024-08-19T14:48:21.543Z",
      "description": "Set variable x to x - 1."
    },
    {
      "line": 2,
      "operation": "if",
      "condition": "x > 0",
      "result": true,
      "timestamp": "2024-08-19T14:48:21.543Z",
      "description": "Checked if x > 0."
    },
    {
      "line": 3,
      "operation": "print",
      "isLiteral": false,
      "varName": "x",
      "literal": 1,
      "timestamp": "2024-08-19T14:48:21.543Z",
      "description": "Printed x."
    },
    {
      "line": 4,
      "operation": "set",
      "varName": "x",
      "type": "number",
      "value": 0,
      "timestamp": "2024-08-19T14:48:21.543Z",
      "description": "Set variable x to x - 1."
    },
    {
      "line": 2,
      "operation": "if",
      "condition": "x > 0",
      "result": false,
      "timestamp": "2024-08-19T14:48:21.543Z",
      "description": "Checked if x > 0."
    },
    {
      "line": 5,
      "operation": "loop_end",
      "timestamp": "2024-08-19T14:48:21.543Z",
      "description": "End of while loop"
    }
  ]
}
Intermediate Representation: {
  "program": [
    {
      "type": "FunctionDeclaration",
      "name": "add_numbers",
      "params": [
        "a",
        "b"
      ],
      "body": [
        {
          "type": "ReturnStatement",
          "value": {
            "type": "Expression",
            "left": "a",
            "operator": "+",
            "right": "b"
          }
        }
      ]
    }
  ]
}
Final JSON: {
  "actionFrames": [
    {
      "line": 1,
      "operation": "define",
      "varName": "add_numbers",
      "params": [
        "a",
        "b"
      ],
      "body": [
        {
          "line": 2,
          "operation": "return",
          "value": {
            "left": {
              "expression": "a"
            },
            "operator": "+",
            "right": {
              "expression": "b"
            }
          },
          "timestamp": "2024-08-19T14:50:53.739Z",
          "description": "Returned {\"left\":{\"expression\":\"a\"},\"operator\":\"+\",\"right\":{\"expression\":\"b\"}}."
        }
      ],
      "timestamp": "2024-08-19T14:50:53.739Z",
      "description": "Defined function add_numbers with parameters a, b."
    }
  ]
}
Intermediate Representation: {
  "program": [
    {
      "type": "VariableDeclaration",
      "name": "x",
      "value": {
        "type": "NumberLiteral",
        "value": "1",
        "line": 2
      }
    },
    {
      "type": "LoopUntil",
      "condition": {
        "left": "x",
        "operator": ">=",
        "right": "10"
      },
      "body": [
        {
          "type": "PrintStatement",
          "value": "x"
        },
        {
          "type": "IfStatement",
          "condition": {
            "left": "x",
            "operator": "<",
            "right": "5"
          },
          "consequent": [
            {
              "type": "VariableDeclaration",
              "name": "x",
              "value": {
                "type": "Expression",
                "left": "x",
                "operator": "+",
                "right": "2"
              }
            }
          ],
          "alternate": [
            {
              "type": "VariableDeclaration",
              "name": "x",
              "value": {
                "type": "Expression",
                "left": "x",
                "operator": "+",
                "right": "3"
              }
            }
          ]
        }
      ]
    }
  ]
}
Final JSON: {
  "actionFrames": [
    {
      "line": 1,
      "operation": "set",
      "varName": "x",
      "type": "number",
      "value": 1,
      "timestamp": "2024-08-19T14:50:53.742Z",
      "description": "Set variable x to 1."
    },
    {
      "line": 2,
      "operation": "while",
      "condition": "x < 10",
      "timestamp": "2024-08-19T14:50:53.742Z",
      "description": "while loop with condition x < 10."
    },
    {
      "line": 2,
      "operation": "if",
      "condition": "x < 10",
      "result": true,
      "timestamp": "2024-08-19T14:50:53.742Z",
      "description": "Checked if x < 10."
    },
    {
      "line": 3,
      "operation": "print",
      "isLiteral": false,
      "varName": "x",
      "literal": 1,
      "timestamp": "2024-08-19T14:50:53.742Z",
      "description": "Printed x."
    },
    {
      "line": 4,
      "operation": "if",
      "condition": "x < 5",
      "result": true,
      "timestamp": "2024-08-19T14:50:53.742Z",
      "description": "Checked if x < 5."
    },
    {
      "line": 5,
      "operation": "set",
      "varName": "x",
      "type": "number",
      "value": 3,
      "timestamp": "2024-08-19T14:50:53.742Z",
      "description": "Set variable x to x + 2."
    },
    {
      "line": 8,
      "operation": "endif",
      "timestamp": "2024-08-19T14:50:53.742Z",
      "description": "End of if statement."
    },
    {
      "line": 2,
      "operation": "if",
      "condition": "x < 10",
      "result": true,
      "timestamp": "2024-08-19T14:50:53.742Z",
      "description": "Checked if x < 10."
    },
    {
      "line": 3,
      "operation": "print",
      "isLiteral": false,
      "varName": "x",
      "literal": 3,
      "timestamp": "2024-08-19T14:50:53.742Z",
      "description": "Printed x."
    },
    {
      "line": 4,
      "operation": "if",
      "condition": "x < 5",
      "result": true,
      "timestamp": "2024-08-19T14:50:53.742Z",
      "description": "Checked if x < 5."
    },
    {
      "line": 5,
      "operation": "set",
      "varName": "x",
      "type": "number",
      "value": 5,
      "timestamp": "2024-08-19T14:50:53.742Z",
      "description": "Set variable x to x + 2."
    },
    {
      "line": 8,
      "operation": "endif",
      "timestamp": "2024-08-19T14:50:53.742Z",
      "description": "End of if statement."
    },
    {
      "line": 2,
      "operation": "if",
      "condition": "x < 10",
      "result": true,
      "timestamp": "2024-08-19T14:50:53.742Z",
      "description": "Checked if x < 10."
    },
    {
      "line": 3,
      "operation": "print",
      "isLiteral": false,
      "varName": "x",
      "literal": 5,
      "timestamp": "2024-08-19T14:50:53.742Z",
      "description": "Printed x."
    },
    {
      "line": 4,
      "operation": "if",
      "condition": "x < 5",
      "result": false,
      "timestamp": "2024-08-19T14:50:53.742Z",
      "description": "Checked if x < 5."
    },
    {
      "line": 7,
      "operation": "set",
      "varName": "x",
      "type": "number",
      "value": 8,
      "timestamp": "2024-08-19T14:50:53.742Z",
      "description": "Set variable x to x + 3."
    },
    {
      "line": 8,
      "operation": "endif",
      "timestamp": "2024-08-19T14:50:53.742Z",
      "description": "End of if statement."
    },
    {
      "line": 2,
      "operation": "if",
      "condition": "x < 10",
      "result": true,
      "timestamp": "2024-08-19T14:50:53.742Z",
      "description": "Checked if x < 10."
    },
    {
      "line": 3,
      "operation": "print",
      "isLiteral": false,
      "varName": "x",
      "literal": 8,
      "timestamp": "2024-08-19T14:50:53.742Z",
      "description": "Printed x."
    },
    {
      "line": 4,
      "operation": "if",
      "condition": "x < 5",
      "result": false,
      "timestamp": "2024-08-19T14:50:53.742Z",
      "description": "Checked if x < 5."
    },
    {
      "line": 7,
      "operation": "set",
      "varName": "x",
      "type": "number",
      "value": 11,
      "timestamp": "2024-08-19T14:50:53.742Z",
      "description": "Set variable x to x + 3."
    },
    {
      "line": 8,
      "operation": "endif",
      "timestamp": "2024-08-19T14:50:53.743Z",
      "description": "End of if statement."
    },
    {
      "line": 2,
      "operation": "if",
      "condition": "x < 10",
      "result": false,
      "timestamp": "2024-08-19T14:50:53.743Z",
      "description": "Checked if x < 10."
    },
    {
      "line": 9,
      "operation": "loop_end",
      "timestamp": "2024-08-19T14:50:53.743Z",
      "description": "End of while loop"
    }
  ]
}
Intermediate Representation: {
  "program": [
    {
      "type": "VariableDeclaration",
      "name": "x",
      "value": {
        "type": "NumberLiteral",
        "value": "5",
        "line": 2
      }
    },
    {
      "type": "VariableDeclaration",
      "name": "y",
      "value": {
        "type": "NumberLiteral",
        "value": "0",
        "line": 3
      }
    },
    {
      "type": "WhileLoop",
      "condition": {
        "left": "x",
        "operator": ">",
        "right": "0"
      },
      "body": [
        {
          "type": "PrintStatement",
          "value": "x"
        },
        {
          "type": "VariableDeclaration",
          "name": "y",
          "value": {
            "type": "Expression",
            "left": "y",
            "operator": "+",
            "right": "x"
          }
        },
        {
          "type": "VariableDeclaration",
          "name": "x",
          "value": {
            "type": "Expression",
            "left": "x",
            "operator": "-",
            "right": "1"
          }
        }
      ]
    },
    {
      "type": "PrintStatement",
      "value": "y"
    }
  ]
}
Final JSON: {
  "actionFrames": [
    {
      "line": 1,
      "operation": "set",
      "varName": "x",
      "type": "number",
      "value": 5,
      "timestamp": "2024-08-19T14:50:53.746Z",
      "description": "Set variable x to 5."
    },
    {
      "line": 2,
      "operation": "set",
      "varName": "y",
      "type": "number",
      "value": 0,
      "timestamp": "2024-08-19T14:50:53.746Z",
      "description": "Set variable y to 0."
    },
    {
      "line": 3,
      "operation": "while",
      "condition": "x > 0",
      "timestamp": "2024-08-19T14:50:53.746Z",
      "description": "while loop with condition x > 0."
    },
    {
      "line": 3,
      "operation": "if",
      "condition": "x > 0",
      "result": true,
      "timestamp": "2024-08-19T14:50:53.746Z",
      "description": "Checked if x > 0."
    },
    {
      "line": 4,
      "operation": "print",
      "isLiteral": false,
      "varName": "x",
      "literal": 5,
      "timestamp": "2024-08-19T14:50:53.746Z",
      "description": "Printed x."
    },
    {
      "line": 5,
      "operation": "set",
      "varName": "y",
      "type": "number",
      "value": 5,
      "timestamp": "2024-08-19T14:50:53.746Z",
      "description": "Set variable y to y + x."
    },
    {
      "line": 6,
      "operation": "set",
      "varName": "x",
      "type": "number",
      "value": 4,
      "timestamp": "2024-08-19T14:50:53.746Z",
      "description": "Set variable x to x - 1."
    },
    {
      "line": 3,
      "operation": "if",
      "condition": "x > 0",
      "result": true,
      "timestamp": "2024-08-19T14:50:53.746Z",
      "description": "Checked if x > 0."
    },
    {
      "line": 4,
      "operation": "print",
      "isLiteral": false,
      "varName": "x",
      "literal": 4,
      "timestamp": "2024-08-19T14:50:53.746Z",
      "description": "Printed x."
    },
    {
      "line": 5,
      "operation": "set",
      "varName": "y",
      "type": "number",
      "value": 9,
      "timestamp": "2024-08-19T14:50:53.746Z",
      "description": "Set variable y to y + x."
    },
    {
      "line": 6,
      "operation": "set",
      "varName": "x",
      "type": "number",
      "value": 3,
      "timestamp": "2024-08-19T14:50:53.746Z",
      "description": "Set variable x to x - 1."
    },
    {
      "line": 3,
      "operation": "if",
      "condition": "x > 0",
      "result": true,
      "timestamp": "2024-08-19T14:50:53.746Z",
      "description": "Checked if x > 0."
    },
    {
      "line": 4,
      "operation": "print",
      "isLiteral": false,
      "varName": "x",
      "literal": 3,
      "timestamp": "2024-08-19T14:50:53.746Z",
      "description": "Printed x."
    },
    {
      "line": 5,
      "operation": "set",
      "varName": "y",
      "type": "number",
      "value": 12,
      "timestamp": "2024-08-19T14:50:53.746Z",
      "description": "Set variable y to y + x."
    },
    {
      "line": 6,
      "operation": "set",
      "varName": "x",
      "type": "number",
      "value": 2,
      "timestamp": "2024-08-19T14:50:53.746Z",
      "description": "Set variable x to x - 1."
    },
    {
      "line": 3,
      "operation": "if",
      "condition": "x > 0",
      "result": true,
      "timestamp": "2024-08-19T14:50:53.746Z",
      "description": "Checked if x > 0."
    },
    {
      "line": 4,
      "operation": "print",
      "isLiteral": false,
      "varName": "x",
      "literal": 2,
      "timestamp": "2024-08-19T14:50:53.746Z",
      "description": "Printed x."
    },
    {
      "line": 5,
      "operation": "set",
      "varName": "y",
      "type": "number",
      "value": 14,
      "timestamp": "2024-08-19T14:50:53.746Z",
      "description": "Set variable y to y + x."
    },
    {
      "line": 6,
      "operation": "set",
      "varName": "x",
      "type": "number",
      "value": 1,
      "timestamp": "2024-08-19T14:50:53.746Z",
      "description": "Set variable x to x - 1."
    },
    {
      "line": 3,
      "operation": "if",
      "condition": "x > 0",
      "result": true,
      "timestamp": "2024-08-19T14:50:53.746Z",
      "description": "Checked if x > 0."
    },
    {
      "line": 4,
      "operation": "print",
      "isLiteral": false,
      "varName": "x",
      "literal": 1,
      "timestamp": "2024-08-19T14:50:53.746Z",
      "description": "Printed x."
    },
    {
      "line": 5,
      "operation": "set",
      "varName": "y",
      "type": "number",
      "value": 15,
      "timestamp": "2024-08-19T14:50:53.746Z",
      "description": "Set variable y to y + x."
    },
    {
      "line": 6,
      "operation": "set",
      "varName": "x",
      "type": "number",
      "value": 0,
      "timestamp": "2024-08-19T14:50:53.746Z",
      "description": "Set variable x to x - 1."
    },
    {
      "line": 3,
      "operation": "if",
      "condition": "x > 0",
      "result": false,
      "timestamp": "2024-08-19T14:50:53.746Z",
      "description": "Checked if x > 0."
    },
    {
      "line": 7,
      "operation": "loop_end",
      "timestamp": "2024-08-19T14:50:53.746Z",
      "description": "End of while loop"
    },
    {
      "line": 8,
      "operation": "print",
      "isLiteral": false,
      "varName": "y",
      "literal": 15,
      "timestamp": "2024-08-19T14:50:53.746Z",
      "description": "Printed y."
    }
  ]
}
Intermediate Representation: {
  "program": [
    {
      "type": "VariableDeclaration",
      "name": "sum",
      "value": {
        "type": "NumberLiteral",
        "value": "0",
        "line": 2
      }
    },
    {
      "type": "LoopFromTo",
      "loopVariable": "i",
      "range": {
        "start": "1",
        "end": "3"
      },
      "body": [
        {
          "type": "PrintStatement",
          "value": "i"
        },
        {
          "type": "VariableDeclaration",
          "name": "sum",
          "value": {
            "type": "Expression",
            "left": "sum",
            "operator": "+",
            "right": "i"
          }
        }
      ]
    },
    {
      "type": "PrintStatement",
      "value": "sum"
    },
    {
      "type": "VariableDeclaration",
      "name": "sum",
      "value": {
        "type": "Expression",
        "left": "sum",
        "operator": "*",
        "right": "2"
      }
    },
    {
      "type": "PrintStatement",
      "value": "sum"
    }
  ]
}
Final JSON: {
  "actionFrames": [
    {
      "line": 1,
      "operation": "set",
      "varName": "sum",
      "type": "number",
      "value": 0,
      "timestamp": "2024-08-19T14:50:53.748Z",
      "description": "Set variable sum to 0."
    },
    {
      "line": 2,
      "operation": "set",
      "varName": "i",
      "type": "number",
      "value": 1,
      "timestamp": "2024-08-19T14:50:53.748Z",
      "description": "Set variable i to 1."
    },
    {
      "line": 2,
      "operation": "loop_from_to",
      "condition": "i <= 3",
      "timestamp": "2024-08-19T14:50:53.748Z",
      "description": "loop from_to loop with condition i <= 3."
    },
    {
      "line": 2,
      "operation": "if",
      "condition": "i <= 3",
      "result": true,
      "timestamp": "2024-08-19T14:50:53.748Z",
      "description": "Checked if i <= 3."
    },
    {
      "line": 3,
      "operation": "print",
      "isLiteral": false,
      "varName": "i",
      "literal": 1,
      "timestamp": "2024-08-19T14:50:53.748Z",
      "description": "Printed i."
    },
    {
      "line": 4,
      "operation": "set",
      "varName": "sum",
      "type": "number",
      "value": 1,
      "timestamp": "2024-08-19T14:50:53.748Z",
      "description": "Set variable sum to sum + i."
    },
    {
      "line": 2,
      "operation": "set",
      "varName": "i",
      "type": "number",
      "value": 2,
      "timestamp": "2024-08-19T14:50:53.748Z",
      "description": "Set variable i to 2."
    },
    {
      "line": 2,
      "operation": "if",
      "condition": "i <= 3",
      "result": true,
      "timestamp": "2024-08-19T14:50:53.748Z",
      "description": "Checked if i <= 3."
    },
    {
      "line": 3,
      "operation": "print",
      "isLiteral": false,
      "varName": "i",
      "literal": 2,
      "timestamp": "2024-08-19T14:50:53.748Z",
      "description": "Printed i."
    },
    {
      "line": 4,
      "operation": "set",
      "varName": "sum",
      "type": "number",
      "value": 3,
      "timestamp": "2024-08-19T14:50:53.748Z",
      "description": "Set variable sum to sum + i."
    },
    {
      "line": 2,
      "operation": "set",
      "varName": "i",
      "type": "number",
      "value": 3,
      "timestamp": "2024-08-19T14:50:53.748Z",
      "description": "Set variable i to 3."
    },
    {
      "line": 2,
      "operation": "if",
      "condition": "i <= 3",
      "result": true,
      "timestamp": "2024-08-19T14:50:53.748Z",
      "description": "Checked if i <= 3."
    },
    {
      "line": 3,
      "operation": "print",
      "isLiteral": false,
      "varName": "i",
      "literal": 3,
      "timestamp": "2024-08-19T14:50:53.748Z",
      "description": "Printed i."
    },
    {
      "line": 4,
      "operation": "set",
      "varName": "sum",
      "type": "number",
      "value": 6,
      "timestamp": "2024-08-19T14:50:53.748Z",
      "description": "Set variable sum to sum + i."
    },
    {
      "line": 2,
      "operation": "set",
      "varName": "i",
      "type": "number",
      "value": 4,
      "timestamp": "2024-08-19T14:50:53.748Z",
      "description": "Set variable i to 4."
    },
    {
      "line": 2,
      "operation": "if",
      "condition": "i <= 3",
      "result": false,
      "timestamp": "2024-08-19T14:50:53.748Z",
      "description": "Checked if i <= 3."
    },
    {
      "line": 5,
      "operation": "loop_end",
      "timestamp": "2024-08-19T14:50:53.748Z",
      "description": "End of loop from_to loop"
    },
    {
      "line": 6,
      "operation": "print",
      "isLiteral": false,
      "varName": "sum",
      "literal": 6,
      "timestamp": "2024-08-19T14:50:53.748Z",
      "description": "Printed sum."
    },
    {
      "line": 7,
      "operation": "set",
      "varName": "sum",
      "type": "number",
      "value": 12,
      "timestamp": "2024-08-19T14:50:53.748Z",
      "description": "Set variable sum to sum * 2."
    },
    {
      "line": 8,
      "operation": "print",
      "isLiteral": false,
      "varName": "sum",
      "literal": 12,
      "timestamp": "2024-08-19T14:50:53.748Z",
      "description": "Printed sum."
    }
  ]
}
Intermediate Representation: {
  "program": [
    {
      "type": "VariableDeclaration",
      "name": "sum",
      "value": {
        "type": "NumberLiteral",
        "value": "0",
        "line": 2
      }
    },
    {
      "type": "LoopFromTo",
      "loopVariable": "i",
      "range": {
        "start": "1",
        "end": "5"
      },
      "body": [
        {
          "type": "PrintStatement",
          "value": "i"
        },
        {
          "type": "VariableDeclaration",
          "name": "sum",
          "value": {
            "type": "Expression",
            "left": "sum",
            "operator": "+",
            "right": "i"
          }
        }
      ]
    }
  ]
}
Final JSON: {
  "actionFrames": [
    {
      "line": 1,
      "operation": "set",
      "varName": "sum",
      "type": "number",
      "value": 0,
      "timestamp": "2024-08-19T14:50:53.751Z",
      "description": "Set variable sum to 0."
    },
    {
      "line": 2,
      "operation": "set",
      "varName": "i",
      "type": "number",
      "value": 1,
      "timestamp": "2024-08-19T14:50:53.751Z",
      "description": "Set variable i to 1."
    },
    {
      "line": 2,
      "operation": "loop_from_to",
      "condition": "i <= 5",
      "timestamp": "2024-08-19T14:50:53.752Z",
      "description": "loop from_to loop with condition i <= 5."
    },
    {
      "line": 2,
      "operation": "if",
      "condition": "i <= 5",
      "result": true,
      "timestamp": "2024-08-19T14:50:53.752Z",
      "description": "Checked if i <= 5."
    },
    {
      "line": 3,
      "operation": "print",
      "isLiteral": false,
      "varName": "i",
      "literal": 1,
      "timestamp": "2024-08-19T14:50:53.752Z",
      "description": "Printed i."
    },
    {
      "line": 4,
      "operation": "set",
      "varName": "sum",
      "type": "number",
      "value": 1,
      "timestamp": "2024-08-19T14:50:53.752Z",
      "description": "Set variable sum to sum + i."
    },
    {
      "line": 2,
      "operation": "set",
      "varName": "i",
      "type": "number",
      "value": 2,
      "timestamp": "2024-08-19T14:50:53.752Z",
      "description": "Set variable i to 2."
    },
    {
      "line": 2,
      "operation": "if",
      "condition": "i <= 5",
      "result": true,
      "timestamp": "2024-08-19T14:50:53.752Z",
      "description": "Checked if i <= 5."
    },
    {
      "line": 3,
      "operation": "print",
      "isLiteral": false,
      "varName": "i",
      "literal": 2,
      "timestamp": "2024-08-19T14:50:53.752Z",
      "description": "Printed i."
    },
    {
      "line": 4,
      "operation": "set",
      "varName": "sum",
      "type": "number",
      "value": 3,
      "timestamp": "2024-08-19T14:50:53.752Z",
      "description": "Set variable sum to sum + i."
    },
    {
      "line": 2,
      "operation": "set",
      "varName": "i",
      "type": "number",
      "value": 3,
      "timestamp": "2024-08-19T14:50:53.752Z",
      "description": "Set variable i to 3."
    },
    {
      "line": 2,
      "operation": "if",
      "condition": "i <= 5",
      "result": true,
      "timestamp": "2024-08-19T14:50:53.752Z",
      "description": "Checked if i <= 5."
    },
    {
      "line": 3,
      "operation": "print",
      "isLiteral": false,
      "varName": "i",
      "literal": 3,
      "timestamp": "2024-08-19T14:50:53.752Z",
      "description": "Printed i."
    },
    {
      "line": 4,
      "operation": "set",
      "varName": "sum",
      "type": "number",
      "value": 6,
      "timestamp": "2024-08-19T14:50:53.752Z",
      "description": "Set variable sum to sum + i."
    },
    {
      "line": 2,
      "operation": "set",
      "varName": "i",
      "type": "number",
      "value": 4,
      "timestamp": "2024-08-19T14:50:53.752Z",
      "description": "Set variable i to 4."
    },
    {
      "line": 2,
      "operation": "if",
      "condition": "i <= 5",
      "result": true,
      "timestamp": "2024-08-19T14:50:53.752Z",
      "description": "Checked if i <= 5."
    },
    {
      "line": 3,
      "operation": "print",
      "isLiteral": false,
      "varName": "i",
      "literal": 4,
      "timestamp": "2024-08-19T14:50:53.752Z",
      "description": "Printed i."
    },
    {
      "line": 4,
      "operation": "set",
      "varName": "sum",
      "type": "number",
      "value": 10,
      "timestamp": "2024-08-19T14:50:53.752Z",
      "description": "Set variable sum to sum + i."
    },
    {
      "line": 2,
      "operation": "set",
      "varName": "i",
      "type": "number",
      "value": 5,
      "timestamp": "2024-08-19T14:50:53.752Z",
      "description": "Set variable i to 5."
    },
    {
      "line": 2,
      "operation": "if",
      "condition": "i <= 5",
      "result": true,
      "timestamp": "2024-08-19T14:50:53.752Z",
      "description": "Checked if i <= 5."
    },
    {
      "line": 3,
      "operation": "print",
      "isLiteral": false,
      "varName": "i",
      "literal": 5,
      "timestamp": "2024-08-19T14:50:53.752Z",
      "description": "Printed i."
    },
    {
      "line": 4,
      "operation": "set",
      "varName": "sum",
      "type": "number",
      "value": 15,
      "timestamp": "2024-08-19T14:50:53.752Z",
      "description": "Set variable sum to sum + i."
    },
    {
      "line": 2,
      "operation": "set",
      "varName": "i",
      "type": "number",
      "value": 6,
      "timestamp": "2024-08-19T14:50:53.752Z",
      "description": "Set variable i to 6."
    },
    {
      "line": 2,
      "operation": "if",
      "condition": "i <= 5",
      "result": false,
      "timestamp": "2024-08-19T14:50:53.752Z",
      "description": "Checked if i <= 5."
    },
    {
      "line": 5,
      "operation": "loop_end",
      "timestamp": "2024-08-19T14:50:53.752Z",
      "description": "End of loop from_to loop"
    }
  ]
}
Intermediate Representation: {
  "program": [
    {
      "type": "LoopFromTo",
      "loopVariable": "i",
      "range": {
        "start": "0",
        "end": "5"
      },
      "body": [
        {
          "type": "PrintStatement",
          "value": "i"
        }
      ]
    }
  ]
}
Final JSON: {
  "actionFrames": [
    {
      "line": 1,
      "operation": "set",
      "varName": "i",
      "type": "number",
      "value": 0,
      "timestamp": "2024-08-19T14:50:53.754Z",
      "description": "Set variable i to 0."
    },
    {
      "line": 1,
      "operation": "loop_from_to",
      "condition": "i <= 5",
      "timestamp": "2024-08-19T14:50:53.754Z",
      "description": "loop from_to loop with condition i <= 5."
    },
    {
      "line": 1,
      "operation": "if",
      "condition": "i <= 5",
      "result": true,
      "timestamp": "2024-08-19T14:50:53.754Z",
      "description": "Checked if i <= 5."
    },
    {
      "line": 2,
      "operation": "print",
      "isLiteral": false,
      "varName": "i",
      "literal": 0,
      "timestamp": "2024-08-19T14:50:53.754Z",
      "description": "Printed i."
    },
    {
      "line": 1,
      "operation": "set",
      "varName": "i",
      "type": "number",
      "value": 1,
      "timestamp": "2024-08-19T14:50:53.754Z",
      "description": "Set variable i to 1."
    },
    {
      "line": 1,
      "operation": "if",
      "condition": "i <= 5",
      "result": true,
      "timestamp": "2024-08-19T14:50:53.754Z",
      "description": "Checked if i <= 5."
    },
    {
      "line": 2,
      "operation": "print",
      "isLiteral": false,
      "varName": "i",
      "literal": 1,
      "timestamp": "2024-08-19T14:50:53.754Z",
      "description": "Printed i."
    },
    {
      "line": 1,
      "operation": "set",
      "varName": "i",
      "type": "number",
      "value": 2,
      "timestamp": "2024-08-19T14:50:53.754Z",
      "description": "Set variable i to 2."
    },
    {
      "line": 1,
      "operation": "if",
      "condition": "i <= 5",
      "result": true,
      "timestamp": "2024-08-19T14:50:53.754Z",
      "description": "Checked if i <= 5."
    },
    {
      "line": 2,
      "operation": "print",
      "isLiteral": false,
      "varName": "i",
      "literal": 2,
      "timestamp": "2024-08-19T14:50:53.754Z",
      "description": "Printed i."
    },
    {
      "line": 1,
      "operation": "set",
      "varName": "i",
      "type": "number",
      "value": 3,
      "timestamp": "2024-08-19T14:50:53.754Z",
      "description": "Set variable i to 3."
    },
    {
      "line": 1,
      "operation": "if",
      "condition": "i <= 5",
      "result": true,
      "timestamp": "2024-08-19T14:50:53.754Z",
      "description": "Checked if i <= 5."
    },
    {
      "line": 2,
      "operation": "print",
      "isLiteral": false,
      "varName": "i",
      "literal": 3,
      "timestamp": "2024-08-19T14:50:53.754Z",
      "description": "Printed i."
    },
    {
      "line": 1,
      "operation": "set",
      "varName": "i",
      "type": "number",
      "value": 4,
      "timestamp": "2024-08-19T14:50:53.754Z",
      "description": "Set variable i to 4."
    },
    {
      "line": 1,
      "operation": "if",
      "condition": "i <= 5",
      "result": true,
      "timestamp": "2024-08-19T14:50:53.754Z",
      "description": "Checked if i <= 5."
    },
    {
      "line": 2,
      "operation": "print",
      "isLiteral": false,
      "varName": "i",
      "literal": 4,
      "timestamp": "2024-08-19T14:50:53.754Z",
      "description": "Printed i."
    },
    {
      "line": 1,
      "operation": "set",
      "varName": "i",
      "type": "number",
      "value": 5,
      "timestamp": "2024-08-19T14:50:53.754Z",
      "description": "Set variable i to 5."
    },
    {
      "line": 1,
      "operation": "if",
      "condition": "i <= 5",
      "result": true,
      "timestamp": "2024-08-19T14:50:53.754Z",
      "description": "Checked if i <= 5."
    },
    {
      "line": 2,
      "operation": "print",
      "isLiteral": false,
      "varName": "i",
      "literal": 5,
      "timestamp": "2024-08-19T14:50:53.754Z",
      "description": "Printed i."
    },
    {
      "line": 1,
      "operation": "set",
      "varName": "i",
      "type": "number",
      "value": 6,
      "timestamp": "2024-08-19T14:50:53.754Z",
      "description": "Set variable i to 6."
    },
    {
      "line": 1,
      "operation": "if",
      "condition": "i <= 5",
      "result": false,
      "timestamp": "2024-08-19T14:50:53.754Z",
      "description": "Checked if i <= 5."
    },
    {
      "line": 3,
      "operation": "loop_end",
      "timestamp": "2024-08-19T14:50:53.754Z",
      "description": "End of loop from_to loop"
    }
  ]
}
Intermediate Representation: {
  "program": [
    {
      "type": "VariableDeclaration",
      "name": "x",
      "value": {
        "type": "NumberLiteral",
        "value": "10",
        "line": 2
      }
    },
    {
      "type": "LoopUntil",
      "condition": {
        "left": "x",
        "operator": "==",
        "right": "0"
      },
      "body": [
        {
          "type": "PrintStatement",
          "value": "x"
        },
        {
          "type": "VariableDeclaration",
          "name": "x",
          "value": {
            "type": "Expression",
            "left": "x",
            "operator": "-",
            "right": "1"
          }
        }
      ]
    }
  ]
}
Final JSON: {
  "actionFrames": [
    {
      "line": 1,
      "operation": "set",
      "varName": "x",
      "type": "number",
      "value": 10,
      "timestamp": "2024-08-19T14:50:53.758Z",
      "description": "Set variable x to 10."
    },
    {
      "line": 2,
      "operation": "while",
      "condition": "x != 0",
      "timestamp": "2024-08-19T14:50:53.758Z",
      "description": "while loop with condition x != 0."
    },
    {
      "line": 2,
      "operation": "if",
      "condition": "x != 0",
      "result": true,
      "timestamp": "2024-08-19T14:50:53.758Z",
      "description": "Checked if x != 0."
    },
    {
      "line": 3,
      "operation": "print",
      "isLiteral": false,
      "varName": "x",
      "literal": 10,
      "timestamp": "2024-08-19T14:50:53.758Z",
      "description": "Printed x."
    },
    {
      "line": 4,
      "operation": "set",
      "varName": "x",
      "type": "number",
      "value": 9,
      "timestamp": "2024-08-19T14:50:53.758Z",
      "description": "Set variable x to x - 1."
    },
    {
      "line": 2,
      "operation": "if",
      "condition": "x != 0",
      "result": true,
      "timestamp": "2024-08-19T14:50:53.758Z",
      "description": "Checked if x != 0."
    },
    {
      "line": 3,
      "operation": "print",
      "isLiteral": false,
      "varName": "x",
      "literal": 9,
      "timestamp": "2024-08-19T14:50:53.758Z",
      "description": "Printed x."
    },
    {
      "line": 4,
      "operation": "set",
      "varName": "x",
      "type": "number",
      "value": 8,
      "timestamp": "2024-08-19T14:50:53.758Z",
      "description": "Set variable x to x - 1."
    },
    {
      "line": 2,
      "operation": "if",
      "condition": "x != 0",
      "result": true,
      "timestamp": "2024-08-19T14:50:53.758Z",
      "description": "Checked if x != 0."
    },
    {
      "line": 3,
      "operation": "print",
      "isLiteral": false,
      "varName": "x",
      "literal": 8,
      "timestamp": "2024-08-19T14:50:53.758Z",
      "description": "Printed x."
    },
    {
      "line": 4,
      "operation": "set",
      "varName": "x",
      "type": "number",
      "value": 7,
      "timestamp": "2024-08-19T14:50:53.758Z",
      "description": "Set variable x to x - 1."
    },
    {
      "line": 2,
      "operation": "if",
      "condition": "x != 0",
      "result": true,
      "timestamp": "2024-08-19T14:50:53.758Z",
      "description": "Checked if x != 0."
    },
    {
      "line": 3,
      "operation": "print",
      "isLiteral": false,
      "varName": "x",
      "literal": 7,
      "timestamp": "2024-08-19T14:50:53.758Z",
      "description": "Printed x."
    },
    {
      "line": 4,
      "operation": "set",
      "varName": "x",
      "type": "number",
      "value": 6,
      "timestamp": "2024-08-19T14:50:53.758Z",
      "description": "Set variable x to x - 1."
    },
    {
      "line": 2,
      "operation": "if",
      "condition": "x != 0",
      "result": true,
      "timestamp": "2024-08-19T14:50:53.758Z",
      "description": "Checked if x != 0."
    },
    {
      "line": 3,
      "operation": "print",
      "isLiteral": false,
      "varName": "x",
      "literal": 6,
      "timestamp": "2024-08-19T14:50:53.758Z",
      "description": "Printed x."
    },
    {
      "line": 4,
      "operation": "set",
      "varName": "x",
      "type": "number",
      "value": 5,
      "timestamp": "2024-08-19T14:50:53.758Z",
      "description": "Set variable x to x - 1."
    },
    {
      "line": 2,
      "operation": "if",
      "condition": "x != 0",
      "result": true,
      "timestamp": "2024-08-19T14:50:53.758Z",
      "description": "Checked if x != 0."
    },
    {
      "line": 3,
      "operation": "print",
      "isLiteral": false,
      "varName": "x",
      "literal": 5,
      "timestamp": "2024-08-19T14:50:53.758Z",
      "description": "Printed x."
    },
    {
      "line": 4,
      "operation": "set",
      "varName": "x",
      "type": "number",
      "value": 4,
      "timestamp": "2024-08-19T14:50:53.758Z",
      "description": "Set variable x to x - 1."
    },
    {
      "line": 2,
      "operation": "if",
      "condition": "x != 0",
      "result": true,
      "timestamp": "2024-08-19T14:50:53.758Z",
      "description": "Checked if x != 0."
    },
    {
      "line": 3,
      "operation": "print",
      "isLiteral": false,
      "varName": "x",
      "literal": 4,
      "timestamp": "2024-08-19T14:50:53.759Z",
      "description": "Printed x."
    },
    {
      "line": 4,
      "operation": "set",
      "varName": "x",
      "type": "number",
      "value": 3,
      "timestamp": "2024-08-19T14:50:53.759Z",
      "description": "Set variable x to x - 1."
    },
    {
      "line": 2,
      "operation": "if",
      "condition": "x != 0",
      "result": true,
      "timestamp": "2024-08-19T14:50:53.759Z",
      "description": "Checked if x != 0."
    },
    {
      "line": 3,
      "operation": "print",
      "isLiteral": false,
      "varName": "x",
      "literal": 3,
      "timestamp": "2024-08-19T14:50:53.759Z",
      "description": "Printed x."
    },
    {
      "line": 4,
      "operation": "set",
      "varName": "x",
      "type": "number",
      "value": 2,
      "timestamp": "2024-08-19T14:50:53.759Z",
      "description": "Set variable x to x - 1."
    },
    {
      "line": 2,
      "operation": "if",
      "condition": "x != 0",
      "result": true,
      "timestamp": "2024-08-19T14:50:53.759Z",
      "description": "Checked if x != 0."
    },
    {
      "line": 3,
      "operation": "print",
      "isLiteral": false,
      "varName": "x",
      "literal": 2,
      "timestamp": "2024-08-19T14:50:53.759Z",
      "description": "Printed x."
    },
    {
      "line": 4,
      "operation": "set",
      "varName": "x",
      "type": "number",
      "value": 1,
      "timestamp": "2024-08-19T14:50:53.759Z",
      "description": "Set variable x to x - 1."
    },
    {
      "line": 2,
      "operation": "if",
      "condition": "x != 0",
      "result": true,
      "timestamp": "2024-08-19T14:50:53.759Z",
      "description": "Checked if x != 0."
    },
    {
      "line": 3,
      "operation": "print",
      "isLiteral": false,
      "varName": "x",
      "literal": 1,
      "timestamp": "2024-08-19T14:50:53.759Z",
      "description": "Printed x."
    },
    {
      "line": 4,
      "operation": "set",
      "varName": "x",
      "type": "number",
      "value": 0,
      "timestamp": "2024-08-19T14:50:53.759Z",
      "description": "Set variable x to x - 1."
    },
    {
      "line": 2,
      "operation": "if",
      "condition": "x != 0",
      "result": false,
      "timestamp": "2024-08-19T14:50:53.759Z",
      "description": "Checked if x != 0."
    },
    {
      "line": 5,
      "operation": "loop_end",
      "timestamp": "2024-08-19T14:50:53.759Z",
      "description": "End of while loop"
    }
  ]
}
Intermediate Representation: {
  "program": [
    {
      "type": "VariableDeclaration",
      "name": "x",
      "value": {
        "type": "NumberLiteral",
        "value": "5",
        "line": 2
      }
    },
    {
      "type": "WhileLoop",
      "condition": {
        "left": "x",
        "operator": ">",
        "right": "0"
      },
      "body": [
        {
          "type": "PrintStatement",
          "value": "x"
        },
        {
          "type": "VariableDeclaration",
          "name": "x",
          "value": {
            "type": "Expression",
            "left": "x",
            "operator": "-",
            "right": "1"
          }
        }
      ]
    }
  ]
}
Final JSON: {
  "actionFrames": [
    {
      "line": 1,
      "operation": "set",
      "varName": "x",
      "type": "number",
      "value": 5,
      "timestamp": "2024-08-19T14:50:53.764Z",
      "description": "Set variable x to 5."
    },
    {
      "line": 2,
      "operation": "while",
      "condition": "x > 0",
      "timestamp": "2024-08-19T14:50:53.764Z",
      "description": "while loop with condition x > 0."
    },
    {
      "line": 2,
      "operation": "if",
      "condition": "x > 0",
      "result": true,
      "timestamp": "2024-08-19T14:50:53.764Z",
      "description": "Checked if x > 0."
    },
    {
      "line": 3,
      "operation": "print",
      "isLiteral": false,
      "varName": "x",
      "literal": 5,
      "timestamp": "2024-08-19T14:50:53.764Z",
      "description": "Printed x."
    },
    {
      "line": 4,
      "operation": "set",
      "varName": "x",
      "type": "number",
      "value": 4,
      "timestamp": "2024-08-19T14:50:53.764Z",
      "description": "Set variable x to x - 1."
    },
    {
      "line": 2,
      "operation": "if",
      "condition": "x > 0",
      "result": true,
      "timestamp": "2024-08-19T14:50:53.764Z",
      "description": "Checked if x > 0."
    },
    {
      "line": 3,
      "operation": "print",
      "isLiteral": false,
      "varName": "x",
      "literal": 4,
      "timestamp": "2024-08-19T14:50:53.764Z",
      "description": "Printed x."
    },
    {
      "line": 4,
      "operation": "set",
      "varName": "x",
      "type": "number",
      "value": 3,
      "timestamp": "2024-08-19T14:50:53.764Z",
      "description": "Set variable x to x - 1."
    },
    {
      "line": 2,
      "operation": "if",
      "condition": "x > 0",
      "result": true,
      "timestamp": "2024-08-19T14:50:53.764Z",
      "description": "Checked if x > 0."
    },
    {
      "line": 3,
      "operation": "print",
      "isLiteral": false,
      "varName": "x",
      "literal": 3,
      "timestamp": "2024-08-19T14:50:53.764Z",
      "description": "Printed x."
    },
    {
      "line": 4,
      "operation": "set",
      "varName": "x",
      "type": "number",
      "value": 2,
      "timestamp": "2024-08-19T14:50:53.764Z",
      "description": "Set variable x to x - 1."
    },
    {
      "line": 2,
      "operation": "if",
      "condition": "x > 0",
      "result": true,
      "timestamp": "2024-08-19T14:50:53.764Z",
      "description": "Checked if x > 0."
    },
    {
      "line": 3,
      "operation": "print",
      "isLiteral": false,
      "varName": "x",
      "literal": 2,
      "timestamp": "2024-08-19T14:50:53.764Z",
      "description": "Printed x."
    },
    {
      "line": 4,
      "operation": "set",
      "varName": "x",
      "type": "number",
      "value": 1,
      "timestamp": "2024-08-19T14:50:53.764Z",
      "description": "Set variable x to x - 1."
    },
    {
      "line": 2,
      "operation": "if",
      "condition": "x > 0",
      "result": true,
      "timestamp": "2024-08-19T14:50:53.764Z",
      "description": "Checked if x > 0."
    },
    {
      "line": 3,
      "operation": "print",
      "isLiteral": false,
      "varName": "x",
      "literal": 1,
      "timestamp": "2024-08-19T14:50:53.764Z",
      "description": "Printed x."
    },
    {
      "line": 4,
      "operation": "set",
      "varName": "x",
      "type": "number",
      "value": 0,
      "timestamp": "2024-08-19T14:50:53.764Z",
      "description": "Set variable x to x - 1."
    },
    {
      "line": 2,
      "operation": "if",
      "condition": "x > 0",
      "result": false,
      "timestamp": "2024-08-19T14:50:53.764Z",
      "description": "Checked if x > 0."
    },
    {
      "line": 5,
      "operation": "loop_end",
      "timestamp": "2024-08-19T14:50:53.764Z",
      "description": "End of while loop"
    }
  ]
}
Test case 16

Intermediate Representation: {
  "program": [
    {
      "type": "LoopFromTo",
      "loopVariable": "i",
      "range": {
        "start": "0",
        "end": "10"
      },
      "body": [
        {
          "type": "PrintStatement",
          "value": "i"
        }
      ]
    }
  ]
}
Final JSON: {
  "actionFrames": [
    {
      "line": 1,
      "operation": "set",
      "varName": "i",
      "type": "number",
      "value": 0,
      "timestamp": "2024-08-19T14:50:53.766Z",
      "description": "Set variable i to 0."
    },
    {
      "line": 1,
      "operation": "loop_from_to",
      "condition": "i <= 10",
      "timestamp": "2024-08-19T14:50:53.766Z",
      "description": "loop from_to loop with condition i <= 10."
    },
    {
      "line": 1,
      "operation": "if",
      "condition": "i <= 10",
      "result": true,
      "timestamp": "2024-08-19T14:50:53.766Z",
      "description": "Checked if i <= 10."
    },
    {
      "line": 2,
      "operation": "print",
      "isLiteral": false,
      "varName": "i",
      "literal": 0,
      "timestamp": "2024-08-19T14:50:53.766Z",
      "description": "Printed i."
    },
    {
      "line": 1,
      "operation": "set",
      "varName": "i",
      "type": "number",
      "value": 1,
      "timestamp": "2024-08-19T14:50:53.766Z",
      "description": "Set variable i to 1."
    },
    {
      "line": 1,
      "operation": "if",
      "condition": "i <= 10",
      "result": true,
      "timestamp": "2024-08-19T14:50:53.766Z",
      "description": "Checked if i <= 10."
    },
    {
      "line": 2,
      "operation": "print",
      "isLiteral": false,
      "varName": "i",
      "literal": 1,
      "timestamp": "2024-08-19T14:50:53.766Z",
      "description": "Printed i."
    },
    {
      "line": 1,
      "operation": "set",
      "varName": "i",
      "type": "number",
      "value": 2,
      "timestamp": "2024-08-19T14:50:53.766Z",
      "description": "Set variable i to 2."
    },
    {
      "line": 1,
      "operation": "if",
      "condition": "i <= 10",
      "result": true,
      "timestamp": "2024-08-19T14:50:53.766Z",
      "description": "Checked if i <= 10."
    },
    {
      "line": 2,
      "operation": "print",
      "isLiteral": false,
      "varName": "i",
      "literal": 2,
      "timestamp": "2024-08-19T14:50:53.766Z",
      "description": "Printed i."
    },
    {
      "line": 1,
      "operation": "set",
      "varName": "i",
      "type": "number",
      "value": 3,
      "timestamp": "2024-08-19T14:50:53.766Z",
      "description": "Set variable i to 3."
    },
    {
      "line": 1,
      "operation": "if",
      "condition": "i <= 10",
      "result": true,
      "timestamp": "2024-08-19T14:50:53.766Z",
      "description": "Checked if i <= 10."
    },
    {
      "line": 2,
      "operation": "print",
      "isLiteral": false,
      "varName": "i",
      "literal": 3,
      "timestamp": "2024-08-19T14:50:53.766Z",
      "description": "Printed i."
    },
    {
      "line": 1,
      "operation": "set",
      "varName": "i",
      "type": "number",
      "value": 4,
      "timestamp": "2024-08-19T14:50:53.766Z",
      "description": "Set variable i to 4."
    },
    {
      "line": 1,
      "operation": "if",
      "condition": "i <= 10",
      "result": true,
      "timestamp": "2024-08-19T14:50:53.766Z",
      "description": "Checked if i <= 10."
    },
    {
      "line": 2,
      "operation": "print",
      "isLiteral": false,
      "varName": "i",
      "literal": 4,
      "timestamp": "2024-08-19T14:50:53.766Z",
      "description": "Printed i."
    },
    {
      "line": 1,
      "operation": "set",
      "varName": "i",
      "type": "number",
      "value": 5,
      "timestamp": "2024-08-19T14:50:53.766Z",
      "description": "Set variable i to 5."
    },
    {
      "line": 1,
      "operation": "if",
      "condition": "i <= 10",
      "result": true,
      "timestamp": "2024-08-19T14:50:53.766Z",
      "description": "Checked if i <= 10."
    },
    {
      "line": 2,
      "operation": "print",
      "isLiteral": false,
      "varName": "i",
      "literal": 5,
      "timestamp": "2024-08-19T14:50:53.766Z",
      "description": "Printed i."
    },
    {
      "line": 1,
      "operation": "set",
      "varName": "i",
      "type": "number",
      "value": 6,
      "timestamp": "2024-08-19T14:50:53.766Z",
      "description": "Set variable i to 6."
    },
    {
      "line": 1,
      "operation": "if",
      "condition": "i <= 10",
      "result": true,
      "timestamp": "2024-08-19T14:50:53.766Z",
      "description": "Checked if i <= 10."
    },
    {
      "line": 2,
      "operation": "print",
      "isLiteral": false,
      "varName": "i",
      "literal": 6,
      "timestamp": "2024-08-19T14:50:53.766Z",
      "description": "Printed i."
    },
    {
      "line": 1,
      "operation": "set",
      "varName": "i",
      "type": "number",
      "value": 7,
      "timestamp": "2024-08-19T14:50:53.766Z",
      "description": "Set variable i to 7."
    },
    {
      "line": 1,
      "operation": "if",
      "condition": "i <= 10",
      "result": true,
      "timestamp": "2024-08-19T14:50:53.766Z",
      "description": "Checked if i <= 10."
    },
    {
      "line": 2,
      "operation": "print",
      "isLiteral": false,
      "varName": "i",
      "literal": 7,
      "timestamp": "2024-08-19T14:50:53.766Z",
      "description": "Printed i."
    },
    {
      "line": 1,
      "operation": "set",
      "varName": "i",
      "type": "number",
      "value": 8,
      "timestamp": "2024-08-19T14:50:53.766Z",
      "description": "Set variable i to 8."
    },
    {
      "line": 1,
      "operation": "if",
      "condition": "i <= 10",
      "result": true,
      "timestamp": "2024-08-19T14:50:53.766Z",
      "description": "Checked if i <= 10."
    },
    {
      "line": 2,
      "operation": "print",
      "isLiteral": false,
      "varName": "i",
      "literal": 8,
      "timestamp": "2024-08-19T14:50:53.766Z",
      "description": "Printed i."
    },
    {
      "line": 1,
      "operation": "set",
      "varName": "i",
      "type": "number",
      "value": 9,
      "timestamp": "2024-08-19T14:50:53.766Z",
      "description": "Set variable i to 9."
    },
    {
      "line": 1,
      "operation": "if",
      "condition": "i <= 10",
      "result": true,
      "timestamp": "2024-08-19T14:50:53.766Z",
      "description": "Checked if i <= 10."
    },
    {
      "line": 2,
      "operation": "print",
      "isLiteral": false,
      "varName": "i",
      "literal": 9,
      "timestamp": "2024-08-19T14:50:53.766Z",
      "description": "Printed i."
    },
    {
      "line": 1,
      "operation": "set",
      "varName": "i",
      "type": "number",
      "value": 10,
      "timestamp": "2024-08-19T14:50:53.766Z",
      "description": "Set variable i to 10."
    },
    {
      "line": 1,
      "operation": "if",
      "condition": "i <= 10",
      "result": true,
      "timestamp": "2024-08-19T14:50:53.767Z",
      "description": "Checked if i <= 10."
    },
    {
      "line": 2,
      "operation": "print",
      "isLiteral": false,
      "varName": "i",
      "literal": 10,
      "timestamp": "2024-08-19T14:50:53.767Z",
      "description": "Printed i."
    },
    {
      "line": 1,
      "operation": "set",
      "varName": "i",
      "type": "number",
      "value": 11,
      "timestamp": "2024-08-19T14:50:53.767Z",
      "description": "Set variable i to 11."
    },
    {
      "line": 1,
      "operation": "if",
      "condition": "i <= 10",
      "result": false,
      "timestamp": "2024-08-19T14:50:53.767Z",
      "description": "Checked if i <= 10."
    },
    {
      "line": 3,
      "operation": "loop_end",
      "timestamp": "2024-08-19T14:50:53.767Z",
      "description": "End of loop from_to loop"
    }
  ]
}
Test case 1

Intermediate Representation: {
  "program": [
    {
      "type": "VariableDeclaration",
      "name": "x",
      "value": {
        "type": "NumberLiteral",
        "value": "10",
        "line": 2
      }
    },
    {
      "type": "IfStatement",
      "condition": {
        "left": "x",
        "operator": "greater",
        "right": "5"
      },
      "consequent": [
        {
          "type": "PrintStatement",
          "value": "x is greater than 5"
        }
      ],
      "alternate": [
        {
          "type": "PrintStatement",
          "value": "x is 5 or less"
        }
      ]
    },
    {
      "type": "ArrayCreation",
      "varName": "nums",
      "values": [
        {
          "type": "NumberLiteral",
          "value": "1",
          "line": 8
        },
        {
          "type": "NumberLiteral",
          "value": "2",
          "line": 8
        },
        {
          "type": "NumberLiteral",
          "value": "3",
          "line": 8
        },
        {
          "type": "NumberLiteral",
          "value": "4",
          "line": 8
        },
        {
          "type": "NumberLiteral",
          "value": "5",
          "line": 8
        },
        {
          "type": "NumberLiteral",
          "value": "6",
          "line": 8
        },
        {
          "type": "NumberLiteral",
          "value": "7",
          "line": 8
        },
        {
          "type": "NumberLiteral",
          "value": "8",
          "line": 8
        },
        {
          "type": "NumberLiteral",
          "value": "9",
          "line": 8
        }
      ]
    },
    {
      "type": "ArrayCreation",
      "varName": "letters",
      "values": [
        {
          "type": "StringLiteral",
          "value": "a",
          "line": 9
        },
        {
          "type": "StringLiteral",
          "value": "b",
          "line": 9
        },
        {
          "type": "StringLiteral",
          "value": "c",
          "line": 9
        },
        {
          "type": "StringLiteral",
          "value": "d",
          "line": 9
        },
        {
          "type": "StringLiteral",
          "value": "e",
          "line": 9
        },
        {
          "type": "StringLiteral",
          "value": "f",
          "line": 9
        },
        {
          "type": "StringLiteral",
          "value": "g",
          "line": 9
        }
      ]
    },
    {
      "type": "ArrayInsertion",
      "varName": "nums",
      "value": {
        "type": "NumberLiteral",
        "value": "5",
        "line": 10
      },
      "position": "4"
    }
  ]
}
Final JSON: {
  "actionFrames": [
    {
      "line": 1,
      "operation": "set",
      "varName": "x",
      "type": "number",
      "value": 10,
      "timestamp": "2024-08-19T14:50:53.769Z",
      "description": "Set variable x to 10."
    },
    {
      "line": 2,
      "operation": "if",
      "condition": "x > 5",
      "result": true,
      "timestamp": "2024-08-19T14:50:53.770Z",
      "description": "Checked if x > 5."
    },
    {
      "line": 3,
      "operation": "print",
      "isLiteral": true,
      "varName": null,
      "literal": "x is greater than 5",
      "timestamp": "2024-08-19T14:50:53.770Z",
      "description": "Printed x is greater than 5."
    },
    {
      "line": 6,
      "operation": "endif",
      "timestamp": "2024-08-19T14:50:53.770Z",
      "description": "End of if statement."
    },
    {
      "line": 7,
      "operation": "create_array",
      "varName": "nums",
      "value": [
        1,
        2,
        3,
        4,
        5,
        6,
        7,
        8,
        9
      ],
      "timestamp": "2024-08-19T14:50:53.770Z",
      "description": "Created array nums."
    },
    {
      "line": 8,
      "operation": "create_array",
      "varName": "letters",
      "value": [
        "a",
        "b",
        "c",
        "d",
        "e",
        "f",
        "g"
      ],
      "timestamp": "2024-08-19T14:50:53.770Z",
      "description": "Created array letters."
    },
    {
      "line": 9,
      "operation": "add",
      "varName": "nums",
      "value": 5,
      "position": 4,
      "timestamp": "2024-08-19T14:50:53.770Z",
      "description": "Added 5 to array nums at position 4."
    }
  ]
}
Test case 1

Intermediate Representation: {
  "program": [
    {
      "type": "VariableDeclaration",
      "name": "x",
      "value": {
        "type": "NumberLiteral",
        "value": "10",
        "line": 1
      }
    }
  ]
}
Final JSON: {
  "actionFrames": [
    {
      "line": 1,
      "operation": "set",
      "varName": "x",
      "type": "number",
      "value": 10,
      "timestamp": "2024-08-19T14:50:53.771Z",
      "description": "Set variable x to 10."
    }
  ]
}
Test case 2

Intermediate Representation: {
  "program": [
    {
      "type": "VariableDeclaration",
      "name": "x",
      "value": {
        "type": "NumberLiteral",
        "value": "10",
        "line": 1
      }
    },
    {
      "type": "IfStatement",
      "condition": {
        "left": "x",
        "operator": "greater",
        "right": "5"
      },
      "consequent": [
        {
          "type": "PrintStatement",
          "value": "x is greater than 5"
        }
      ],
      "alternate": null
    }
  ]
}
Final JSON: {
  "actionFrames": [
    {
      "line": 1,
      "operation": "set",
      "varName": "x",
      "type": "number",
      "value": 10,
      "timestamp": "2024-08-19T14:50:53.773Z",
      "description": "Set variable x to 10."
    },
    {
      "line": 2,
      "operation": "if",
      "condition": "x > 5",
      "result": true,
      "timestamp": "2024-08-19T14:50:53.773Z",
      "description": "Checked if x > 5."
    },
    {
      "line": 3,
      "operation": "print",
      "isLiteral": true,
      "varName": null,
      "literal": "x is greater than 5",
      "timestamp": "2024-08-19T14:50:53.773Z",
      "description": "Printed x is greater than 5."
    },
    {
      "line": 4,
      "operation": "endif",
      "timestamp": "2024-08-19T14:50:53.773Z",
      "description": "End of if statement."
    }
  ]
}
Test case 3

Intermediate Representation: {
  "program": [
    {
      "type": "ArrayCreation",
      "varName": "numbers",
      "values": [
        {
          "type": "NumberLiteral",
          "value": "0",
          "line": 2
        }
      ]
    }
  ]
}
Final JSON: {
  "actionFrames": [
    {
      "line": 1,
      "operation": "create_array",
      "varName": "numbers",
      "value": [
        0
      ],
      "timestamp": "2024-08-19T14:50:53.775Z",
      "description": "Created array numbers."
    }
  ]
}
Test case 4

Intermediate Representation: {
  "program": [
    {
      "type": "ArrayCreation",
      "varName": "numbers",
      "values": [
        {
          "type": "NumberLiteral",
          "value": "0",
          "line": 2
        }
      ]
    },
    {
      "type": "ArrayInsertion",
      "varName": "numbers",
      "value": {
        "type": "NumberLiteral",
        "value": "1",
        "line": 3
      },
      "position": "1"
    },
    {
      "type": "ArrayInsertion",
      "varName": "numbers",
      "value": {
        "type": "NumberLiteral",
        "value": "2",
        "line": 4
      },
      "position": "2"
    },
    {
      "type": "ArrayInsertion",
      "varName": "numbers",
      "value": {
        "type": "NumberLiteral",
        "value": "3",
        "line": 5
      },
      "position": "3"
    }
  ]
}
Final JSON: {
  "actionFrames": [
    {
      "line": 1,
      "operation": "create_array",
      "varName": "numbers",
      "value": [
        0
      ],
      "timestamp": "2024-08-19T14:50:53.776Z",
      "description": "Created array numbers."
    },
    {
      "line": 2,
      "operation": "add",
      "varName": "numbers",
      "value": 1,
      "position": 1,
      "timestamp": "2024-08-19T14:50:53.776Z",
      "description": "Added 1 to array numbers at position 1."
    },
    {
      "line": 3,
      "operation": "add",
      "varName": "numbers",
      "value": 2,
      "position": 2,
      "timestamp": "2024-08-19T14:50:53.776Z",
      "description": "Added 2 to array numbers at position 2."
    },
    {
      "line": 4,
      "operation": "add",
      "varName": "numbers",
      "value": 3,
      "position": 3,
      "timestamp": "2024-08-19T14:50:53.776Z",
      "description": "Added 3 to array numbers at position 3."
    }
  ]
}
Test case 5

Intermediate Representation: {
  "program": [
    {
      "type": "ArrayCreation",
      "varName": "nums",
      "values": [
        {
          "type": "NumberLiteral",
          "value": "1",
          "line": 2
        },
        {
          "type": "NumberLiteral",
          "value": "2",
          "line": 2
        },
        {
          "type": "NumberLiteral",
          "value": "3",
          "line": 2
        }
      ]
    },
    {
      "type": "ForLoop",
      "iterator": "num",
      "collection": "nums",
      "body": [
        {
          "type": "PrintStatement",
          "value": "num"
        }
      ]
    }
  ]
}
Final JSON: {
  "actionFrames": [
    {
      "line": 1,
      "operation": "create_array",
      "varName": "nums",
      "value": [
        1,
        2,
        3
      ],
      "timestamp": "2024-08-19T14:50:53.779Z",
      "description": "Created array nums."
    },
    {
      "line": 2,
      "operation": "for",
      "iterator": "num",
      "collection": "nums",
      "body": [
        {
          "line": 3,
          "operation": "print",
          "isLiteral": true,
          "varName": null,
          "literal": "num",
          "timestamp": "2024-08-19T14:50:53.779Z",
          "description": "Printed num."
        }
      ],
      "timestamp": "2024-08-19T14:50:53.779Z",
      "description": "Iterating over nums with num."
    }
  ]
}
Test case 7

Intermediate Representation: {
  "program": [
    {
      "type": "VariableDeclaration",
      "name": "x",
      "value": {
        "type": "NumberLiteral",
        "value": "10",
        "line": 2
      }
    },
    {
      "type": "VariableDeclaration",
      "name": "y",
      "value": {
        "type": "NumberLiteral",
        "value": "5",
        "line": 3
      }
    },
    {
      "type": "IfStatement",
      "condition": {
        "left": "x",
        "operator": "greater",
        "right": "5"
      },
      "consequent": [
        {
          "type": "IfStatement",
          "condition": {
            "left": "y",
            "operator": "less",
            "right": "10"
          },
          "consequent": [
            {
              "type": "PrintStatement",
              "value": "y is less than 10"
            }
          ],
          "alternate": null
        }
      ],
      "alternate": null
    }
  ]
}
Final JSON: {
  "actionFrames": [
    {
      "line": 1,
      "operation": "set",
      "varName": "x",
      "type": "number",
      "value": 10,
      "timestamp": "2024-08-19T14:50:53.780Z",
      "description": "Set variable x to 10."
    },
    {
      "line": 2,
      "operation": "set",
      "varName": "y",
      "type": "number",
      "value": 5,
      "timestamp": "2024-08-19T14:50:53.780Z",
      "description": "Set variable y to 5."
    },
    {
      "line": 3,
      "operation": "if",
      "condition": "x > 5",
      "result": true,
      "timestamp": "2024-08-19T14:50:53.780Z",
      "description": "Checked if x > 5."
    },
    {
      "line": 4,
      "operation": "if",
      "condition": "y < 10",
      "result": true,
      "timestamp": "2024-08-19T14:50:53.780Z",
      "description": "Checked if y < 10."
    },
    {
      "line": 5,
      "operation": "print",
      "isLiteral": true,
      "varName": null,
      "literal": "y is less than 10",
      "timestamp": "2024-08-19T14:50:53.780Z",
      "description": "Printed y is less than 10."
    },
    {
      "line": 6,
      "operation": "endif",
      "timestamp": "2024-08-19T14:50:53.780Z",
      "description": "End of if statement."
    },
    {
      "line": 7,
      "operation": "endif",
      "timestamp": "2024-08-19T14:50:53.780Z",
      "description": "End of if statement."
    }
  ]
}
Test case 17

Intermediate Representation: {
  "program": [
    {
      "type": "VariableDeclaration",
      "name": "x",
      "value": {
        "type": "NumberLiteral",
        "value": "5",
        "line": 2
      }
    },
    {
      "type": "VariableDeclaration",
      "name": "y",
      "value": {
        "type": "Expression",
        "left": "x",
        "operator": "+",
        "right": "3"
      }
    }
  ]
}
Final JSON: {
  "actionFrames": [
    {
      "line": 1,
      "operation": "set",
      "varName": "x",
      "type": "number",
      "value": 5,
      "timestamp": "2024-08-19T14:50:53.782Z",
      "description": "Set variable x to 5."
    },
    {
      "line": 2,
      "operation": "set",
      "varName": "y",
      "type": "number",
      "value": 8,
      "timestamp": "2024-08-19T14:50:53.782Z",
      "description": "Set variable y to x + 3."
    }
  ]
}
Intermediate Representation: {
  "program": [
    {
      "type": "VariableDeclaration",
      "name": "a",
      "value": {
        "type": "NumberLiteral",
        "value": "5",
        "line": 2
      }
    },
    {
      "type": "VariableDeclaration",
      "name": "b",
      "value": {
        "type": "NumberLiteral",
        "value": "10",
        "line": 3
      }
    },
    {
      "type": "VariableDeclaration",
      "name": "c",
      "value": {
        "type": "Expression",
        "left": "a",
        "operator": "+",
        "right": "b"
      }
    }
  ]
}
Final JSON: {
  "actionFrames": [
    {
      "line": 1,
      "operation": "set",
      "varName": "a",
      "type": "number",
      "value": 5,
      "timestamp": "2024-08-19T14:50:53.783Z",
      "description": "Set variable a to 5."
    },
    {
      "line": 2,
      "operation": "set",
      "varName": "b",
      "type": "number",
      "value": 10,
      "timestamp": "2024-08-19T14:50:53.783Z",
      "description": "Set variable b to 10."
    },
    {
      "line": 3,
      "operation": "set",
      "varName": "c",
      "type": "number",
      "value": 15,
      "timestamp": "2024-08-19T14:50:53.783Z",
      "description": "Set variable c to a + b."
    }
  ]
}
Intermediate Representation: {
  "program": [
    {
      "type": "VariableDeclaration",
      "name": "x",
      "value": {
        "type": "NumberLiteral",
        "value": "20",
        "line": 2
      }
    },
    {
      "type": "VariableDeclaration",
      "name": "y",
      "value": {
        "type": "Expression",
        "left": "x",
        "operator": "-",
        "right": "5"
      }
    },
    {
      "type": "VariableDeclaration",
      "name": "z",
      "value": {
        "type": "Expression",
        "left": "y",
        "operator": "*",
        "right": "2"
      }
    }
  ]
}
Final JSON: {
  "actionFrames": [
    {
      "line": 1,
      "operation": "set",
      "varName": "x",
      "type": "number",
      "value": 20,
      "timestamp": "2024-08-19T14:50:53.785Z",
      "description": "Set variable x to 20."
    },
    {
      "line": 2,
      "operation": "set",
      "varName": "y",
      "type": "number",
      "value": 15,
      "timestamp": "2024-08-19T14:50:53.785Z",
      "description": "Set variable y to x - 5."
    },
    {
      "line": 3,
      "operation": "set",
      "varName": "z",
      "type": "number",
      "value": 30,
      "timestamp": "2024-08-19T14:50:53.785Z",
      "description": "Set variable z to y * 2."
    }
  ]
}
Intermediate Representation: {
  "program": [
    {
      "type": "VariableDeclaration",
      "name": "p",
      "value": {
        "type": "NumberLiteral",
        "value": "100",
        "line": 2
      }
    },
    {
      "type": "VariableDeclaration",
      "name": "q",
      "value": {
        "type": "Expression",
        "left": "p",
        "operator": "/",
        "right": "4"
      }
    },
    {
      "type": "VariableDeclaration",
      "name": "r",
      "value": {
        "type": "Expression",
        "left": {
          "type": "Expression",
          "left": "q",
          "operator": "+",
          "right": "5"
        },
        "operator": "*",
        "right": "3"
      }
    }
  ]
}
Final JSON: {
  "actionFrames": [
    {
      "line": 1,
      "operation": "set",
      "varName": "p",
      "type": "number",
      "value": 100,
      "timestamp": "2024-08-19T14:50:53.786Z",
      "description": "Set variable p to 100."
    },
    {
      "line": 2,
      "operation": "set",
      "varName": "q",
      "type": "number",
      "value": 25,
      "timestamp": "2024-08-19T14:50:53.786Z",
      "description": "Set variable q to p / 4."
    },
    {
      "line": 3,
      "operation": "set",
      "varName": "r",
      "type": "number",
      "value": 90,
      "timestamp": "2024-08-19T14:50:53.786Z",
      "description": "Set variable r to (q + 5) * 3."
    }
  ]
}
Intermediate Representation: {
  "program": [
    {
      "type": "VariableDeclaration",
      "name": "x",
      "value": {
        "type": "NumberLiteral",
        "value": "10",
        "line": 2
      }
    },
    {
      "type": "VariableDeclaration",
      "name": "y",
      "value": {
        "type": "Expression",
        "left": "x",
        "operator": "/",
        "right": "0"
      }
    }
  ]
}
Final JSON: {
  "actionFrames": [
    {
      "line": 1,
      "operation": "set",
      "varName": "x",
      "type": "number",
      "value": 10,
      "timestamp": "2024-08-19T14:50:53.787Z",
      "description": "Set variable x to 10."
    },
    {
      "line": 2,
      "operation": "set",
      "varName": "y",
      "type": "number",
      "value": null,
      "timestamp": "2024-08-19T14:50:53.787Z",
      "description": "Set variable y to x / 0."
    }
  ]
}
Intermediate Representation: {
  "program": [
    {
      "type": "VariableDeclaration",
      "name": "a",
      "value": {
        "type": "Expression",
        "left": 0,
        "operator": "-",
        "right": "5"
      }
    },
    {
      "type": "VariableDeclaration",
      "name": "b",
      "value": {
        "type": "Expression",
        "left": "a",
        "operator": "+",
        "right": "10"
      }
    },
    {
      "type": "VariableDeclaration",
      "name": "c",
      "value": {
        "type": "Expression",
        "left": "b",
        "operator": "*",
        "right": {
          "type": "Expression",
          "left": 0,
          "operator": "-",
          "right": "2"
        }
      }
    }
  ]
}
Final JSON: {
  "actionFrames": [
    {
      "line": 1,
      "operation": "set",
      "varName": "a",
      "type": "number",
      "value": -5,
      "timestamp": "2024-08-19T14:50:53.789Z",
      "description": "Set variable a to -5."
    },
    {
      "line": 2,
      "operation": "set",
      "varName": "b",
      "type": "number",
      "value": 5,
      "timestamp": "2024-08-19T14:50:53.789Z",
      "description": "Set variable b to a + 10."
    },
    {
      "line": 3,
      "operation": "set",
      "varName": "c",
      "type": "number",
      "value": -10,
      "timestamp": "2024-08-19T14:50:53.789Z",
      "description": "Set variable c to b * -2."
    }
  ]
}
Intermediate Representation: {
  "program": [
    {
      "type": "VariableDeclaration",
      "name": "x",
      "value": {
        "type": "NumberLiteral",
        "value": "10",
        "line": 2
      }
    },
    {
      "type": "VariableDeclaration",
      "name": "y",
      "value": {
        "type": "NumberLiteral",
        "value": "5",
        "line": 3
      }
    },
    {
      "type": "VariableDeclaration",
      "name": "z",
      "value": {
        "type": "Expression",
        "left": "x",
        "operator": "*",
        "right": "y"
      }
    }
  ]
}
Final JSON: {
  "actionFrames": [
    {
      "line": 1,
      "operation": "set",
      "varName": "x",
      "type": "number",
      "value": 10,
      "timestamp": "2024-08-19T14:50:53.791Z",
      "description": "Set variable x to 10."
    },
    {
      "line": 2,
      "operation": "set",
      "varName": "y",
      "type": "number",
      "value": 5,
      "timestamp": "2024-08-19T14:50:53.791Z",
      "description": "Set variable y to 5."
    },
    {
      "line": 3,
      "operation": "set",
      "varName": "z",
      "type": "number",
      "value": 50,
      "timestamp": "2024-08-19T14:50:53.791Z",
      "description": "Set variable z to x * y."
    }
  ]
}
Intermediate Representation: {
  "program": [
    {
      "type": "VariableDeclaration",
      "name": "x",
      "value": {
        "type": "NumberLiteral",
        "value": "5",
        "line": 2
      }
    },
    {
      "type": "WhileLoop",
      "condition": {
        "left": "x",
        "operator": ">",
        "right": "0"
      },
      "body": [
        {
          "type": "PrintStatement",
          "value": "x"
        },
        {
          "type": "VariableDeclaration",
          "name": "x",
          "value": {
            "type": "Expression",
            "left": "x",
            "operator": "-",
            "right": "1"
          }
        }
      ]
    }
  ]
}
Final JSON: {
  "actionFrames": [
    {
      "line": 1,
      "operation": "set",
      "varName": "x",
      "type": "number",
      "value": 5,
      "timestamp": "2024-08-19T14:50:53.792Z",
      "description": "Set variable x to 5."
    },
    {
      "line": 2,
      "operation": "while",
      "condition": "x > 0",
      "timestamp": "2024-08-19T14:50:53.792Z",
      "description": "while loop with condition x > 0."
    },
    {
      "line": 2,
      "operation": "if",
      "condition": "x > 0",
      "result": true,
      "timestamp": "2024-08-19T14:50:53.792Z",
      "description": "Checked if x > 0."
    },
    {
      "line": 3,
      "operation": "print",
      "isLiteral": false,
      "varName": "x",
      "literal": 5,
      "timestamp": "2024-08-19T14:50:53.792Z",
      "description": "Printed x."
    },
    {
      "line": 4,
      "operation": "set",
      "varName": "x",
      "type": "number",
      "value": 4,
      "timestamp": "2024-08-19T14:50:53.792Z",
      "description": "Set variable x to x - 1."
    },
    {
      "line": 2,
      "operation": "if",
      "condition": "x > 0",
      "result": true,
      "timestamp": "2024-08-19T14:50:53.792Z",
      "description": "Checked if x > 0."
    },
    {
      "line": 3,
      "operation": "print",
      "isLiteral": false,
      "varName": "x",
      "literal": 4,
      "timestamp": "2024-08-19T14:50:53.792Z",
      "description": "Printed x."
    },
    {
      "line": 4,
      "operation": "set",
      "varName": "x",
      "type": "number",
      "value": 3,
      "timestamp": "2024-08-19T14:50:53.792Z",
      "description": "Set variable x to x - 1."
    },
    {
      "line": 2,
      "operation": "if",
      "condition": "x > 0",
      "result": true,
      "timestamp": "2024-08-19T14:50:53.792Z",
      "description": "Checked if x > 0."
    },
    {
      "line": 3,
      "operation": "print",
      "isLiteral": false,
      "varName": "x",
      "literal": 3,
      "timestamp": "2024-08-19T14:50:53.792Z",
      "description": "Printed x."
    },
    {
      "line": 4,
      "operation": "set",
      "varName": "x",
      "type": "number",
      "value": 2,
      "timestamp": "2024-08-19T14:50:53.792Z",
      "description": "Set variable x to x - 1."
    },
    {
      "line": 2,
      "operation": "if",
      "condition": "x > 0",
      "result": true,
      "timestamp": "2024-08-19T14:50:53.792Z",
      "description": "Checked if x > 0."
    },
    {
      "line": 3,
      "operation": "print",
      "isLiteral": false,
      "varName": "x",
      "literal": 2,
      "timestamp": "2024-08-19T14:50:53.792Z",
      "description": "Printed x."
    },
    {
      "line": 4,
      "operation": "set",
      "varName": "x",
      "type": "number",
      "value": 1,
      "timestamp": "2024-08-19T14:50:53.792Z",
      "description": "Set variable x to x - 1."
    },
    {
      "line": 2,
      "operation": "if",
      "condition": "x > 0",
      "result": true,
      "timestamp": "2024-08-19T14:50:53.792Z",
      "description": "Checked if x > 0."
    },
    {
      "line": 3,
      "operation": "print",
      "isLiteral": false,
      "varName": "x",
      "literal": 1,
      "timestamp": "2024-08-19T14:50:53.792Z",
      "description": "Printed x."
    },
    {
      "line": 4,
      "operation": "set",
      "varName": "x",
      "type": "number",
      "value": 0,
      "timestamp": "2024-08-19T14:50:53.792Z",
      "description": "Set variable x to x - 1."
    },
    {
      "line": 2,
      "operation": "if",
      "condition": "x > 0",
      "result": false,
      "timestamp": "2024-08-19T14:50:53.792Z",
      "description": "Checked if x > 0."
    },
    {
      "line": 5,
      "operation": "loop_end",
      "timestamp": "2024-08-19T14:50:53.792Z",
      "description": "End of while loop"
    }
  ]
}
Intermediate Representation: {
  "program": [
    {
      "type": "FunctionDeclaration",
      "name": "add_numbers",
      "params": [
        "a",
        "b"
      ],
      "body": [
        {
          "type": "ReturnStatement",
          "value": {
            "type": "Expression",
            "left": "a",
            "operator": "+",
            "right": "b"
          }
        }
      ]
    }
  ]
}
Final JSON: {
  "actionFrames": [
    {
      "line": 1,
      "operation": "define",
      "varName": "add_numbers",
      "params": [
        "a",
        "b"
      ],
      "body": [
        {
          "line": 2,
          "operation": "return",
          "value": {
            "left": "a",
            "operator": "+",
            "right": "b"
          },
          "timestamp": "2024-08-19T14:52:03.175Z",
          "description": "Returned {\"left\":\"a\",\"operator\":\"+\",\"right\":\"b\"}."
        }
      ],
      "timestamp": "2024-08-19T14:52:03.175Z",
      "description": "Defined function add_numbers with parameters a, b."
    }
  ]
}
Intermediate Representation: {
  "program": [
    {
      "type": "VariableDeclaration",
      "name": "x",
      "value": {
        "type": "NumberLiteral",
        "value": "1",
        "line": 2
      }
    },
    {
      "type": "LoopUntil",
      "condition": {
        "left": "x",
        "operator": ">=",
        "right": "10"
      },
      "body": [
        {
          "type": "PrintStatement",
          "value": "x"
        },
        {
          "type": "IfStatement",
          "condition": {
            "left": "x",
            "operator": "<",
            "right": "5"
          },
          "consequent": [
            {
              "type": "VariableDeclaration",
              "name": "x",
              "value": {
                "type": "Expression",
                "left": "x",
                "operator": "+",
                "right": "2"
              }
            }
          ],
          "alternate": [
            {
              "type": "VariableDeclaration",
              "name": "x",
              "value": {
                "type": "Expression",
                "left": "x",
                "operator": "+",
                "right": "3"
              }
            }
          ]
        }
      ]
    }
  ]
}
Final JSON: {
  "actionFrames": [
    {
      "line": 1,
      "operation": "set",
      "varName": "x",
      "type": "number",
      "value": 1,
      "timestamp": "2024-08-19T14:52:03.176Z",
      "description": "Set variable x to 1."
    },
    {
      "line": 2,
      "operation": "while",
      "condition": "x < 10",
      "timestamp": "2024-08-19T14:52:03.176Z",
      "description": "while loop with condition x < 10."
    },
    {
      "line": 2,
      "operation": "if",
      "condition": "x < 10",
      "result": true,
      "timestamp": "2024-08-19T14:52:03.176Z",
      "description": "Checked if x < 10."
    },
    {
      "line": 3,
      "operation": "print",
      "isLiteral": false,
      "varName": "x",
      "literal": 1,
      "timestamp": "2024-08-19T14:52:03.177Z",
      "description": "Printed x."
    },
    {
      "line": 4,
      "operation": "if",
      "condition": "x < 5",
      "result": true,
      "timestamp": "2024-08-19T14:52:03.177Z",
      "description": "Checked if x < 5."
    },
    {
      "line": 5,
      "operation": "set",
      "varName": "x",
      "type": "number",
      "value": 3,
      "timestamp": "2024-08-19T14:52:03.177Z",
      "description": "Set variable x to x + 2."
    },
    {
      "line": 8,
      "operation": "endif",
      "timestamp": "2024-08-19T14:52:03.177Z",
      "description": "End of if statement."
    },
    {
      "line": 2,
      "operation": "if",
      "condition": "x < 10",
      "result": true,
      "timestamp": "2024-08-19T14:52:03.177Z",
      "description": "Checked if x < 10."
    },
    {
      "line": 3,
      "operation": "print",
      "isLiteral": false,
      "varName": "x",
      "literal": 3,
      "timestamp": "2024-08-19T14:52:03.177Z",
      "description": "Printed x."
    },
    {
      "line": 4,
      "operation": "if",
      "condition": "x < 5",
      "result": true,
      "timestamp": "2024-08-19T14:52:03.177Z",
      "description": "Checked if x < 5."
    },
    {
      "line": 5,
      "operation": "set",
      "varName": "x",
      "type": "number",
      "value": 5,
      "timestamp": "2024-08-19T14:52:03.177Z",
      "description": "Set variable x to x + 2."
    },
    {
      "line": 8,
      "operation": "endif",
      "timestamp": "2024-08-19T14:52:03.177Z",
      "description": "End of if statement."
    },
    {
      "line": 2,
      "operation": "if",
      "condition": "x < 10",
      "result": true,
      "timestamp": "2024-08-19T14:52:03.177Z",
      "description": "Checked if x < 10."
    },
    {
      "line": 3,
      "operation": "print",
      "isLiteral": false,
      "varName": "x",
      "literal": 5,
      "timestamp": "2024-08-19T14:52:03.177Z",
      "description": "Printed x."
    },
    {
      "line": 4,
      "operation": "if",
      "condition": "x < 5",
      "result": false,
      "timestamp": "2024-08-19T14:52:03.177Z",
      "description": "Checked if x < 5."
    },
    {
      "line": 7,
      "operation": "set",
      "varName": "x",
      "type": "number",
      "value": 8,
      "timestamp": "2024-08-19T14:52:03.177Z",
      "description": "Set variable x to x + 3."
    },
    {
      "line": 8,
      "operation": "endif",
      "timestamp": "2024-08-19T14:52:03.177Z",
      "description": "End of if statement."
    },
    {
      "line": 2,
      "operation": "if",
      "condition": "x < 10",
      "result": true,
      "timestamp": "2024-08-19T14:52:03.177Z",
      "description": "Checked if x < 10."
    },
    {
      "line": 3,
      "operation": "print",
      "isLiteral": false,
      "varName": "x",
      "literal": 8,
      "timestamp": "2024-08-19T14:52:03.177Z",
      "description": "Printed x."
    },
    {
      "line": 4,
      "operation": "if",
      "condition": "x < 5",
      "result": false,
      "timestamp": "2024-08-19T14:52:03.177Z",
      "description": "Checked if x < 5."
    },
    {
      "line": 7,
      "operation": "set",
      "varName": "x",
      "type": "number",
      "value": 11,
      "timestamp": "2024-08-19T14:52:03.177Z",
      "description": "Set variable x to x + 3."
    },
    {
      "line": 8,
      "operation": "endif",
      "timestamp": "2024-08-19T14:52:03.177Z",
      "description": "End of if statement."
    },
    {
      "line": 2,
      "operation": "if",
      "condition": "x < 10",
      "result": false,
      "timestamp": "2024-08-19T14:52:03.177Z",
      "description": "Checked if x < 10."
    },
    {
      "line": 9,
      "operation": "loop_end",
      "timestamp": "2024-08-19T14:52:03.177Z",
      "description": "End of while loop"
    }
  ]
}
Intermediate Representation: {
  "program": [
    {
      "type": "VariableDeclaration",
      "name": "x",
      "value": {
        "type": "NumberLiteral",
        "value": "5",
        "line": 2
      }
    },
    {
      "type": "VariableDeclaration",
      "name": "y",
      "value": {
        "type": "NumberLiteral",
        "value": "0",
        "line": 3
      }
    },
    {
      "type": "WhileLoop",
      "condition": {
        "left": "x",
        "operator": ">",
        "right": "0"
      },
      "body": [
        {
          "type": "PrintStatement",
          "value": "x"
        },
        {
          "type": "VariableDeclaration",
          "name": "y",
          "value": {
            "type": "Expression",
            "left": "y",
            "operator": "+",
            "right": "x"
          }
        },
        {
          "type": "VariableDeclaration",
          "name": "x",
          "value": {
            "type": "Expression",
            "left": "x",
            "operator": "-",
            "right": "1"
          }
        }
      ]
    },
    {
      "type": "PrintStatement",
      "value": "y"
    }
  ]
}
Final JSON: {
  "actionFrames": [
    {
      "line": 1,
      "operation": "set",
      "varName": "x",
      "type": "number",
      "value": 5,
      "timestamp": "2024-08-19T14:52:03.179Z",
      "description": "Set variable x to 5."
    },
    {
      "line": 2,
      "operation": "set",
      "varName": "y",
      "type": "number",
      "value": 0,
      "timestamp": "2024-08-19T14:52:03.179Z",
      "description": "Set variable y to 0."
    },
    {
      "line": 3,
      "operation": "while",
      "condition": "x > 0",
      "timestamp": "2024-08-19T14:52:03.179Z",
      "description": "while loop with condition x > 0."
    },
    {
      "line": 3,
      "operation": "if",
      "condition": "x > 0",
      "result": true,
      "timestamp": "2024-08-19T14:52:03.179Z",
      "description": "Checked if x > 0."
    },
    {
      "line": 4,
      "operation": "print",
      "isLiteral": false,
      "varName": "x",
      "literal": 5,
      "timestamp": "2024-08-19T14:52:03.179Z",
      "description": "Printed x."
    },
    {
      "line": 5,
      "operation": "set",
      "varName": "y",
      "type": "number",
      "value": 5,
      "timestamp": "2024-08-19T14:52:03.179Z",
      "description": "Set variable y to y + x."
    },
    {
      "line": 6,
      "operation": "set",
      "varName": "x",
      "type": "number",
      "value": 4,
      "timestamp": "2024-08-19T14:52:03.179Z",
      "description": "Set variable x to x - 1."
    },
    {
      "line": 3,
      "operation": "if",
      "condition": "x > 0",
      "result": true,
      "timestamp": "2024-08-19T14:52:03.179Z",
      "description": "Checked if x > 0."
    },
    {
      "line": 4,
      "operation": "print",
      "isLiteral": false,
      "varName": "x",
      "literal": 4,
      "timestamp": "2024-08-19T14:52:03.179Z",
      "description": "Printed x."
    },
    {
      "line": 5,
      "operation": "set",
      "varName": "y",
      "type": "number",
      "value": 9,
      "timestamp": "2024-08-19T14:52:03.179Z",
      "description": "Set variable y to y + x."
    },
    {
      "line": 6,
      "operation": "set",
      "varName": "x",
      "type": "number",
      "value": 3,
      "timestamp": "2024-08-19T14:52:03.179Z",
      "description": "Set variable x to x - 1."
    },
    {
      "line": 3,
      "operation": "if",
      "condition": "x > 0",
      "result": true,
      "timestamp": "2024-08-19T14:52:03.179Z",
      "description": "Checked if x > 0."
    },
    {
      "line": 4,
      "operation": "print",
      "isLiteral": false,
      "varName": "x",
      "literal": 3,
      "timestamp": "2024-08-19T14:52:03.179Z",
      "description": "Printed x."
    },
    {
      "line": 5,
      "operation": "set",
      "varName": "y",
      "type": "number",
      "value": 12,
      "timestamp": "2024-08-19T14:52:03.179Z",
      "description": "Set variable y to y + x."
    },
    {
      "line": 6,
      "operation": "set",
      "varName": "x",
      "type": "number",
      "value": 2,
      "timestamp": "2024-08-19T14:52:03.179Z",
      "description": "Set variable x to x - 1."
    },
    {
      "line": 3,
      "operation": "if",
      "condition": "x > 0",
      "result": true,
      "timestamp": "2024-08-19T14:52:03.179Z",
      "description": "Checked if x > 0."
    },
    {
      "line": 4,
      "operation": "print",
      "isLiteral": false,
      "varName": "x",
      "literal": 2,
      "timestamp": "2024-08-19T14:52:03.179Z",
      "description": "Printed x."
    },
    {
      "line": 5,
      "operation": "set",
      "varName": "y",
      "type": "number",
      "value": 14,
      "timestamp": "2024-08-19T14:52:03.179Z",
      "description": "Set variable y to y + x."
    },
    {
      "line": 6,
      "operation": "set",
      "varName": "x",
      "type": "number",
      "value": 1,
      "timestamp": "2024-08-19T14:52:03.179Z",
      "description": "Set variable x to x - 1."
    },
    {
      "line": 3,
      "operation": "if",
      "condition": "x > 0",
      "result": true,
      "timestamp": "2024-08-19T14:52:03.179Z",
      "description": "Checked if x > 0."
    },
    {
      "line": 4,
      "operation": "print",
      "isLiteral": false,
      "varName": "x",
      "literal": 1,
      "timestamp": "2024-08-19T14:52:03.179Z",
      "description": "Printed x."
    },
    {
      "line": 5,
      "operation": "set",
      "varName": "y",
      "type": "number",
      "value": 15,
      "timestamp": "2024-08-19T14:52:03.179Z",
      "description": "Set variable y to y + x."
    },
    {
      "line": 6,
      "operation": "set",
      "varName": "x",
      "type": "number",
      "value": 0,
      "timestamp": "2024-08-19T14:52:03.179Z",
      "description": "Set variable x to x - 1."
    },
    {
      "line": 3,
      "operation": "if",
      "condition": "x > 0",
      "result": false,
      "timestamp": "2024-08-19T14:52:03.179Z",
      "description": "Checked if x > 0."
    },
    {
      "line": 7,
      "operation": "loop_end",
      "timestamp": "2024-08-19T14:52:03.179Z",
      "description": "End of while loop"
    },
    {
      "line": 8,
      "operation": "print",
      "isLiteral": false,
      "varName": "y",
      "literal": 15,
      "timestamp": "2024-08-19T14:52:03.179Z",
      "description": "Printed y."
    }
  ]
}
Intermediate Representation: {
  "program": [
    {
      "type": "VariableDeclaration",
      "name": "sum",
      "value": {
        "type": "NumberLiteral",
        "value": "0",
        "line": 2
      }
    },
    {
      "type": "LoopFromTo",
      "loopVariable": "i",
      "range": {
        "start": "1",
        "end": "3"
      },
      "body": [
        {
          "type": "PrintStatement",
          "value": "i"
        },
        {
          "type": "VariableDeclaration",
          "name": "sum",
          "value": {
            "type": "Expression",
            "left": "sum",
            "operator": "+",
            "right": "i"
          }
        }
      ]
    },
    {
      "type": "PrintStatement",
      "value": "sum"
    },
    {
      "type": "VariableDeclaration",
      "name": "sum",
      "value": {
        "type": "Expression",
        "left": "sum",
        "operator": "*",
        "right": "2"
      }
    },
    {
      "type": "PrintStatement",
      "value": "sum"
    }
  ]
}
Final JSON: {
  "actionFrames": [
    {
      "line": 1,
      "operation": "set",
      "varName": "sum",
      "type": "number",
      "value": 0,
      "timestamp": "2024-08-19T14:52:03.181Z",
      "description": "Set variable sum to 0."
    },
    {
      "line": 2,
      "operation": "set",
      "varName": "i",
      "type": "number",
      "value": 1,
      "timestamp": "2024-08-19T14:52:03.181Z",
      "description": "Set variable i to 1."
    },
    {
      "line": 2,
      "operation": "loop_from_to",
      "condition": "i <= 3",
      "timestamp": "2024-08-19T14:52:03.181Z",
      "description": "loop from_to loop with condition i <= 3."
    },
    {
      "line": 2,
      "operation": "if",
      "condition": "i <= 3",
      "result": true,
      "timestamp": "2024-08-19T14:52:03.181Z",
      "description": "Checked if i <= 3."
    },
    {
      "line": 3,
      "operation": "print",
      "isLiteral": false,
      "varName": "i",
      "literal": 1,
      "timestamp": "2024-08-19T14:52:03.181Z",
      "description": "Printed i."
    },
    {
      "line": 4,
      "operation": "set",
      "varName": "sum",
      "type": "number",
      "value": 1,
      "timestamp": "2024-08-19T14:52:03.181Z",
      "description": "Set variable sum to sum + i."
    },
    {
      "line": 2,
      "operation": "set",
      "varName": "i",
      "type": "number",
      "value": 2,
      "timestamp": "2024-08-19T14:52:03.181Z",
      "description": "Set variable i to 2."
    },
    {
      "line": 2,
      "operation": "if",
      "condition": "i <= 3",
      "result": true,
      "timestamp": "2024-08-19T14:52:03.181Z",
      "description": "Checked if i <= 3."
    },
    {
      "line": 3,
      "operation": "print",
      "isLiteral": false,
      "varName": "i",
      "literal": 2,
      "timestamp": "2024-08-19T14:52:03.181Z",
      "description": "Printed i."
    },
    {
      "line": 4,
      "operation": "set",
      "varName": "sum",
      "type": "number",
      "value": 3,
      "timestamp": "2024-08-19T14:52:03.181Z",
      "description": "Set variable sum to sum + i."
    },
    {
      "line": 2,
      "operation": "set",
      "varName": "i",
      "type": "number",
      "value": 3,
      "timestamp": "2024-08-19T14:52:03.181Z",
      "description": "Set variable i to 3."
    },
    {
      "line": 2,
      "operation": "if",
      "condition": "i <= 3",
      "result": true,
      "timestamp": "2024-08-19T14:52:03.181Z",
      "description": "Checked if i <= 3."
    },
    {
      "line": 3,
      "operation": "print",
      "isLiteral": false,
      "varName": "i",
      "literal": 3,
      "timestamp": "2024-08-19T14:52:03.181Z",
      "description": "Printed i."
    },
    {
      "line": 4,
      "operation": "set",
      "varName": "sum",
      "type": "number",
      "value": 6,
      "timestamp": "2024-08-19T14:52:03.181Z",
      "description": "Set variable sum to sum + i."
    },
    {
      "line": 2,
      "operation": "set",
      "varName": "i",
      "type": "number",
      "value": 4,
      "timestamp": "2024-08-19T14:52:03.181Z",
      "description": "Set variable i to 4."
    },
    {
      "line": 2,
      "operation": "if",
      "condition": "i <= 3",
      "result": false,
      "timestamp": "2024-08-19T14:52:03.181Z",
      "description": "Checked if i <= 3."
    },
    {
      "line": 5,
      "operation": "loop_end",
      "timestamp": "2024-08-19T14:52:03.181Z",
      "description": "End of loop from_to loop"
    },
    {
      "line": 6,
      "operation": "print",
      "isLiteral": false,
      "varName": "sum",
      "literal": 6,
      "timestamp": "2024-08-19T14:52:03.181Z",
      "description": "Printed sum."
    },
    {
      "line": 7,
      "operation": "set",
      "varName": "sum",
      "type": "number",
      "value": 12,
      "timestamp": "2024-08-19T14:52:03.181Z",
      "description": "Set variable sum to sum * 2."
    },
    {
      "line": 8,
      "operation": "print",
      "isLiteral": false,
      "varName": "sum",
      "literal": 12,
      "timestamp": "2024-08-19T14:52:03.181Z",
      "description": "Printed sum."
    }
  ]
}
Intermediate Representation: {
  "program": [
    {
      "type": "VariableDeclaration",
      "name": "sum",
      "value": {
        "type": "NumberLiteral",
        "value": "0",
        "line": 2
      }
    },
    {
      "type": "LoopFromTo",
      "loopVariable": "i",
      "range": {
        "start": "1",
        "end": "5"
      },
      "body": [
        {
          "type": "PrintStatement",
          "value": "i"
        },
        {
          "type": "VariableDeclaration",
          "name": "sum",
          "value": {
            "type": "Expression",
            "left": "sum",
            "operator": "+",
            "right": "i"
          }
        }
      ]
    }
  ]
}
Final JSON: {
  "actionFrames": [
    {
      "line": 1,
      "operation": "set",
      "varName": "sum",
      "type": "number",
      "value": 0,
      "timestamp": "2024-08-19T14:52:03.183Z",
      "description": "Set variable sum to 0."
    },
    {
      "line": 2,
      "operation": "set",
      "varName": "i",
      "type": "number",
      "value": 1,
      "timestamp": "2024-08-19T14:52:03.183Z",
      "description": "Set variable i to 1."
    },
    {
      "line": 2,
      "operation": "loop_from_to",
      "condition": "i <= 5",
      "timestamp": "2024-08-19T14:52:03.183Z",
      "description": "loop from_to loop with condition i <= 5."
    },
    {
      "line": 2,
      "operation": "if",
      "condition": "i <= 5",
      "result": true,
      "timestamp": "2024-08-19T14:52:03.183Z",
      "description": "Checked if i <= 5."
    },
    {
      "line": 3,
      "operation": "print",
      "isLiteral": false,
      "varName": "i",
      "literal": 1,
      "timestamp": "2024-08-19T14:52:03.183Z",
      "description": "Printed i."
    },
    {
      "line": 4,
      "operation": "set",
      "varName": "sum",
      "type": "number",
      "value": 1,
      "timestamp": "2024-08-19T14:52:03.183Z",
      "description": "Set variable sum to sum + i."
    },
    {
      "line": 2,
      "operation": "set",
      "varName": "i",
      "type": "number",
      "value": 2,
      "timestamp": "2024-08-19T14:52:03.183Z",
      "description": "Set variable i to 2."
    },
    {
      "line": 2,
      "operation": "if",
      "condition": "i <= 5",
      "result": true,
      "timestamp": "2024-08-19T14:52:03.183Z",
      "description": "Checked if i <= 5."
    },
    {
      "line": 3,
      "operation": "print",
      "isLiteral": false,
      "varName": "i",
      "literal": 2,
      "timestamp": "2024-08-19T14:52:03.183Z",
      "description": "Printed i."
    },
    {
      "line": 4,
      "operation": "set",
      "varName": "sum",
      "type": "number",
      "value": 3,
      "timestamp": "2024-08-19T14:52:03.183Z",
      "description": "Set variable sum to sum + i."
    },
    {
      "line": 2,
      "operation": "set",
      "varName": "i",
      "type": "number",
      "value": 3,
      "timestamp": "2024-08-19T14:52:03.183Z",
      "description": "Set variable i to 3."
    },
    {
      "line": 2,
      "operation": "if",
      "condition": "i <= 5",
      "result": true,
      "timestamp": "2024-08-19T14:52:03.183Z",
      "description": "Checked if i <= 5."
    },
    {
      "line": 3,
      "operation": "print",
      "isLiteral": false,
      "varName": "i",
      "literal": 3,
      "timestamp": "2024-08-19T14:52:03.183Z",
      "description": "Printed i."
    },
    {
      "line": 4,
      "operation": "set",
      "varName": "sum",
      "type": "number",
      "value": 6,
      "timestamp": "2024-08-19T14:52:03.183Z",
      "description": "Set variable sum to sum + i."
    },
    {
      "line": 2,
      "operation": "set",
      "varName": "i",
      "type": "number",
      "value": 4,
      "timestamp": "2024-08-19T14:52:03.183Z",
      "description": "Set variable i to 4."
    },
    {
      "line": 2,
      "operation": "if",
      "condition": "i <= 5",
      "result": true,
      "timestamp": "2024-08-19T14:52:03.183Z",
      "description": "Checked if i <= 5."
    },
    {
      "line": 3,
      "operation": "print",
      "isLiteral": false,
      "varName": "i",
      "literal": 4,
      "timestamp": "2024-08-19T14:52:03.183Z",
      "description": "Printed i."
    },
    {
      "line": 4,
      "operation": "set",
      "varName": "sum",
      "type": "number",
      "value": 10,
      "timestamp": "2024-08-19T14:52:03.183Z",
      "description": "Set variable sum to sum + i."
    },
    {
      "line": 2,
      "operation": "set",
      "varName": "i",
      "type": "number",
      "value": 5,
      "timestamp": "2024-08-19T14:52:03.183Z",
      "description": "Set variable i to 5."
    },
    {
      "line": 2,
      "operation": "if",
      "condition": "i <= 5",
      "result": true,
      "timestamp": "2024-08-19T14:52:03.183Z",
      "description": "Checked if i <= 5."
    },
    {
      "line": 3,
      "operation": "print",
      "isLiteral": false,
      "varName": "i",
      "literal": 5,
      "timestamp": "2024-08-19T14:52:03.183Z",
      "description": "Printed i."
    },
    {
      "line": 4,
      "operation": "set",
      "varName": "sum",
      "type": "number",
      "value": 15,
      "timestamp": "2024-08-19T14:52:03.183Z",
      "description": "Set variable sum to sum + i."
    },
    {
      "line": 2,
      "operation": "set",
      "varName": "i",
      "type": "number",
      "value": 6,
      "timestamp": "2024-08-19T14:52:03.183Z",
      "description": "Set variable i to 6."
    },
    {
      "line": 2,
      "operation": "if",
      "condition": "i <= 5",
      "result": false,
      "timestamp": "2024-08-19T14:52:03.183Z",
      "description": "Checked if i <= 5."
    },
    {
      "line": 5,
      "operation": "loop_end",
      "timestamp": "2024-08-19T14:52:03.183Z",
      "description": "End of loop from_to loop"
    }
  ]
}
Intermediate Representation: {
  "program": [
    {
      "type": "LoopFromTo",
      "loopVariable": "i",
      "range": {
        "start": "0",
        "end": "5"
      },
      "body": [
        {
          "type": "PrintStatement",
          "value": "i"
        }
      ]
    }
  ]
}
Final JSON: {
  "actionFrames": [
    {
      "line": 1,
      "operation": "set",
      "varName": "i",
      "type": "number",
      "value": 0,
      "timestamp": "2024-08-19T14:52:03.185Z",
      "description": "Set variable i to 0."
    },
    {
      "line": 1,
      "operation": "loop_from_to",
      "condition": "i <= 5",
      "timestamp": "2024-08-19T14:52:03.185Z",
      "description": "loop from_to loop with condition i <= 5."
    },
    {
      "line": 1,
      "operation": "if",
      "condition": "i <= 5",
      "result": true,
      "timestamp": "2024-08-19T14:52:03.185Z",
      "description": "Checked if i <= 5."
    },
    {
      "line": 2,
      "operation": "print",
      "isLiteral": false,
      "varName": "i",
      "literal": 0,
      "timestamp": "2024-08-19T14:52:03.185Z",
      "description": "Printed i."
    },
    {
      "line": 1,
      "operation": "set",
      "varName": "i",
      "type": "number",
      "value": 1,
      "timestamp": "2024-08-19T14:52:03.185Z",
      "description": "Set variable i to 1."
    },
    {
      "line": 1,
      "operation": "if",
      "condition": "i <= 5",
      "result": true,
      "timestamp": "2024-08-19T14:52:03.185Z",
      "description": "Checked if i <= 5."
    },
    {
      "line": 2,
      "operation": "print",
      "isLiteral": false,
      "varName": "i",
      "literal": 1,
      "timestamp": "2024-08-19T14:52:03.185Z",
      "description": "Printed i."
    },
    {
      "line": 1,
      "operation": "set",
      "varName": "i",
      "type": "number",
      "value": 2,
      "timestamp": "2024-08-19T14:52:03.185Z",
      "description": "Set variable i to 2."
    },
    {
      "line": 1,
      "operation": "if",
      "condition": "i <= 5",
      "result": true,
      "timestamp": "2024-08-19T14:52:03.185Z",
      "description": "Checked if i <= 5."
    },
    {
      "line": 2,
      "operation": "print",
      "isLiteral": false,
      "varName": "i",
      "literal": 2,
      "timestamp": "2024-08-19T14:52:03.185Z",
      "description": "Printed i."
    },
    {
      "line": 1,
      "operation": "set",
      "varName": "i",
      "type": "number",
      "value": 3,
      "timestamp": "2024-08-19T14:52:03.185Z",
      "description": "Set variable i to 3."
    },
    {
      "line": 1,
      "operation": "if",
      "condition": "i <= 5",
      "result": true,
      "timestamp": "2024-08-19T14:52:03.185Z",
      "description": "Checked if i <= 5."
    },
    {
      "line": 2,
      "operation": "print",
      "isLiteral": false,
      "varName": "i",
      "literal": 3,
      "timestamp": "2024-08-19T14:52:03.185Z",
      "description": "Printed i."
    },
    {
      "line": 1,
      "operation": "set",
      "varName": "i",
      "type": "number",
      "value": 4,
      "timestamp": "2024-08-19T14:52:03.185Z",
      "description": "Set variable i to 4."
    },
    {
      "line": 1,
      "operation": "if",
      "condition": "i <= 5",
      "result": true,
      "timestamp": "2024-08-19T14:52:03.185Z",
      "description": "Checked if i <= 5."
    },
    {
      "line": 2,
      "operation": "print",
      "isLiteral": false,
      "varName": "i",
      "literal": 4,
      "timestamp": "2024-08-19T14:52:03.185Z",
      "description": "Printed i."
    },
    {
      "line": 1,
      "operation": "set",
      "varName": "i",
      "type": "number",
      "value": 5,
      "timestamp": "2024-08-19T14:52:03.185Z",
      "description": "Set variable i to 5."
    },
    {
      "line": 1,
      "operation": "if",
      "condition": "i <= 5",
      "result": true,
      "timestamp": "2024-08-19T14:52:03.185Z",
      "description": "Checked if i <= 5."
    },
    {
      "line": 2,
      "operation": "print",
      "isLiteral": false,
      "varName": "i",
      "literal": 5,
      "timestamp": "2024-08-19T14:52:03.185Z",
      "description": "Printed i."
    },
    {
      "line": 1,
      "operation": "set",
      "varName": "i",
      "type": "number",
      "value": 6,
      "timestamp": "2024-08-19T14:52:03.185Z",
      "description": "Set variable i to 6."
    },
    {
      "line": 1,
      "operation": "if",
      "condition": "i <= 5",
      "result": false,
      "timestamp": "2024-08-19T14:52:03.185Z",
      "description": "Checked if i <= 5."
    },
    {
      "line": 3,
      "operation": "loop_end",
      "timestamp": "2024-08-19T14:52:03.185Z",
      "description": "End of loop from_to loop"
    }
  ]
}
Intermediate Representation: {
  "program": [
    {
      "type": "VariableDeclaration",
      "name": "x",
      "value": {
        "type": "NumberLiteral",
        "value": "10",
        "line": 2
      }
    },
    {
      "type": "LoopUntil",
      "condition": {
        "left": "x",
        "operator": "==",
        "right": "0"
      },
      "body": [
        {
          "type": "PrintStatement",
          "value": "x"
        },
        {
          "type": "VariableDeclaration",
          "name": "x",
          "value": {
            "type": "Expression",
            "left": "x",
            "operator": "-",
            "right": "1"
          }
        }
      ]
    }
  ]
}
Final JSON: {
  "actionFrames": [
    {
      "line": 1,
      "operation": "set",
      "varName": "x",
      "type": "number",
      "value": 10,
      "timestamp": "2024-08-19T14:52:03.192Z",
      "description": "Set variable x to 10."
    },
    {
      "line": 2,
      "operation": "while",
      "condition": "x != 0",
      "timestamp": "2024-08-19T14:52:03.192Z",
      "description": "while loop with condition x != 0."
    },
    {
      "line": 2,
      "operation": "if",
      "condition": "x != 0",
      "result": true,
      "timestamp": "2024-08-19T14:52:03.192Z",
      "description": "Checked if x != 0."
    },
    {
      "line": 3,
      "operation": "print",
      "isLiteral": false,
      "varName": "x",
      "literal": 10,
      "timestamp": "2024-08-19T14:52:03.192Z",
      "description": "Printed x."
    },
    {
      "line": 4,
      "operation": "set",
      "varName": "x",
      "type": "number",
      "value": 9,
      "timestamp": "2024-08-19T14:52:03.192Z",
      "description": "Set variable x to x - 1."
    },
    {
      "line": 2,
      "operation": "if",
      "condition": "x != 0",
      "result": true,
      "timestamp": "2024-08-19T14:52:03.192Z",
      "description": "Checked if x != 0."
    },
    {
      "line": 3,
      "operation": "print",
      "isLiteral": false,
      "varName": "x",
      "literal": 9,
      "timestamp": "2024-08-19T14:52:03.192Z",
      "description": "Printed x."
    },
    {
      "line": 4,
      "operation": "set",
      "varName": "x",
      "type": "number",
      "value": 8,
      "timestamp": "2024-08-19T14:52:03.192Z",
      "description": "Set variable x to x - 1."
    },
    {
      "line": 2,
      "operation": "if",
      "condition": "x != 0",
      "result": true,
      "timestamp": "2024-08-19T14:52:03.192Z",
      "description": "Checked if x != 0."
    },
    {
      "line": 3,
      "operation": "print",
      "isLiteral": false,
      "varName": "x",
      "literal": 8,
      "timestamp": "2024-08-19T14:52:03.193Z",
      "description": "Printed x."
    },
    {
      "line": 4,
      "operation": "set",
      "varName": "x",
      "type": "number",
      "value": 7,
      "timestamp": "2024-08-19T14:52:03.193Z",
      "description": "Set variable x to x - 1."
    },
    {
      "line": 2,
      "operation": "if",
      "condition": "x != 0",
      "result": true,
      "timestamp": "2024-08-19T14:52:03.193Z",
      "description": "Checked if x != 0."
    },
    {
      "line": 3,
      "operation": "print",
      "isLiteral": false,
      "varName": "x",
      "literal": 7,
      "timestamp": "2024-08-19T14:52:03.193Z",
      "description": "Printed x."
    },
    {
      "line": 4,
      "operation": "set",
      "varName": "x",
      "type": "number",
      "value": 6,
      "timestamp": "2024-08-19T14:52:03.193Z",
      "description": "Set variable x to x - 1."
    },
    {
      "line": 2,
      "operation": "if",
      "condition": "x != 0",
      "result": true,
      "timestamp": "2024-08-19T14:52:03.193Z",
      "description": "Checked if x != 0."
    },
    {
      "line": 3,
      "operation": "print",
      "isLiteral": false,
      "varName": "x",
      "literal": 6,
      "timestamp": "2024-08-19T14:52:03.193Z",
      "description": "Printed x."
    },
    {
      "line": 4,
      "operation": "set",
      "varName": "x",
      "type": "number",
      "value": 5,
      "timestamp": "2024-08-19T14:52:03.193Z",
      "description": "Set variable x to x - 1."
    },
    {
      "line": 2,
      "operation": "if",
      "condition": "x != 0",
      "result": true,
      "timestamp": "2024-08-19T14:52:03.193Z",
      "description": "Checked if x != 0."
    },
    {
      "line": 3,
      "operation": "print",
      "isLiteral": false,
      "varName": "x",
      "literal": 5,
      "timestamp": "2024-08-19T14:52:03.193Z",
      "description": "Printed x."
    },
    {
      "line": 4,
      "operation": "set",
      "varName": "x",
      "type": "number",
      "value": 4,
      "timestamp": "2024-08-19T14:52:03.193Z",
      "description": "Set variable x to x - 1."
    },
    {
      "line": 2,
      "operation": "if",
      "condition": "x != 0",
      "result": true,
      "timestamp": "2024-08-19T14:52:03.193Z",
      "description": "Checked if x != 0."
    },
    {
      "line": 3,
      "operation": "print",
      "isLiteral": false,
      "varName": "x",
      "literal": 4,
      "timestamp": "2024-08-19T14:52:03.193Z",
      "description": "Printed x."
    },
    {
      "line": 4,
      "operation": "set",
      "varName": "x",
      "type": "number",
      "value": 3,
      "timestamp": "2024-08-19T14:52:03.193Z",
      "description": "Set variable x to x - 1."
    },
    {
      "line": 2,
      "operation": "if",
      "condition": "x != 0",
      "result": true,
      "timestamp": "2024-08-19T14:52:03.193Z",
      "description": "Checked if x != 0."
    },
    {
      "line": 3,
      "operation": "print",
      "isLiteral": false,
      "varName": "x",
      "literal": 3,
      "timestamp": "2024-08-19T14:52:03.193Z",
      "description": "Printed x."
    },
    {
      "line": 4,
      "operation": "set",
      "varName": "x",
      "type": "number",
      "value": 2,
      "timestamp": "2024-08-19T14:52:03.193Z",
      "description": "Set variable x to x - 1."
    },
    {
      "line": 2,
      "operation": "if",
      "condition": "x != 0",
      "result": true,
      "timestamp": "2024-08-19T14:52:03.193Z",
      "description": "Checked if x != 0."
    },
    {
      "line": 3,
      "operation": "print",
      "isLiteral": false,
      "varName": "x",
      "literal": 2,
      "timestamp": "2024-08-19T14:52:03.193Z",
      "description": "Printed x."
    },
    {
      "line": 4,
      "operation": "set",
      "varName": "x",
      "type": "number",
      "value": 1,
      "timestamp": "2024-08-19T14:52:03.193Z",
      "description": "Set variable x to x - 1."
    },
    {
      "line": 2,
      "operation": "if",
      "condition": "x != 0",
      "result": true,
      "timestamp": "2024-08-19T14:52:03.193Z",
      "description": "Checked if x != 0."
    },
    {
      "line": 3,
      "operation": "print",
      "isLiteral": false,
      "varName": "x",
      "literal": 1,
      "timestamp": "2024-08-19T14:52:03.193Z",
      "description": "Printed x."
    },
    {
      "line": 4,
      "operation": "set",
      "varName": "x",
      "type": "number",
      "value": 0,
      "timestamp": "2024-08-19T14:52:03.193Z",
      "description": "Set variable x to x - 1."
    },
    {
      "line": 2,
      "operation": "if",
      "condition": "x != 0",
      "result": false,
      "timestamp": "2024-08-19T14:52:03.193Z",
      "description": "Checked if x != 0."
    },
    {
      "line": 5,
      "operation": "loop_end",
      "timestamp": "2024-08-19T14:52:03.193Z",
      "description": "End of while loop"
    }
  ]
}
Intermediate Representation: {
  "program": [
    {
      "type": "VariableDeclaration",
      "name": "x",
      "value": {
        "type": "NumberLiteral",
        "value": "5",
        "line": 2
      }
    },
    {
      "type": "WhileLoop",
      "condition": {
        "left": "x",
        "operator": ">",
        "right": "0"
      },
      "body": [
        {
          "type": "PrintStatement",
          "value": "x"
        },
        {
          "type": "VariableDeclaration",
          "name": "x",
          "value": {
            "type": "Expression",
            "left": "x",
            "operator": "-",
            "right": "1"
          }
        }
      ]
    }
  ]
}
Final JSON: {
  "actionFrames": [
    {
      "line": 1,
      "operation": "set",
      "varName": "x",
      "type": "number",
      "value": 5,
      "timestamp": "2024-08-19T14:52:03.195Z",
      "description": "Set variable x to 5."
    },
    {
      "line": 2,
      "operation": "while",
      "condition": "x > 0",
      "timestamp": "2024-08-19T14:52:03.195Z",
      "description": "while loop with condition x > 0."
    },
    {
      "line": 2,
      "operation": "if",
      "condition": "x > 0",
      "result": true,
      "timestamp": "2024-08-19T14:52:03.195Z",
      "description": "Checked if x > 0."
    },
    {
      "line": 3,
      "operation": "print",
      "isLiteral": false,
      "varName": "x",
      "literal": 5,
      "timestamp": "2024-08-19T14:52:03.195Z",
      "description": "Printed x."
    },
    {
      "line": 4,
      "operation": "set",
      "varName": "x",
      "type": "number",
      "value": 4,
      "timestamp": "2024-08-19T14:52:03.195Z",
      "description": "Set variable x to x - 1."
    },
    {
      "line": 2,
      "operation": "if",
      "condition": "x > 0",
      "result": true,
      "timestamp": "2024-08-19T14:52:03.195Z",
      "description": "Checked if x > 0."
    },
    {
      "line": 3,
      "operation": "print",
      "isLiteral": false,
      "varName": "x",
      "literal": 4,
      "timestamp": "2024-08-19T14:52:03.195Z",
      "description": "Printed x."
    },
    {
      "line": 4,
      "operation": "set",
      "varName": "x",
      "type": "number",
      "value": 3,
      "timestamp": "2024-08-19T14:52:03.195Z",
      "description": "Set variable x to x - 1."
    },
    {
      "line": 2,
      "operation": "if",
      "condition": "x > 0",
      "result": true,
      "timestamp": "2024-08-19T14:52:03.195Z",
      "description": "Checked if x > 0."
    },
    {
      "line": 3,
      "operation": "print",
      "isLiteral": false,
      "varName": "x",
      "literal": 3,
      "timestamp": "2024-08-19T14:52:03.195Z",
      "description": "Printed x."
    },
    {
      "line": 4,
      "operation": "set",
      "varName": "x",
      "type": "number",
      "value": 2,
      "timestamp": "2024-08-19T14:52:03.195Z",
      "description": "Set variable x to x - 1."
    },
    {
      "line": 2,
      "operation": "if",
      "condition": "x > 0",
      "result": true,
      "timestamp": "2024-08-19T14:52:03.195Z",
      "description": "Checked if x > 0."
    },
    {
      "line": 3,
      "operation": "print",
      "isLiteral": false,
      "varName": "x",
      "literal": 2,
      "timestamp": "2024-08-19T14:52:03.195Z",
      "description": "Printed x."
    },
    {
      "line": 4,
      "operation": "set",
      "varName": "x",
      "type": "number",
      "value": 1,
      "timestamp": "2024-08-19T14:52:03.195Z",
      "description": "Set variable x to x - 1."
    },
    {
      "line": 2,
      "operation": "if",
      "condition": "x > 0",
      "result": true,
      "timestamp": "2024-08-19T14:52:03.195Z",
      "description": "Checked if x > 0."
    },
    {
      "line": 3,
      "operation": "print",
      "isLiteral": false,
      "varName": "x",
      "literal": 1,
      "timestamp": "2024-08-19T14:52:03.195Z",
      "description": "Printed x."
    },
    {
      "line": 4,
      "operation": "set",
      "varName": "x",
      "type": "number",
      "value": 0,
      "timestamp": "2024-08-19T14:52:03.195Z",
      "description": "Set variable x to x - 1."
    },
    {
      "line": 2,
      "operation": "if",
      "condition": "x > 0",
      "result": false,
      "timestamp": "2024-08-19T14:52:03.195Z",
      "description": "Checked if x > 0."
    },
    {
      "line": 5,
      "operation": "loop_end",
      "timestamp": "2024-08-19T14:52:03.195Z",
      "description": "End of while loop"
    }
  ]
}
Test case 16

Intermediate Representation: {
  "program": [
    {
      "type": "LoopFromTo",
      "loopVariable": "i",
      "range": {
        "start": "0",
        "end": "10"
      },
      "body": [
        {
          "type": "PrintStatement",
          "value": "i"
        }
      ]
    }
  ]
}
Final JSON: {
  "actionFrames": [
    {
      "line": 1,
      "operation": "set",
      "varName": "i",
      "type": "number",
      "value": 0,
      "timestamp": "2024-08-19T14:52:03.196Z",
      "description": "Set variable i to 0."
    },
    {
      "line": 1,
      "operation": "loop_from_to",
      "condition": "i <= 10",
      "timestamp": "2024-08-19T14:52:03.196Z",
      "description": "loop from_to loop with condition i <= 10."
    },
    {
      "line": 1,
      "operation": "if",
      "condition": "i <= 10",
      "result": true,
      "timestamp": "2024-08-19T14:52:03.197Z",
      "description": "Checked if i <= 10."
    },
    {
      "line": 2,
      "operation": "print",
      "isLiteral": false,
      "varName": "i",
      "literal": 0,
      "timestamp": "2024-08-19T14:52:03.197Z",
      "description": "Printed i."
    },
    {
      "line": 1,
      "operation": "set",
      "varName": "i",
      "type": "number",
      "value": 1,
      "timestamp": "2024-08-19T14:52:03.197Z",
      "description": "Set variable i to 1."
    },
    {
      "line": 1,
      "operation": "if",
      "condition": "i <= 10",
      "result": true,
      "timestamp": "2024-08-19T14:52:03.197Z",
      "description": "Checked if i <= 10."
    },
    {
      "line": 2,
      "operation": "print",
      "isLiteral": false,
      "varName": "i",
      "literal": 1,
      "timestamp": "2024-08-19T14:52:03.197Z",
      "description": "Printed i."
    },
    {
      "line": 1,
      "operation": "set",
      "varName": "i",
      "type": "number",
      "value": 2,
      "timestamp": "2024-08-19T14:52:03.197Z",
      "description": "Set variable i to 2."
    },
    {
      "line": 1,
      "operation": "if",
      "condition": "i <= 10",
      "result": true,
      "timestamp": "2024-08-19T14:52:03.197Z",
      "description": "Checked if i <= 10."
    },
    {
      "line": 2,
      "operation": "print",
      "isLiteral": false,
      "varName": "i",
      "literal": 2,
      "timestamp": "2024-08-19T14:52:03.197Z",
      "description": "Printed i."
    },
    {
      "line": 1,
      "operation": "set",
      "varName": "i",
      "type": "number",
      "value": 3,
      "timestamp": "2024-08-19T14:52:03.197Z",
      "description": "Set variable i to 3."
    },
    {
      "line": 1,
      "operation": "if",
      "condition": "i <= 10",
      "result": true,
      "timestamp": "2024-08-19T14:52:03.197Z",
      "description": "Checked if i <= 10."
    },
    {
      "line": 2,
      "operation": "print",
      "isLiteral": false,
      "varName": "i",
      "literal": 3,
      "timestamp": "2024-08-19T14:52:03.197Z",
      "description": "Printed i."
    },
    {
      "line": 1,
      "operation": "set",
      "varName": "i",
      "type": "number",
      "value": 4,
      "timestamp": "2024-08-19T14:52:03.197Z",
      "description": "Set variable i to 4."
    },
    {
      "line": 1,
      "operation": "if",
      "condition": "i <= 10",
      "result": true,
      "timestamp": "2024-08-19T14:52:03.197Z",
      "description": "Checked if i <= 10."
    },
    {
      "line": 2,
      "operation": "print",
      "isLiteral": false,
      "varName": "i",
      "literal": 4,
      "timestamp": "2024-08-19T14:52:03.197Z",
      "description": "Printed i."
    },
    {
      "line": 1,
      "operation": "set",
      "varName": "i",
      "type": "number",
      "value": 5,
      "timestamp": "2024-08-19T14:52:03.197Z",
      "description": "Set variable i to 5."
    },
    {
      "line": 1,
      "operation": "if",
      "condition": "i <= 10",
      "result": true,
      "timestamp": "2024-08-19T14:52:03.197Z",
      "description": "Checked if i <= 10."
    },
    {
      "line": 2,
      "operation": "print",
      "isLiteral": false,
      "varName": "i",
      "literal": 5,
      "timestamp": "2024-08-19T14:52:03.197Z",
      "description": "Printed i."
    },
    {
      "line": 1,
      "operation": "set",
      "varName": "i",
      "type": "number",
      "value": 6,
      "timestamp": "2024-08-19T14:52:03.197Z",
      "description": "Set variable i to 6."
    },
    {
      "line": 1,
      "operation": "if",
      "condition": "i <= 10",
      "result": true,
      "timestamp": "2024-08-19T14:52:03.197Z",
      "description": "Checked if i <= 10."
    },
    {
      "line": 2,
      "operation": "print",
      "isLiteral": false,
      "varName": "i",
      "literal": 6,
      "timestamp": "2024-08-19T14:52:03.197Z",
      "description": "Printed i."
    },
    {
      "line": 1,
      "operation": "set",
      "varName": "i",
      "type": "number",
      "value": 7,
      "timestamp": "2024-08-19T14:52:03.197Z",
      "description": "Set variable i to 7."
    },
    {
      "line": 1,
      "operation": "if",
      "condition": "i <= 10",
      "result": true,
      "timestamp": "2024-08-19T14:52:03.197Z",
      "description": "Checked if i <= 10."
    },
    {
      "line": 2,
      "operation": "print",
      "isLiteral": false,
      "varName": "i",
      "literal": 7,
      "timestamp": "2024-08-19T14:52:03.197Z",
      "description": "Printed i."
    },
    {
      "line": 1,
      "operation": "set",
      "varName": "i",
      "type": "number",
      "value": 8,
      "timestamp": "2024-08-19T14:52:03.197Z",
      "description": "Set variable i to 8."
    },
    {
      "line": 1,
      "operation": "if",
      "condition": "i <= 10",
      "result": true,
      "timestamp": "2024-08-19T14:52:03.197Z",
      "description": "Checked if i <= 10."
    },
    {
      "line": 2,
      "operation": "print",
      "isLiteral": false,
      "varName": "i",
      "literal": 8,
      "timestamp": "2024-08-19T14:52:03.197Z",
      "description": "Printed i."
    },
    {
      "line": 1,
      "operation": "set",
      "varName": "i",
      "type": "number",
      "value": 9,
      "timestamp": "2024-08-19T14:52:03.197Z",
      "description": "Set variable i to 9."
    },
    {
      "line": 1,
      "operation": "if",
      "condition": "i <= 10",
      "result": true,
      "timestamp": "2024-08-19T14:52:03.197Z",
      "description": "Checked if i <= 10."
    },
    {
      "line": 2,
      "operation": "print",
      "isLiteral": false,
      "varName": "i",
      "literal": 9,
      "timestamp": "2024-08-19T14:52:03.197Z",
      "description": "Printed i."
    },
    {
      "line": 1,
      "operation": "set",
      "varName": "i",
      "type": "number",
      "value": 10,
      "timestamp": "2024-08-19T14:52:03.197Z",
      "description": "Set variable i to 10."
    },
    {
      "line": 1,
      "operation": "if",
      "condition": "i <= 10",
      "result": true,
      "timestamp": "2024-08-19T14:52:03.197Z",
      "description": "Checked if i <= 10."
    },
    {
      "line": 2,
      "operation": "print",
      "isLiteral": false,
      "varName": "i",
      "literal": 10,
      "timestamp": "2024-08-19T14:52:03.197Z",
      "description": "Printed i."
    },
    {
      "line": 1,
      "operation": "set",
      "varName": "i",
      "type": "number",
      "value": 11,
      "timestamp": "2024-08-19T14:52:03.197Z",
      "description": "Set variable i to 11."
    },
    {
      "line": 1,
      "operation": "if",
      "condition": "i <= 10",
      "result": false,
      "timestamp": "2024-08-19T14:52:03.197Z",
      "description": "Checked if i <= 10."
    },
    {
      "line": 3,
      "operation": "loop_end",
      "timestamp": "2024-08-19T14:52:03.197Z",
      "description": "End of loop from_to loop"
    }
  ]
}
Test case 1

Intermediate Representation: {
  "program": [
    {
      "type": "VariableDeclaration",
      "name": "x",
      "value": {
        "type": "NumberLiteral",
        "value": "10",
        "line": 2
      }
    },
    {
      "type": "IfStatement",
      "condition": {
        "left": "x",
        "operator": "greater",
        "right": "5"
      },
      "consequent": [
        {
          "type": "PrintStatement",
          "value": "x is greater than 5"
        }
      ],
      "alternate": [
        {
          "type": "PrintStatement",
          "value": "x is 5 or less"
        }
      ]
    },
    {
      "type": "ArrayCreation",
      "varName": "nums",
      "values": [
        {
          "type": "NumberLiteral",
          "value": "1",
          "line": 8
        },
        {
          "type": "NumberLiteral",
          "value": "2",
          "line": 8
        },
        {
          "type": "NumberLiteral",
          "value": "3",
          "line": 8
        },
        {
          "type": "NumberLiteral",
          "value": "4",
          "line": 8
        },
        {
          "type": "NumberLiteral",
          "value": "5",
          "line": 8
        },
        {
          "type": "NumberLiteral",
          "value": "6",
          "line": 8
        },
        {
          "type": "NumberLiteral",
          "value": "7",
          "line": 8
        },
        {
          "type": "NumberLiteral",
          "value": "8",
          "line": 8
        },
        {
          "type": "NumberLiteral",
          "value": "9",
          "line": 8
        }
      ]
    },
    {
      "type": "ArrayCreation",
      "varName": "letters",
      "values": [
        {
          "type": "StringLiteral",
          "value": "a",
          "line": 9
        },
        {
          "type": "StringLiteral",
          "value": "b",
          "line": 9
        },
        {
          "type": "StringLiteral",
          "value": "c",
          "line": 9
        },
        {
          "type": "StringLiteral",
          "value": "d",
          "line": 9
        },
        {
          "type": "StringLiteral",
          "value": "e",
          "line": 9
        },
        {
          "type": "StringLiteral",
          "value": "f",
          "line": 9
        },
        {
          "type": "StringLiteral",
          "value": "g",
          "line": 9
        }
      ]
    },
    {
      "type": "ArrayInsertion",
      "varName": "nums",
      "value": {
        "type": "NumberLiteral",
        "value": "5",
        "line": 10
      },
      "position": "4"
    }
  ]
}
Final JSON: {
  "actionFrames": [
    {
      "line": 1,
      "operation": "set",
      "varName": "x",
      "type": "number",
      "value": 10,
      "timestamp": "2024-08-19T14:52:03.199Z",
      "description": "Set variable x to 10."
    },
    {
      "line": 2,
      "operation": "if",
      "condition": "x > 5",
      "result": true,
      "timestamp": "2024-08-19T14:52:03.199Z",
      "description": "Checked if x > 5."
    },
    {
      "line": 3,
      "operation": "print",
      "isLiteral": true,
      "varName": null,
      "literal": "x is greater than 5",
      "timestamp": "2024-08-19T14:52:03.199Z",
      "description": "Printed x is greater than 5."
    },
    {
      "line": 6,
      "operation": "endif",
      "timestamp": "2024-08-19T14:52:03.199Z",
      "description": "End of if statement."
    },
    {
      "line": 7,
      "operation": "create_array",
      "varName": "nums",
      "value": [
        1,
        2,
        3,
        4,
        5,
        6,
        7,
        8,
        9
      ],
      "timestamp": "2024-08-19T14:52:03.199Z",
      "description": "Created array nums."
    },
    {
      "line": 8,
      "operation": "create_array",
      "varName": "letters",
      "value": [
        "a",
        "b",
        "c",
        "d",
        "e",
        "f",
        "g"
      ],
      "timestamp": "2024-08-19T14:52:03.199Z",
      "description": "Created array letters."
    },
    {
      "line": 9,
      "operation": "add",
      "varName": "nums",
      "value": 5,
      "position": 4,
      "timestamp": "2024-08-19T14:52:03.199Z",
      "description": "Added 5 to array nums at position 4."
    }
  ]
}
Test case 1

Intermediate Representation: {
  "program": [
    {
      "type": "VariableDeclaration",
      "name": "x",
      "value": {
        "type": "NumberLiteral",
        "value": "10",
        "line": 1
      }
    }
  ]
}
Final JSON: {
  "actionFrames": [
    {
      "line": 1,
      "operation": "set",
      "varName": "x",
      "type": "number",
      "value": 10,
      "timestamp": "2024-08-19T14:52:03.200Z",
      "description": "Set variable x to 10."
    }
  ]
}
Test case 2

Intermediate Representation: {
  "program": [
    {
      "type": "VariableDeclaration",
      "name": "x",
      "value": {
        "type": "NumberLiteral",
        "value": "10",
        "line": 1
      }
    },
    {
      "type": "IfStatement",
      "condition": {
        "left": "x",
        "operator": "greater",
        "right": "5"
      },
      "consequent": [
        {
          "type": "PrintStatement",
          "value": "x is greater than 5"
        }
      ],
      "alternate": null
    }
  ]
}
Final JSON: {
  "actionFrames": [
    {
      "line": 1,
      "operation": "set",
      "varName": "x",
      "type": "number",
      "value": 10,
      "timestamp": "2024-08-19T14:52:03.201Z",
      "description": "Set variable x to 10."
    },
    {
      "line": 2,
      "operation": "if",
      "condition": "x > 5",
      "result": true,
      "timestamp": "2024-08-19T14:52:03.201Z",
      "description": "Checked if x > 5."
    },
    {
      "line": 3,
      "operation": "print",
      "isLiteral": true,
      "varName": null,
      "literal": "x is greater than 5",
      "timestamp": "2024-08-19T14:52:03.201Z",
      "description": "Printed x is greater than 5."
    },
    {
      "line": 4,
      "operation": "endif",
      "timestamp": "2024-08-19T14:52:03.201Z",
      "description": "End of if statement."
    }
  ]
}
Test case 3

Intermediate Representation: {
  "program": [
    {
      "type": "ArrayCreation",
      "varName": "numbers",
      "values": [
        {
          "type": "NumberLiteral",
          "value": "0",
          "line": 2
        }
      ]
    }
  ]
}
Final JSON: {
  "actionFrames": [
    {
      "line": 1,
      "operation": "create_array",
      "varName": "numbers",
      "value": [
        0
      ],
      "timestamp": "2024-08-19T14:52:03.202Z",
      "description": "Created array numbers."
    }
  ]
}
Test case 4

Intermediate Representation: {
  "program": [
    {
      "type": "ArrayCreation",
      "varName": "numbers",
      "values": [
        {
          "type": "NumberLiteral",
          "value": "0",
          "line": 2
        }
      ]
    },
    {
      "type": "ArrayInsertion",
      "varName": "numbers",
      "value": {
        "type": "NumberLiteral",
        "value": "1",
        "line": 3
      },
      "position": "1"
    },
    {
      "type": "ArrayInsertion",
      "varName": "numbers",
      "value": {
        "type": "NumberLiteral",
        "value": "2",
        "line": 4
      },
      "position": "2"
    },
    {
      "type": "ArrayInsertion",
      "varName": "numbers",
      "value": {
        "type": "NumberLiteral",
        "value": "3",
        "line": 5
      },
      "position": "3"
    }
  ]
}
Final JSON: {
  "actionFrames": [
    {
      "line": 1,
      "operation": "create_array",
      "varName": "numbers",
      "value": [
        0
      ],
      "timestamp": "2024-08-19T14:52:03.203Z",
      "description": "Created array numbers."
    },
    {
      "line": 2,
      "operation": "add",
      "varName": "numbers",
      "value": 1,
      "position": 1,
      "timestamp": "2024-08-19T14:52:03.203Z",
      "description": "Added 1 to array numbers at position 1."
    },
    {
      "line": 3,
      "operation": "add",
      "varName": "numbers",
      "value": 2,
      "position": 2,
      "timestamp": "2024-08-19T14:52:03.203Z",
      "description": "Added 2 to array numbers at position 2."
    },
    {
      "line": 4,
      "operation": "add",
      "varName": "numbers",
      "value": 3,
      "position": 3,
      "timestamp": "2024-08-19T14:52:03.203Z",
      "description": "Added 3 to array numbers at position 3."
    }
  ]
}
Test case 5

Intermediate Representation: {
  "program": [
    {
      "type": "ArrayCreation",
      "varName": "nums",
      "values": [
        {
          "type": "NumberLiteral",
          "value": "1",
          "line": 2
        },
        {
          "type": "NumberLiteral",
          "value": "2",
          "line": 2
        },
        {
          "type": "NumberLiteral",
          "value": "3",
          "line": 2
        }
      ]
    },
    {
      "type": "ForLoop",
      "iterator": "num",
      "collection": "nums",
      "body": [
        {
          "type": "PrintStatement",
          "value": "num"
        }
      ]
    }
  ]
}
Final JSON: {
  "actionFrames": [
    {
      "line": 1,
      "operation": "create_array",
      "varName": "nums",
      "value": [
        1,
        2,
        3
      ],
      "timestamp": "2024-08-19T14:52:03.203Z",
      "description": "Created array nums."
    },
    {
      "line": 2,
      "operation": "for",
      "iterator": "num",
      "collection": "nums",
      "body": [
        {
          "line": 3,
          "operation": "print",
          "isLiteral": true,
          "varName": null,
          "literal": "num",
          "timestamp": "2024-08-19T14:52:03.204Z",
          "description": "Printed num."
        }
      ],
      "timestamp": "2024-08-19T14:52:03.204Z",
      "description": "Iterating over nums with num."
    }
  ]
}
Test case 7

Intermediate Representation: {
  "program": [
    {
      "type": "VariableDeclaration",
      "name": "x",
      "value": {
        "type": "NumberLiteral",
        "value": "10",
        "line": 2
      }
    },
    {
      "type": "VariableDeclaration",
      "name": "y",
      "value": {
        "type": "NumberLiteral",
        "value": "5",
        "line": 3
      }
    },
    {
      "type": "IfStatement",
      "condition": {
        "left": "x",
        "operator": "greater",
        "right": "5"
      },
      "consequent": [
        {
          "type": "IfStatement",
          "condition": {
            "left": "y",
            "operator": "less",
            "right": "10"
          },
          "consequent": [
            {
              "type": "PrintStatement",
              "value": "y is less than 10"
            }
          ],
          "alternate": null
        }
      ],
      "alternate": null
    }
  ]
}
Final JSON: {
  "actionFrames": [
    {
      "line": 1,
      "operation": "set",
      "varName": "x",
      "type": "number",
      "value": 10,
      "timestamp": "2024-08-19T14:52:03.205Z",
      "description": "Set variable x to 10."
    },
    {
      "line": 2,
      "operation": "set",
      "varName": "y",
      "type": "number",
      "value": 5,
      "timestamp": "2024-08-19T14:52:03.205Z",
      "description": "Set variable y to 5."
    },
    {
      "line": 3,
      "operation": "if",
      "condition": "x > 5",
      "result": true,
      "timestamp": "2024-08-19T14:52:03.205Z",
      "description": "Checked if x > 5."
    },
    {
      "line": 4,
      "operation": "if",
      "condition": "y < 10",
      "result": true,
      "timestamp": "2024-08-19T14:52:03.205Z",
      "description": "Checked if y < 10."
    },
    {
      "line": 5,
      "operation": "print",
      "isLiteral": true,
      "varName": null,
      "literal": "y is less than 10",
      "timestamp": "2024-08-19T14:52:03.205Z",
      "description": "Printed y is less than 10."
    },
    {
      "line": 6,
      "operation": "endif",
      "timestamp": "2024-08-19T14:52:03.205Z",
      "description": "End of if statement."
    },
    {
      "line": 7,
      "operation": "endif",
      "timestamp": "2024-08-19T14:52:03.205Z",
      "description": "End of if statement."
    }
  ]
}
Test case 17

Intermediate Representation: {
  "program": [
    {
      "type": "VariableDeclaration",
      "name": "x",
      "value": {
        "type": "NumberLiteral",
        "value": "5",
        "line": 2
      }
    },
    {
      "type": "VariableDeclaration",
      "name": "y",
      "value": {
        "type": "Expression",
        "left": "x",
        "operator": "+",
        "right": "3"
      }
    }
  ]
}
Final JSON: {
  "actionFrames": [
    {
      "line": 1,
      "operation": "set",
      "varName": "x",
      "type": "number",
      "value": 5,
      "timestamp": "2024-08-19T14:52:03.206Z",
      "description": "Set variable x to 5."
    },
    {
      "line": 2,
      "operation": "set",
      "varName": "y",
      "type": "number",
      "value": 8,
      "timestamp": "2024-08-19T14:52:03.206Z",
      "description": "Set variable y to x + 3."
    }
  ]
}
Intermediate Representation: {
  "program": [
    {
      "type": "VariableDeclaration",
      "name": "a",
      "value": {
        "type": "NumberLiteral",
        "value": "5",
        "line": 2
      }
    },
    {
      "type": "VariableDeclaration",
      "name": "b",
      "value": {
        "type": "NumberLiteral",
        "value": "10",
        "line": 3
      }
    },
    {
      "type": "VariableDeclaration",
      "name": "c",
      "value": {
        "type": "Expression",
        "left": "a",
        "operator": "+",
        "right": "b"
      }
    }
  ]
}
Final JSON: {
  "actionFrames": [
    {
      "line": 1,
      "operation": "set",
      "varName": "a",
      "type": "number",
      "value": 5,
      "timestamp": "2024-08-19T14:52:03.207Z",
      "description": "Set variable a to 5."
    },
    {
      "line": 2,
      "operation": "set",
      "varName": "b",
      "type": "number",
      "value": 10,
      "timestamp": "2024-08-19T14:52:03.207Z",
      "description": "Set variable b to 10."
    },
    {
      "line": 3,
      "operation": "set",
      "varName": "c",
      "type": "number",
      "value": 15,
      "timestamp": "2024-08-19T14:52:03.207Z",
      "description": "Set variable c to a + b."
    }
  ]
}
Intermediate Representation: {
  "program": [
    {
      "type": "VariableDeclaration",
      "name": "x",
      "value": {
        "type": "NumberLiteral",
        "value": "20",
        "line": 2
      }
    },
    {
      "type": "VariableDeclaration",
      "name": "y",
      "value": {
        "type": "Expression",
        "left": "x",
        "operator": "-",
        "right": "5"
      }
    },
    {
      "type": "VariableDeclaration",
      "name": "z",
      "value": {
        "type": "Expression",
        "left": "y",
        "operator": "*",
        "right": "2"
      }
    }
  ]
}
Final JSON: {
  "actionFrames": [
    {
      "line": 1,
      "operation": "set",
      "varName": "x",
      "type": "number",
      "value": 20,
      "timestamp": "2024-08-19T14:52:03.208Z",
      "description": "Set variable x to 20."
    },
    {
      "line": 2,
      "operation": "set",
      "varName": "y",
      "type": "number",
      "value": 15,
      "timestamp": "2024-08-19T14:52:03.208Z",
      "description": "Set variable y to x - 5."
    },
    {
      "line": 3,
      "operation": "set",
      "varName": "z",
      "type": "number",
      "value": 30,
      "timestamp": "2024-08-19T14:52:03.208Z",
      "description": "Set variable z to y * 2."
    }
  ]
}
Intermediate Representation: {
  "program": [
    {
      "type": "VariableDeclaration",
      "name": "p",
      "value": {
        "type": "NumberLiteral",
        "value": "100",
        "line": 2
      }
    },
    {
      "type": "VariableDeclaration",
      "name": "q",
      "value": {
        "type": "Expression",
        "left": "p",
        "operator": "/",
        "right": "4"
      }
    },
    {
      "type": "VariableDeclaration",
      "name": "r",
      "value": {
        "type": "Expression",
        "left": {
          "type": "Expression",
          "left": "q",
          "operator": "+",
          "right": "5"
        },
        "operator": "*",
        "right": "3"
      }
    }
  ]
}
Final JSON: {
  "actionFrames": [
    {
      "line": 1,
      "operation": "set",
      "varName": "p",
      "type": "number",
      "value": 100,
      "timestamp": "2024-08-19T14:52:03.209Z",
      "description": "Set variable p to 100."
    },
    {
      "line": 2,
      "operation": "set",
      "varName": "q",
      "type": "number",
      "value": 25,
      "timestamp": "2024-08-19T14:52:03.209Z",
      "description": "Set variable q to p / 4."
    },
    {
      "line": 3,
      "operation": "set",
      "varName": "r",
      "type": "number",
      "value": 90,
      "timestamp": "2024-08-19T14:52:03.209Z",
      "description": "Set variable r to (q + 5) * 3."
    }
  ]
}
Intermediate Representation: {
  "program": [
    {
      "type": "VariableDeclaration",
      "name": "x",
      "value": {
        "type": "NumberLiteral",
        "value": "10",
        "line": 2
      }
    },
    {
      "type": "VariableDeclaration",
      "name": "y",
      "value": {
        "type": "Expression",
        "left": "x",
        "operator": "/",
        "right": "0"
      }
    }
  ]
}
Final JSON: {
  "actionFrames": [
    {
      "line": 1,
      "operation": "set",
      "varName": "x",
      "type": "number",
      "value": 10,
      "timestamp": "2024-08-19T14:52:03.210Z",
      "description": "Set variable x to 10."
    },
    {
      "line": 2,
      "operation": "set",
      "varName": "y",
      "type": "number",
      "value": null,
      "timestamp": "2024-08-19T14:52:03.210Z",
      "description": "Set variable y to x / 0."
    }
  ]
}
Intermediate Representation: {
  "program": [
    {
      "type": "VariableDeclaration",
      "name": "a",
      "value": {
        "type": "Expression",
        "left": 0,
        "operator": "-",
        "right": "5"
      }
    },
    {
      "type": "VariableDeclaration",
      "name": "b",
      "value": {
        "type": "Expression",
        "left": "a",
        "operator": "+",
        "right": "10"
      }
    },
    {
      "type": "VariableDeclaration",
      "name": "c",
      "value": {
        "type": "Expression",
        "left": "b",
        "operator": "*",
        "right": {
          "type": "Expression",
          "left": 0,
          "operator": "-",
          "right": "2"
        }
      }
    }
  ]
}
Final JSON: {
  "actionFrames": [
    {
      "line": 1,
      "operation": "set",
      "varName": "a",
      "type": "number",
      "value": -5,
      "timestamp": "2024-08-19T14:52:03.211Z",
      "description": "Set variable a to -5."
    },
    {
      "line": 2,
      "operation": "set",
      "varName": "b",
      "type": "number",
      "value": 5,
      "timestamp": "2024-08-19T14:52:03.211Z",
      "description": "Set variable b to a + 10."
    },
    {
      "line": 3,
      "operation": "set",
      "varName": "c",
      "type": "number",
      "value": -10,
      "timestamp": "2024-08-19T14:52:03.211Z",
      "description": "Set variable c to b * -2."
    }
  ]
}
Intermediate Representation: {
  "program": [
    {
      "type": "VariableDeclaration",
      "name": "x",
      "value": {
        "type": "NumberLiteral",
        "value": "10",
        "line": 2
      }
    },
    {
      "type": "VariableDeclaration",
      "name": "y",
      "value": {
        "type": "NumberLiteral",
        "value": "5",
        "line": 3
      }
    },
    {
      "type": "VariableDeclaration",
      "name": "z",
      "value": {
        "type": "Expression",
        "left": "x",
        "operator": "*",
        "right": "y"
      }
    }
  ]
}
Final JSON: {
  "actionFrames": [
    {
      "line": 1,
      "operation": "set",
      "varName": "x",
      "type": "number",
      "value": 10,
      "timestamp": "2024-08-19T14:52:03.212Z",
      "description": "Set variable x to 10."
    },
    {
      "line": 2,
      "operation": "set",
      "varName": "y",
      "type": "number",
      "value": 5,
      "timestamp": "2024-08-19T14:52:03.212Z",
      "description": "Set variable y to 5."
    },
    {
      "line": 3,
      "operation": "set",
      "varName": "z",
      "type": "number",
      "value": 50,
      "timestamp": "2024-08-19T14:52:03.212Z",
      "description": "Set variable z to x * y."
    }
  ]
}
Intermediate Representation: {
  "program": [
    {
      "type": "VariableDeclaration",
      "name": "x",
      "value": {
        "type": "NumberLiteral",
        "value": "5",
        "line": 2
      }
    },
    {
      "type": "WhileLoop",
      "condition": {
        "left": "x",
        "operator": ">",
        "right": "0"
      },
      "body": [
        {
          "type": "PrintStatement",
          "value": "x"
        },
        {
          "type": "VariableDeclaration",
          "name": "x",
          "value": {
            "type": "Expression",
            "left": "x",
            "operator": "-",
            "right": "1"
          }
        }
      ]
    }
  ]
}
Final JSON: {
  "actionFrames": [
    {
      "line": 1,
      "operation": "set",
      "varName": "x",
<<<<<<< HEAD
      "value": 10,
      "timestamp": "2024-08-10T17:22:22.932Z",
      "description": "Set variable x to 10."
    }
  ]
}
Final JSON: {
  "actionFrames": [
    {
      "line": 1,
      "operation": "set",
      "varName": "x",
      "value": 10,
      "timestamp": "2024-08-10T17:26:28.994Z",
      "description": "Set variable x to 10."
    }
  ]
}
Final JSON: {
  "actionFrames": [
    {
      "line": 1,
      "operation": "set",
      "varName": "x",
      "value": 10,
      "timestamp": "2024-08-10T18:03:05.265Z",
      "description": "Set variable x to 10."
    }
  ]
}
Final JSON: {
  "actionFrames": [
    {
      "line": 1,
      "operation": "set",
      "varName": "x",
      "value": 10,
      "timestamp": "2024-08-10T18:13:03.992Z",
      "description": "Set variable x to 10."
    },
    {
      "line": 2,
      "operation": "set",
      "varName": "a",
      "value": 10,
      "timestamp": "2024-08-10T18:13:03.992Z",
      "description": "Set variable a to 10."
    },
    {
      "line": 3,
      "operation": "set",
      "varName": "b",
      "value": 10,
      "timestamp": "2024-08-10T18:13:03.992Z",
      "description": "Set variable b to 10."
=======
      "type": "number",
      "value": 5,
      "timestamp": "2024-08-19T14:52:03.213Z",
      "description": "Set variable x to 5."
    },
    {
      "line": 2,
      "operation": "while",
      "condition": "x > 0",
      "timestamp": "2024-08-19T14:52:03.213Z",
      "description": "while loop with condition x > 0."
    },
    {
      "line": 2,
      "operation": "if",
      "condition": "x > 0",
      "result": true,
      "timestamp": "2024-08-19T14:52:03.213Z",
      "description": "Checked if x > 0."
    },
    {
      "line": 3,
      "operation": "print",
      "isLiteral": false,
      "varName": "x",
      "literal": 5,
      "timestamp": "2024-08-19T14:52:03.213Z",
      "description": "Printed x."
>>>>>>> 4dd40f25
    },
    {
      "line": 4,
      "operation": "set",
<<<<<<< HEAD
      "varName": "c",
      "value": 10,
      "timestamp": "2024-08-10T18:13:03.992Z",
      "description": "Set variable c to 10."
    },
    {
      "line": 5,
      "operation": "set",
      "varName": "d",
      "value": 10,
      "timestamp": "2024-08-10T18:13:03.992Z",
      "description": "Set variable d to 10."
    },
    {
      "line": 6,
      "operation": "set",
      "varName": "e",
      "value": 10,
      "timestamp": "2024-08-10T18:13:03.992Z",
      "description": "Set variable e to 10."
    }
  ]
}
Final JSON: {
  "actionFrames": [
    {
      "line": 1,
      "operation": "set",
      "varName": "x",
      "value": 10,
      "timestamp": "2024-08-10T18:13:28.894Z",
      "description": "Set variable x to 10."
    },
    {
      "line": 2,
      "operation": "set",
      "varName": "a",
      "value": 10,
      "timestamp": "2024-08-10T18:13:28.894Z",
      "description": "Set variable a to 10."
    },
    {
      "line": 3,
      "operation": "set",
      "varName": "b",
      "value": 10,
      "timestamp": "2024-08-10T18:13:28.894Z",
      "description": "Set variable b to 10."
=======
      "varName": "x",
      "type": "number",
      "value": 4,
      "timestamp": "2024-08-19T14:52:03.213Z",
      "description": "Set variable x to x - 1."
    },
    {
      "line": 2,
      "operation": "if",
      "condition": "x > 0",
      "result": true,
      "timestamp": "2024-08-19T14:52:03.213Z",
      "description": "Checked if x > 0."
    },
    {
      "line": 3,
      "operation": "print",
      "isLiteral": false,
      "varName": "x",
      "literal": 4,
      "timestamp": "2024-08-19T14:52:03.213Z",
      "description": "Printed x."
>>>>>>> 4dd40f25
    },
    {
      "line": 4,
      "operation": "set",
<<<<<<< HEAD
      "varName": "c",
      "value": 10,
      "timestamp": "2024-08-10T18:13:28.894Z",
      "description": "Set variable c to 10."
    },
    {
      "line": 5,
      "operation": "set",
      "varName": "d",
      "value": 10,
      "timestamp": "2024-08-10T18:13:28.894Z",
      "description": "Set variable d to 10."
    },
    {
      "line": 6,
      "operation": "set",
      "varName": "e",
      "value": 10,
      "timestamp": "2024-08-10T18:13:28.894Z",
      "description": "Set variable e to 10."
    }
  ]
}
Final JSON: {
  "actionFrames": [
    {
      "line": 1,
      "operation": "set",
      "varName": "x",
      "value": 10,
      "timestamp": "2024-08-10T18:14:08.487Z",
      "description": "Set variable x to 10."
    },
    {
      "line": 2,
      "operation": "set",
      "varName": "a",
      "value": 10,
      "timestamp": "2024-08-10T18:14:08.487Z",
      "description": "Set variable a to 10."
    },
    {
      "line": 3,
      "operation": "set",
      "varName": "b",
      "value": 10,
      "timestamp": "2024-08-10T18:14:08.487Z",
      "description": "Set variable b to 10."
=======
      "varName": "x",
      "type": "number",
      "value": 3,
      "timestamp": "2024-08-19T14:52:03.213Z",
      "description": "Set variable x to x - 1."
    },
    {
      "line": 2,
      "operation": "if",
      "condition": "x > 0",
      "result": true,
      "timestamp": "2024-08-19T14:52:03.213Z",
      "description": "Checked if x > 0."
    },
    {
      "line": 3,
      "operation": "print",
      "isLiteral": false,
      "varName": "x",
      "literal": 3,
      "timestamp": "2024-08-19T14:52:03.213Z",
      "description": "Printed x."
>>>>>>> 4dd40f25
    },
    {
      "line": 4,
      "operation": "set",
<<<<<<< HEAD
      "varName": "c",
      "value": 10,
      "timestamp": "2024-08-10T18:14:08.487Z",
      "description": "Set variable c to 10."
    },
    {
      "line": 5,
      "operation": "set",
      "varName": "d",
      "value": 10,
      "timestamp": "2024-08-10T18:14:08.487Z",
      "description": "Set variable d to 10."
    },
    {
      "line": 6,
      "operation": "set",
      "varName": "e",
      "value": 10,
      "timestamp": "2024-08-10T18:14:08.487Z",
      "description": "Set variable e to 10."
    }
  ]
}
Final JSON: {
  "actionFrames": [
    {
      "line": 1,
      "operation": "set",
      "varName": "x",
      "value": 10,
      "timestamp": "2024-08-10T18:39:35.105Z",
      "description": "Set variable x to 10."
    }
  ]
}
Final JSON: {
  "actionFrames": [
    {
      "line": 1,
      "operation": "set",
      "varName": "x",
      "value": 10,
      "timestamp": "2024-08-10T18:39:49.220Z",
      "description": "Set variable x to 10."
    },
    {
      "line": 2,
      "operation": "set",
      "varName": "x",
      "value": "x + 1",
      "timestamp": "2024-08-10T18:39:49.220Z",
      "description": "Set variable x to x + 1."
    }
  ]
}
Final JSON: {
  "actionFrames": [
    {
      "line": 1,
      "operation": "set",
      "varName": "x",
      "value": 10,
      "timestamp": "2024-08-10T18:40:41.565Z",
      "description": "Set variable x to 10."
    },
    {
      "line": 2,
      "operation": "set",
      "varName": "x",
      "value": "x + 1",
      "timestamp": "2024-08-10T18:40:41.565Z",
      "description": "Set variable x to x + 1."
    }
  ]
}
Final JSON: {
  "actionFrames": [
    {
      "line": 1,
      "operation": "set",
      "varName": "x",
      "value": 10,
      "timestamp": "2024-08-10T18:56:06.646Z",
      "description": "Set variable x to 10."
    }
  ]
}
Final JSON: {
  "actionFrames": [
    {
      "line": 1,
      "operation": "set",
      "varName": "x",
      "value": 10,
      "timestamp": "2024-08-10T18:56:40.659Z",
      "description": "Set variable x to 10."
    }
  ]
}
Final JSON: {
  "actionFrames": [
    {
      "line": 1,
      "operation": "set",
      "varName": "a",
      "value": 10,
      "timestamp": "2024-08-10T18:57:14.110Z",
      "description": "Set variable a to 10."
    }
  ]
}
Final JSON: {
  "actionFrames": [
    {
      "line": 1,
      "operation": "set",
      "varName": "i",
      "value": 10,
      "timestamp": "2024-08-10T19:04:39.470Z",
      "description": "Set variable i to 10."
    }
  ]
}
Final JSON: {
  "actionFrames": [
    {
      "line": 1,
      "operation": "set",
      "varName": "i",
      "value": 10,
      "timestamp": "2024-08-10T19:06:58.100Z",
      "description": "Set variable i to 10."
    }
  ]
}
Final JSON: {
  "actionFrames": [
    {
      "line": 1,
      "operation": "set",
      "varName": "i",
      "value": 10,
      "timestamp": "2024-08-10T19:07:26.639Z",
      "description": "Set variable i to 10."
=======
      "varName": "x",
      "type": "number",
      "value": 2,
      "timestamp": "2024-08-19T14:52:03.213Z",
      "description": "Set variable x to x - 1."
    },
    {
      "line": 2,
      "operation": "if",
      "condition": "x > 0",
      "result": true,
      "timestamp": "2024-08-19T14:52:03.213Z",
      "description": "Checked if x > 0."
    },
    {
      "line": 3,
      "operation": "print",
      "isLiteral": false,
      "varName": "x",
      "literal": 2,
      "timestamp": "2024-08-19T14:52:03.213Z",
      "description": "Printed x."
    },
    {
      "line": 4,
      "operation": "set",
      "varName": "x",
      "type": "number",
      "value": 1,
      "timestamp": "2024-08-19T14:52:03.213Z",
      "description": "Set variable x to x - 1."
    },
    {
      "line": 2,
      "operation": "if",
      "condition": "x > 0",
      "result": true,
      "timestamp": "2024-08-19T14:52:03.213Z",
      "description": "Checked if x > 0."
    },
    {
      "line": 3,
      "operation": "print",
      "isLiteral": false,
      "varName": "x",
      "literal": 1,
      "timestamp": "2024-08-19T14:52:03.213Z",
      "description": "Printed x."
    },
    {
      "line": 4,
      "operation": "set",
      "varName": "x",
      "type": "number",
      "value": 0,
      "timestamp": "2024-08-19T14:52:03.213Z",
      "description": "Set variable x to x - 1."
    },
    {
      "line": 2,
      "operation": "if",
      "condition": "x > 0",
      "result": false,
      "timestamp": "2024-08-19T14:52:03.213Z",
      "description": "Checked if x > 0."
    },
    {
      "line": 5,
      "operation": "loop_end",
      "timestamp": "2024-08-19T14:52:03.213Z",
      "description": "End of while loop"
    }
  ]
}
Intermediate Representation: {
  "program": [
    {
      "type": "PrintStatement",
      "value": "Hello, World!"
>>>>>>> 4dd40f25
    }
  ]
}
Final JSON: {
  "actionFrames": [
    {
      "line": 1,
<<<<<<< HEAD
      "operation": "set",
      "varName": "i",
      "value": 10,
      "timestamp": "2024-08-10T19:09:08.750Z",
      "description": "Set variable i to 10."
    }
  ]
}
Final JSON: {
  "actionFrames": [
    {
      "line": 1,
      "operation": "set",
      "varName": "i",
      "value": 10,
      "timestamp": "2024-08-10T19:13:24.441Z",
      "description": "Set variable i to 10."
=======
      "operation": "print",
      "isLiteral": true,
      "varName": null,
      "literal": "Hello, World!",
      "timestamp": "2024-08-19T21:44:23.017Z",
      "description": "Printed Hello, World!."
    }
  ]
}
Intermediate Representation: {
  "program": [
    {
      "type": "FunctionDeclaration",
      "name": "HelloWorld",
      "params": [],
      "body": [
        {
          "type": "ReturnStatement",
          "value": {
            "type": "StringLiteral",
            "value": "Hello, World!",
            "line": 2
          }
        }
      ]
>>>>>>> 4dd40f25
    }
  ]
}
Final JSON: {
  "actionFrames": [
    {
      "line": 1,
<<<<<<< HEAD
      "operation": "set",
      "varName": "i",
      "value": 0,
      "timestamp": "2024-08-10T19:13:36.506Z",
      "description": "Set variable i to 0."
    },
    {
      "line": 2,
      "operation": "if",
      "condition": "i less 10",
      "result": false,
      "timestamp": "2024-08-10T19:13:36.506Z",
      "description": "Checked if i less 10."
    },
    {
      "line": 3,
      "operation": "if",
      "condition": "i less 10",
      "result": false,
      "timestamp": "2024-08-10T19:13:36.506Z",
      "description": "Checked if i less 10."
    },
    {
      "line": 4,
      "operation": "if",
      "condition": "i less 10",
      "result": false,
      "timestamp": "2024-08-10T19:13:36.506Z",
      "description": "Checked if i less 10."
    },
    {
      "line": 5,
      "operation": "if",
      "condition": "i less 10",
      "result": false,
      "timestamp": "2024-08-10T19:13:36.506Z",
      "description": "Checked if i less 10."
    },
    {
      "line": 6,
      "operation": "if",
      "condition": "i less 10",
      "result": false,
      "timestamp": "2024-08-10T19:13:36.506Z",
      "description": "Checked if i less 10."
    },
    {
      "line": 7,
      "operation": "if",
      "condition": "i less 10",
      "result": false,
      "timestamp": "2024-08-10T19:13:36.506Z",
      "description": "Checked if i less 10."
    },
    {
      "line": 8,
      "operation": "if",
      "condition": "i less 10",
      "result": false,
      "timestamp": "2024-08-10T19:13:36.506Z",
      "description": "Checked if i less 10."
    },
    {
      "line": 9,
      "operation": "if",
      "condition": "i less 10",
      "result": false,
      "timestamp": "2024-08-10T19:13:36.506Z",
      "description": "Checked if i less 10."
    },
    {
      "line": 10,
      "operation": "if",
      "condition": "i less 10",
      "result": false,
      "timestamp": "2024-08-10T19:13:36.506Z",
      "description": "Checked if i less 10."
    },
    {
      "line": 11,
      "operation": "if",
      "condition": "i less 10",
      "result": false,
      "timestamp": "2024-08-10T19:13:36.506Z",
      "description": "Checked if i less 10."
    }
  ]
}
Final JSON: {
  "actionFrames": [
    {
      "line": 1,
      "operation": "set",
      "varName": "i",
      "value": 0,
      "timestamp": "2024-08-10T19:14:31.381Z",
      "description": "Set variable i to 0."
    },
    {
      "line": 2,
      "operation": "if",
      "condition": "i less 10",
      "result": false,
      "timestamp": "2024-08-10T19:14:31.381Z",
      "description": "Checked if i less 10."
    },
    {
      "line": 3,
      "operation": "if",
      "condition": "i less 10",
      "result": false,
      "timestamp": "2024-08-10T19:14:31.381Z",
      "description": "Checked if i less 10."
    },
    {
      "line": 4,
      "operation": "if",
      "condition": "i less 10",
      "result": false,
      "timestamp": "2024-08-10T19:14:31.381Z",
      "description": "Checked if i less 10."
    },
    {
      "line": 5,
      "operation": "if",
      "condition": "i less 10",
      "result": false,
      "timestamp": "2024-08-10T19:14:31.381Z",
      "description": "Checked if i less 10."
    },
    {
      "line": 6,
      "operation": "if",
      "condition": "i less 10",
      "result": false,
      "timestamp": "2024-08-10T19:14:31.381Z",
      "description": "Checked if i less 10."
    },
    {
      "line": 7,
      "operation": "if",
      "condition": "i less 10",
      "result": false,
      "timestamp": "2024-08-10T19:14:31.381Z",
      "description": "Checked if i less 10."
    },
    {
      "line": 8,
      "operation": "if",
      "condition": "i less 10",
      "result": false,
      "timestamp": "2024-08-10T19:14:31.381Z",
      "description": "Checked if i less 10."
    },
    {
      "line": 9,
      "operation": "if",
      "condition": "i less 10",
      "result": false,
      "timestamp": "2024-08-10T19:14:31.381Z",
      "description": "Checked if i less 10."
    },
    {
      "line": 10,
      "operation": "if",
      "condition": "i less 10",
      "result": false,
      "timestamp": "2024-08-10T19:14:31.381Z",
      "description": "Checked if i less 10."
    },
    {
      "line": 11,
      "operation": "if",
      "condition": "i less 10",
      "result": false,
      "timestamp": "2024-08-10T19:14:31.381Z",
      "description": "Checked if i less 10."
    }
  ]
}
Final JSON: {
  "actionFrames": [
    {
      "line": 1,
      "operation": "set",
      "varName": "i",
      "value": 0,
      "timestamp": "2024-08-10T19:15:53.905Z",
      "description": "Set variable i to 0."
    },
    {
      "line": 2,
      "operation": "if",
      "condition": "i less 10",
      "result": false,
      "timestamp": "2024-08-10T19:15:53.905Z",
      "description": "Checked if i less 10."
    },
    {
      "line": 3,
      "operation": "if",
      "condition": "i less 10",
      "result": false,
      "timestamp": "2024-08-10T19:15:53.905Z",
      "description": "Checked if i less 10."
    },
    {
      "line": 4,
      "operation": "if",
      "condition": "i less 10",
      "result": false,
      "timestamp": "2024-08-10T19:15:53.905Z",
      "description": "Checked if i less 10."
    },
    {
      "line": 5,
      "operation": "if",
      "condition": "i less 10",
      "result": false,
      "timestamp": "2024-08-10T19:15:53.905Z",
      "description": "Checked if i less 10."
    },
    {
      "line": 6,
      "operation": "if",
      "condition": "i less 10",
      "result": false,
      "timestamp": "2024-08-10T19:15:53.905Z",
      "description": "Checked if i less 10."
    },
    {
      "line": 7,
      "operation": "if",
      "condition": "i less 10",
      "result": false,
      "timestamp": "2024-08-10T19:15:53.905Z",
      "description": "Checked if i less 10."
    },
    {
      "line": 8,
      "operation": "if",
      "condition": "i less 10",
      "result": false,
      "timestamp": "2024-08-10T19:15:53.905Z",
      "description": "Checked if i less 10."
    },
    {
      "line": 9,
      "operation": "if",
      "condition": "i less 10",
      "result": false,
      "timestamp": "2024-08-10T19:15:53.905Z",
      "description": "Checked if i less 10."
    },
    {
      "line": 10,
      "operation": "if",
      "condition": "i less 10",
      "result": false,
      "timestamp": "2024-08-10T19:15:53.905Z",
      "description": "Checked if i less 10."
    },
    {
      "line": 11,
      "operation": "if",
      "condition": "i less 10",
      "result": false,
      "timestamp": "2024-08-10T19:15:53.905Z",
      "description": "Checked if i less 10."
    }
  ]
}
Final JSON: {
  "actionFrames": [
    {
      "line": 1,
      "operation": "set",
      "varName": "i",
      "value": 0,
      "timestamp": "2024-08-10T19:16:02.721Z",
      "description": "Set variable i to 0."
    },
    {
      "line": 2,
      "operation": "if",
      "condition": "i less 10",
      "result": false,
      "timestamp": "2024-08-10T19:16:02.721Z",
      "description": "Checked if i less 10."
    },
    {
      "line": 3,
      "operation": "if",
      "condition": "i less 10",
      "result": false,
      "timestamp": "2024-08-10T19:16:02.721Z",
      "description": "Checked if i less 10."
    },
    {
      "line": 4,
      "operation": "if",
      "condition": "i less 10",
      "result": false,
      "timestamp": "2024-08-10T19:16:02.721Z",
      "description": "Checked if i less 10."
    },
    {
      "line": 5,
      "operation": "if",
      "condition": "i less 10",
      "result": false,
      "timestamp": "2024-08-10T19:16:02.721Z",
      "description": "Checked if i less 10."
    },
    {
      "line": 6,
      "operation": "if",
      "condition": "i less 10",
      "result": false,
      "timestamp": "2024-08-10T19:16:02.721Z",
      "description": "Checked if i less 10."
    },
    {
      "line": 7,
      "operation": "if",
      "condition": "i less 10",
      "result": false,
      "timestamp": "2024-08-10T19:16:02.721Z",
      "description": "Checked if i less 10."
    },
    {
      "line": 8,
      "operation": "if",
      "condition": "i less 10",
      "result": false,
      "timestamp": "2024-08-10T19:16:02.721Z",
      "description": "Checked if i less 10."
    },
    {
      "line": 9,
      "operation": "if",
      "condition": "i less 10",
      "result": false,
      "timestamp": "2024-08-10T19:16:02.721Z",
      "description": "Checked if i less 10."
    },
    {
      "line": 10,
      "operation": "if",
      "condition": "i less 10",
      "result": false,
      "timestamp": "2024-08-10T19:16:02.721Z",
      "description": "Checked if i less 10."
    },
    {
      "line": 11,
      "operation": "if",
      "condition": "i less 10",
      "result": false,
      "timestamp": "2024-08-10T19:16:02.721Z",
      "description": "Checked if i less 10."
    }
  ]
}
Final JSON: {
  "actionFrames": [
    {
      "line": 1,
      "operation": "set",
      "varName": "i",
      "value": 11,
      "timestamp": "2024-08-10T19:16:30.645Z",
      "description": "Set variable i to 11."
    },
    {
      "line": 2,
      "operation": "if",
      "condition": "i less 10",
      "result": false,
      "timestamp": "2024-08-10T19:16:30.645Z",
      "description": "Checked if i less 10."
    }
  ]
}
Final JSON: {
  "actionFrames": [
    {
      "line": 1,
      "operation": "set",
      "varName": "i",
      "value": 0,
      "timestamp": "2024-08-10T19:16:47.047Z",
      "description": "Set variable i to 0."
    },
    {
      "line": 2,
      "operation": "if",
      "condition": "i less 10",
      "result": false,
      "timestamp": "2024-08-10T19:16:47.047Z",
      "description": "Checked if i less 10."
    }
  ]
}
Final JSON: {
  "actionFrames": [
    {
      "line": 1,
      "operation": "set",
      "varName": "x",
      "value": 10,
      "timestamp": "2024-08-10T19:17:16.432Z",
      "description": "Set variable x to 10."
    },
    {
      "line": 2,
      "operation": "if",
      "condition": "x greater 5",
      "result": true,
      "timestamp": "2024-08-10T19:17:16.432Z",
      "description": "Checked if x greater 5."
    },
    {
      "line": 3,
      "operation": "print",
      "isLiteral": true,
      "varName": null,
      "literal": "x is greater than 5",
      "timestamp": "2024-08-10T19:17:16.432Z",
      "description": "Printed x is greater than 5."
    }
  ]
}
Final JSON: {
  "actionFrames": [
    {
      "line": 1,
      "operation": "set",
      "varName": "x",
      "value": 10,
      "timestamp": "2024-08-10T19:17:32.137Z",
      "description": "Set variable x to 10."
    },
    {
      "line": 2,
      "operation": "if",
      "condition": "x less 5",
      "result": false,
      "timestamp": "2024-08-10T19:17:32.137Z",
      "description": "Checked if x less 5."
    },
    {
      "line": 3,
      "operation": "print",
      "isLiteral": true,
      "varName": null,
      "literal": "x is 5 or less",
      "timestamp": "2024-08-10T19:17:32.137Z",
      "description": "Printed x is 5 or less."
    }
  ]
}
Final JSON: {
  "actionFrames": [
    {
      "line": 1,
      "operation": "set",
      "varName": "i",
      "value": 0,
      "timestamp": "2024-08-10T19:18:05.748Z",
      "description": "Set variable i to 0."
    },
    {
      "line": 2,
      "operation": "if",
      "condition": "i less 10",
      "result": false,
      "timestamp": "2024-08-10T19:18:05.748Z",
      "description": "Checked if i less 10."
    }
  ]
}
Final JSON: {
  "actionFrames": [
    {
      "line": 1,
      "operation": "set",
      "varName": "i",
      "value": 0,
      "timestamp": "2024-08-10T19:18:33.423Z",
      "description": "Set variable i to 0."
    },
    {
      "line": 2,
      "operation": "if",
      "condition": "i less 10",
      "result": false,
      "timestamp": "2024-08-10T19:18:33.423Z",
      "description": "Checked if i less 10."
    },
    {
      "line": 3,
      "operation": "print",
      "isLiteral": true,
      "varName": null,
      "literal": "nah nah",
      "timestamp": "2024-08-10T19:18:33.423Z",
      "description": "Printed nah nah."
    }
  ]
}
Final JSON: {
  "actionFrames": [
    {
      "line": 1,
      "operation": "set",
      "varName": "i",
      "value": 1,
      "timestamp": "2024-08-10T19:19:47.322Z",
      "description": "Set variable i to 1."
    },
    {
      "line": 2,
      "operation": "if",
      "condition": "i less 10",
      "result": true,
      "timestamp": "2024-08-10T19:19:47.322Z",
      "description": "Checked if i less 10."
    },
    {
      "line": 3,
      "operation": "print",
      "isLiteral": true,
      "varName": null,
      "literal": "yeah yeah",
      "timestamp": "2024-08-10T19:19:47.322Z",
      "description": "Printed yeah yeah."
    }
  ]
}
Final JSON: {
  "actionFrames": [
    {
      "line": 1,
      "operation": "set",
      "varName": "i",
      "value": 0,
      "timestamp": "2024-08-10T19:20:00.406Z",
      "description": "Set variable i to 0."
    },
    {
      "line": 2,
      "operation": "if",
      "condition": "i less 10",
      "result": false,
      "timestamp": "2024-08-10T19:20:00.407Z",
      "description": "Checked if i less 10."
    },
    {
      "line": 3,
      "operation": "print",
      "isLiteral": true,
      "varName": null,
      "literal": "nah nah",
      "timestamp": "2024-08-10T19:20:00.407Z",
      "description": "Printed nah nah."
    }
  ]
}
Final JSON: {
  "actionFrames": [
    {
      "line": 1,
      "operation": "set",
      "varName": "i",
      "value": 2,
      "timestamp": "2024-08-10T19:21:29.684Z",
      "description": "Set variable i to 2."
    },
    {
      "line": 2,
      "operation": "if",
      "condition": "i less 10",
      "result": true,
      "timestamp": "2024-08-10T19:21:29.684Z",
      "description": "Checked if i less 10."
    },
    {
      "line": 3,
      "operation": "print",
      "isLiteral": true,
      "varName": null,
      "literal": "yeah yeah",
      "timestamp": "2024-08-10T19:21:29.684Z",
      "description": "Printed yeah yeah."
    }
  ]
}
Final JSON: {
  "actionFrames": [
    {
      "line": 1,
      "operation": "set",
      "varName": "i",
      "value": 1,
      "timestamp": "2024-08-10T19:22:31.116Z",
      "description": "Set variable i to 1."
    },
    {
      "line": 2,
      "operation": "if",
      "condition": "i less 10",
      "result": true,
      "timestamp": "2024-08-10T19:22:31.116Z",
      "description": "Checked if i less 10."
    },
    {
      "line": 3,
      "operation": "print",
      "isLiteral": true,
      "varName": null,
      "literal": "Hallo",
      "timestamp": "2024-08-10T19:22:31.116Z",
      "description": "Printed Hallo."
    },
    {
      "line": 4,
      "operation": "set",
      "varName": "i",
      "value": "i + 1",
      "timestamp": "2024-08-10T19:22:31.116Z",
      "description": "Set variable i to i + 1."
    },
    {
      "line": 5,
      "operation": "if",
      "condition": "i less 10",
      "result": false,
      "timestamp": "2024-08-10T19:22:31.116Z",
      "description": "Checked if i less 10."
    },
    {
      "line": 6,
      "operation": "if",
      "condition": "i less 10",
      "result": false,
      "timestamp": "2024-08-10T19:22:31.116Z",
      "description": "Checked if i less 10."
    },
    {
      "line": 7,
      "operation": "if",
      "condition": "i less 10",
      "result": false,
      "timestamp": "2024-08-10T19:22:31.116Z",
      "description": "Checked if i less 10."
    },
    {
      "line": 8,
      "operation": "if",
      "condition": "i less 10",
      "result": false,
      "timestamp": "2024-08-10T19:22:31.116Z",
      "description": "Checked if i less 10."
    },
    {
      "line": 9,
      "operation": "if",
      "condition": "i less 10",
      "result": false,
      "timestamp": "2024-08-10T19:22:31.116Z",
      "description": "Checked if i less 10."
    },
    {
      "line": 10,
      "operation": "if",
      "condition": "i less 10",
      "result": false,
      "timestamp": "2024-08-10T19:22:31.116Z",
      "description": "Checked if i less 10."
    },
    {
      "line": 11,
      "operation": "if",
      "condition": "i less 10",
      "result": false,
      "timestamp": "2024-08-10T19:22:31.116Z",
      "description": "Checked if i less 10."
    },
    {
      "line": 12,
      "operation": "if",
      "condition": "i less 10",
      "result": false,
      "timestamp": "2024-08-10T19:22:31.116Z",
      "description": "Checked if i less 10."
    }
  ]
}
Final JSON: {
  "actionFrames": [
    {
      "line": 1,
      "operation": "set",
      "varName": "i",
      "value": 0,
      "timestamp": "2024-08-11T19:00:59.654Z",
      "description": "Set variable i to 0."
    },
    {
      "line": 2,
      "operation": "if",
      "condition": "i less 5",
      "result": false,
      "timestamp": "2024-08-11T19:00:59.654Z",
      "description": "Checked if i less 5."
    },
    {
      "line": 3,
      "operation": "if",
      "condition": "i less 5",
      "result": false,
      "timestamp": "2024-08-11T19:00:59.654Z",
      "description": "Checked if i less 5."
    },
    {
      "line": 4,
      "operation": "if",
      "condition": "i less 5",
      "result": false,
      "timestamp": "2024-08-11T19:00:59.654Z",
      "description": "Checked if i less 5."
    },
    {
      "line": 5,
      "operation": "if",
      "condition": "i less 5",
      "result": false,
      "timestamp": "2024-08-11T19:00:59.654Z",
      "description": "Checked if i less 5."
    },
    {
      "line": 6,
      "operation": "if",
      "condition": "i less 5",
      "result": false,
      "timestamp": "2024-08-11T19:00:59.654Z",
      "description": "Checked if i less 5."
    }
  ]
}
Final JSON: {
  "actionFrames": [
    {
      "line": 1,
      "operation": "set",
      "varName": "i",
      "value": 0,
      "timestamp": "2024-08-11T19:09:20.672Z",
      "description": "Set variable i to 0."
    },
    {
      "line": 2,
      "operation": "if",
      "condition": "i less 10",
      "result": false,
      "timestamp": "2024-08-11T19:09:20.672Z",
      "description": "Checked if i less 10."
    },
    {
      "line": 3,
      "operation": "if",
      "condition": "i less 10",
      "result": false,
      "timestamp": "2024-08-11T19:09:20.672Z",
      "description": "Checked if i less 10."
    },
    {
      "line": 4,
      "operation": "if",
      "condition": "i less 10",
      "result": false,
      "timestamp": "2024-08-11T19:09:20.672Z",
      "description": "Checked if i less 10."
    },
    {
      "line": 5,
      "operation": "if",
      "condition": "i less 10",
      "result": false,
      "timestamp": "2024-08-11T19:09:20.672Z",
      "description": "Checked if i less 10."
    },
    {
      "line": 6,
      "operation": "if",
      "condition": "i less 10",
      "result": false,
      "timestamp": "2024-08-11T19:09:20.672Z",
      "description": "Checked if i less 10."
    },
    {
      "line": 7,
      "operation": "if",
      "condition": "i less 10",
      "result": false,
      "timestamp": "2024-08-11T19:09:20.672Z",
      "description": "Checked if i less 10."
    },
    {
      "line": 8,
      "operation": "if",
      "condition": "i less 10",
      "result": false,
      "timestamp": "2024-08-11T19:09:20.672Z",
      "description": "Checked if i less 10."
    },
    {
      "line": 9,
      "operation": "if",
      "condition": "i less 10",
      "result": false,
      "timestamp": "2024-08-11T19:09:20.672Z",
      "description": "Checked if i less 10."
    },
    {
      "line": 10,
      "operation": "if",
      "condition": "i less 10",
      "result": false,
      "timestamp": "2024-08-11T19:09:20.672Z",
      "description": "Checked if i less 10."
    },
    {
      "line": 11,
      "operation": "if",
      "condition": "i less 10",
      "result": false,
      "timestamp": "2024-08-11T19:09:20.672Z",
      "description": "Checked if i less 10."
    }
  ]
}
Final JSON: {
  "actionFrames": [
    {
      "line": 1,
      "operation": "set",
      "varName": "i",
      "value": 0,
      "timestamp": "2024-08-11T19:11:38.377Z",
      "description": "Set variable i to 0."
    },
    {
      "line": 2,
      "operation": "if",
      "condition": "i less 4",
      "result": false,
      "timestamp": "2024-08-11T19:11:38.377Z",
      "description": "Checked if i less 4."
    },
    {
      "line": 3,
      "operation": "if",
      "condition": "i less 4",
      "result": false,
      "timestamp": "2024-08-11T19:11:38.377Z",
      "description": "Checked if i less 4."
    },
    {
      "line": 4,
      "operation": "if",
      "condition": "i less 4",
      "result": false,
      "timestamp": "2024-08-11T19:11:38.377Z",
      "description": "Checked if i less 4."
    },
    {
      "line": 5,
      "operation": "if",
      "condition": "i less 4",
      "result": false,
      "timestamp": "2024-08-11T19:11:38.377Z",
      "description": "Checked if i less 4."
    }
  ]
}
Final JSON: {
  "actionFrames": [
    {
      "line": 1,
      "operation": "set",
      "varName": "x",
      "value": 10,
      "timestamp": "2024-08-14T15:46:03.494Z",
      "description": "Set variable x to 10."
    }
  ]
}
Tokens: [
  {
    "type": "Keyword",
    "value": "loop",
    "line": 1
  },
  {
    "type": "Keyword",
    "value": "from",
    "line": 1
  },
  {
    "type": "Number",
    "value": "0",
    "line": 1
  },
  {
    "type": "Keyword",
    "value": "to",
    "line": 1
  },
  {
    "type": "Number",
    "value": "3",
    "line": 1
  },
  {
    "type": "Keyword",
    "value": "print",
    "line": 2
  },
  {
    "type": "Identifier",
    "value": "I",
    "line": 2
  },
  {
    "type": "Keyword",
    "value": "end",
    "line": 3
  },
  {
    "type": "Keyword",
    "value": "loop",
    "line": 3
  }
]
AST: {
  "type": "Program",
  "body": [
    {
      "type": "LoopFromTo",
      "range": {
        "start": {
          "type": "NumberLiteral",
          "value": "0",
          "line": 1
        },
        "end": {
          "type": "NumberLiteral",
          "value": "3",
          "line": 1
        }
      },
      "body": [
        {
          "type": "PrintStatement",
          "value": {
            "type": "Identifier",
            "value": "I",
            "line": 2
          },
          "line": 2
        }
      ],
      "line": 1
    }
  ]
}
Intermediate Representation: {
  "program": [
    {
      "type": "LoopFromTo",
      "range": {
        "start": "0",
        "end": "3"
      },
      "body": [
        {
          "type": "PrintStatement",
          "value": "I"
        }
      ]
    }
  ]
}
Final JSON: {
  "actionFrames": [
    {
      "line": 2,
      "operation": "set",
      "varName": "i",
      "type": "number",
      "value": 0,
      "timestamp": "2024-08-15T19:39:14.651Z",
      "description": "Set variable i to number 0."
    },
    {
      "line": 4,
      "operation": "loop_from_to",
      "range": "0 to 3",
      "body": [
        {
          "line": 3,
          "operation": "print",
          "isLiteral": true,
          "varName": null,
          "literal": "I",
          "timestamp": "2024-08-15T19:39:14.651Z",
          "description": "Printed I."
        }
      ],
      "timestamp": "2024-08-15T19:39:14.651Z",
      "description": "Loop from 0 to 3."
    }
  ]
}
Tokens: [
  {
    "type": "Keyword",
    "value": "while",
    "line": 1
  },
  {
    "type": "Identifier",
    "value": "x",
    "line": 1
  },
  {
    "type": "ComparisonOperator",
    "value": ">",
    "line": 1
  },
  {
    "type": "Number",
    "value": "0",
    "line": 1
  },
  {
    "type": "Keyword",
    "value": "print",
    "line": 2
  },
  {
    "type": "Identifier",
    "value": "x",
    "line": 2
  },
  {
    "type": "Keyword",
    "value": "set",
    "line": 3
  },
  {
    "type": "Identifier",
    "value": "x",
    "line": 3
  },
  {
    "type": "Keyword",
    "value": "to",
    "line": 3
  },
  {
    "type": "Identifier",
    "value": "x",
    "line": 3
  },
  {
    "type": "Operator",
    "value": "-",
    "line": 3
  },
  {
    "type": "Number",
    "value": "1",
    "line": 3
  },
  {
    "type": "Keyword",
    "value": "end",
    "line": 4
  },
  {
    "type": "Keyword",
    "value": "while",
    "line": 4
  }
]
AST: {
  "type": "Program",
  "body": [
    {
      "type": "WhileLoop",
      "condition": {
        "type": "Expression",
        "left": "x",
        "operator": ">",
        "right": {
          "type": "NumberLiteral",
          "value": "0",
          "line": 1
        },
        "line": 1
      },
      "body": [
        {
          "type": "PrintStatement",
          "value": {
            "type": "Identifier",
            "value": "x",
            "line": 2
          },
          "line": 2
        },
        {
          "type": "VariableDeclaration",
          "varName": "x",
          "varType": null,
          "value": {
            "type": "Expression",
            "left": {
              "type": "Identifier",
              "value": "x",
              "line": 3
            },
            "operator": "-",
            "right": {
              "type": "NumberLiteral",
              "value": "1",
              "line": 3
            },
            "line": 4
          },
          "line": 3
        }
      ],
      "line": 1
    }
  ]
}
Intermediate Representation: {
  "program": [
    {
      "type": "WhileLoop",
      "condition": {
        "left": "x",
        "operator": ">",
        "right": "0"
      },
      "body": [
        {
          "type": "PrintStatement",
          "value": "x"
        },
        {
          "type": "VariableDeclaration",
          "name": "x",
          "value": {
            "type": "Expression",
            "left": "x",
            "operator": "-",
            "right": "1"
          }
        }
      ]
    }
  ]
}
Final JSON: {
  "actionFrames": [
    {
      "line": 1,
      "operation": "while",
      "condition": "x > 0",
      "timestamp": "2024-08-15T19:51:13.804Z",
      "description": "While loop with condition x > 0."
    },
    {
      "line": 1,
      "operation": "if",
      "condition": "x > 0",
      "result": false,
      "timestamp": "2024-08-15T19:51:13.804Z",
      "description": "Checked if x > 0."
    },
    {
      "line": 4,
      "operation": "loop_end",
      "timestamp": "2024-08-15T19:51:13.804Z",
      "description": "End of while loop"
    }
  ]
}
Tokens: [
  {
    "type": "Keyword",
    "value": "set",
    "line": 1
  },
  {
    "type": "Identifier",
    "value": "x",
    "line": 1
  },
  {
    "type": "Keyword",
    "value": "to",
    "line": 1
  },
  {
    "type": "Number",
    "value": "5",
    "line": 1
  },
  {
    "type": "Keyword",
    "value": "while",
    "line": 2
  },
  {
    "type": "Identifier",
    "value": "x",
    "line": 2
  },
  {
    "type": "ComparisonOperator",
    "value": ">",
    "line": 2
  },
  {
    "type": "Number",
    "value": "0",
    "line": 2
  },
  {
    "type": "Keyword",
    "value": "print",
    "line": 3
  },
  {
    "type": "Identifier",
    "value": "x",
    "line": 3
  },
  {
    "type": "Keyword",
    "value": "set",
    "line": 4
  },
  {
    "type": "Identifier",
    "value": "x",
    "line": 4
  },
  {
    "type": "Keyword",
    "value": "to",
    "line": 4
  },
  {
    "type": "Identifier",
    "value": "x",
    "line": 4
  },
  {
    "type": "Operator",
    "value": "-",
    "line": 4
  },
  {
    "type": "Number",
    "value": "1",
    "line": 4
  },
  {
    "type": "Keyword",
    "value": "end",
    "line": 5
  },
  {
    "type": "Keyword",
    "value": "while",
    "line": 5
  }
]
AST: {
  "type": "Program",
  "body": [
    {
      "type": "VariableDeclaration",
      "varName": "x",
      "varType": null,
      "value": {
        "type": "NumberLiteral",
        "value": "5",
        "line": 1
      },
      "line": 1
    },
    {
      "type": "WhileLoop",
      "condition": {
        "type": "Expression",
        "left": "x",
        "operator": ">",
        "right": {
          "type": "NumberLiteral",
          "value": "0",
          "line": 2
        },
        "line": 2
      },
      "body": [
        {
          "type": "PrintStatement",
          "value": {
            "type": "Identifier",
            "value": "x",
            "line": 3
          },
          "line": 3
        },
        {
          "type": "VariableDeclaration",
          "varName": "x",
          "varType": null,
          "value": {
            "type": "Expression",
            "left": {
              "type": "Identifier",
              "value": "x",
              "line": 4
            },
            "operator": "-",
            "right": {
              "type": "NumberLiteral",
              "value": "1",
              "line": 4
            },
            "line": 5
          },
          "line": 4
        }
      ],
      "line": 2
    }
  ]
}
Intermediate Representation: {
  "program": [
    {
      "type": "VariableDeclaration",
      "name": "x",
      "value": {
        "type": "NumberLiteral",
        "value": "5",
        "line": 1
      }
    },
    {
      "type": "WhileLoop",
      "condition": {
        "left": "x",
        "operator": ">",
        "right": "0"
      },
      "body": [
        {
          "type": "PrintStatement",
          "value": "x"
        },
        {
          "type": "VariableDeclaration",
          "name": "x",
          "value": {
            "type": "Expression",
            "left": "x",
            "operator": "-",
            "right": "1"
          }
        }
      ]
    }
  ]
}
Final JSON: {
  "actionFrames": [
    {
      "line": 1,
      "operation": "set",
      "varName": "x",
      "type": "number",
      "value": 5,
      "timestamp": "2024-08-15T19:51:52.423Z",
      "description": "Set variable x to 5."
    },
    {
      "line": 2,
      "operation": "while",
      "condition": "x > 0",
      "timestamp": "2024-08-15T19:51:52.423Z",
      "description": "While loop with condition x > 0."
    },
    {
      "line": 2,
      "operation": "if",
      "condition": "x > 0",
      "result": true,
      "timestamp": "2024-08-15T19:51:52.423Z",
      "description": "Checked if x > 0."
    },
    {
      "line": 3,
      "operation": "print",
      "isLiteral": false,
      "varName": "x",
      "literal": 5,
      "timestamp": "2024-08-15T19:51:52.423Z",
      "description": "Printed x."
    },
    {
      "line": 4,
      "operation": "set",
      "varName": "x",
      "type": "number",
      "value": 4,
      "timestamp": "2024-08-15T19:51:52.423Z",
      "description": "Set variable x to x - 1."
    },
    {
      "line": 2,
      "operation": "if",
      "condition": "x > 0",
      "result": true,
      "timestamp": "2024-08-15T19:51:52.423Z",
      "description": "Checked if x > 0."
    },
    {
      "line": 3,
      "operation": "print",
      "isLiteral": false,
      "varName": "x",
      "literal": 4,
      "timestamp": "2024-08-15T19:51:52.423Z",
      "description": "Printed x."
    },
    {
      "line": 4,
      "operation": "set",
      "varName": "x",
      "type": "number",
      "value": 3,
      "timestamp": "2024-08-15T19:51:52.423Z",
      "description": "Set variable x to x - 1."
    },
    {
      "line": 2,
      "operation": "if",
      "condition": "x > 0",
      "result": true,
      "timestamp": "2024-08-15T19:51:52.423Z",
      "description": "Checked if x > 0."
    },
    {
      "line": 3,
      "operation": "print",
      "isLiteral": false,
      "varName": "x",
      "literal": 3,
      "timestamp": "2024-08-15T19:51:52.423Z",
      "description": "Printed x."
    },
    {
      "line": 4,
      "operation": "set",
      "varName": "x",
      "type": "number",
      "value": 2,
      "timestamp": "2024-08-15T19:51:52.423Z",
      "description": "Set variable x to x - 1."
    },
    {
      "line": 2,
      "operation": "if",
      "condition": "x > 0",
      "result": true,
      "timestamp": "2024-08-15T19:51:52.423Z",
      "description": "Checked if x > 0."
    },
    {
      "line": 3,
      "operation": "print",
      "isLiteral": false,
      "varName": "x",
      "literal": 2,
      "timestamp": "2024-08-15T19:51:52.423Z",
      "description": "Printed x."
    },
    {
      "line": 4,
      "operation": "set",
      "varName": "x",
      "type": "number",
      "value": 1,
      "timestamp": "2024-08-15T19:51:52.423Z",
      "description": "Set variable x to x - 1."
    },
    {
      "line": 2,
      "operation": "if",
      "condition": "x > 0",
      "result": true,
      "timestamp": "2024-08-15T19:51:52.423Z",
      "description": "Checked if x > 0."
    },
    {
      "line": 3,
      "operation": "print",
      "isLiteral": false,
      "varName": "x",
      "literal": 1,
      "timestamp": "2024-08-15T19:51:52.423Z",
      "description": "Printed x."
    },
    {
      "line": 4,
      "operation": "set",
      "varName": "x",
      "type": "number",
      "value": 0,
      "timestamp": "2024-08-15T19:51:52.423Z",
      "description": "Set variable x to x - 1."
    },
    {
      "line": 2,
      "operation": "if",
      "condition": "x > 0",
      "result": false,
      "timestamp": "2024-08-15T19:51:52.423Z",
      "description": "Checked if x > 0."
    },
    {
      "line": 5,
      "operation": "loop_end",
      "timestamp": "2024-08-15T19:51:52.423Z",
      "description": "End of while loop"
    }
  ]
}
Tokens: [
  {
    "type": "Keyword",
    "value": "set",
    "line": 1
  },
  {
    "type": "Identifier",
    "value": "x",
    "line": 1
  },
  {
    "type": "Keyword",
    "value": "to",
    "line": 1
  },
  {
    "type": "Number",
    "value": "4",
    "line": 1
  },
  {
    "type": "Keyword",
    "value": "while",
    "line": 2
  },
  {
    "type": "Identifier",
    "value": "x",
    "line": 2
  },
  {
    "type": "ComparisonOperator",
    "value": ">",
    "line": 2
  },
  {
    "type": "Number",
    "value": "0",
    "line": 2
  },
  {
    "type": "Keyword",
    "value": "print",
    "line": 3
  },
  {
    "type": "Identifier",
    "value": "x",
    "line": 3
  },
  {
    "type": "Keyword",
    "value": "set",
    "line": 4
  },
  {
    "type": "Identifier",
    "value": "x",
    "line": 4
  },
  {
    "type": "Keyword",
    "value": "to",
    "line": 4
  },
  {
    "type": "Identifier",
    "value": "x",
    "line": 4
  },
  {
    "type": "Operator",
    "value": "-",
    "line": 4
  },
  {
    "type": "Number",
    "value": "1",
    "line": 4
  },
  {
    "type": "Keyword",
    "value": "end",
    "line": 5
  },
  {
    "type": "Keyword",
    "value": "while",
    "line": 5
  }
]
AST: {
  "type": "Program",
  "body": [
    {
      "type": "VariableDeclaration",
      "varName": "x",
      "varType": null,
      "value": {
        "type": "NumberLiteral",
        "value": "4",
        "line": 1
      },
      "line": 1
    },
    {
      "type": "WhileLoop",
      "condition": {
        "type": "Expression",
        "left": "x",
        "operator": ">",
        "right": {
          "type": "NumberLiteral",
          "value": "0",
          "line": 2
        },
        "line": 2
      },
      "body": [
        {
          "type": "PrintStatement",
          "value": {
            "type": "Identifier",
            "value": "x",
            "line": 3
          },
          "line": 3
        },
        {
          "type": "VariableDeclaration",
          "varName": "x",
          "varType": null,
          "value": {
            "type": "Expression",
            "left": {
              "type": "Identifier",
              "value": "x",
              "line": 4
            },
            "operator": "-",
            "right": {
              "type": "NumberLiteral",
              "value": "1",
              "line": 4
            },
            "line": 5
          },
          "line": 4
        }
      ],
      "line": 2
    }
  ]
}
Intermediate Representation: {
  "program": [
    {
      "type": "VariableDeclaration",
      "name": "x",
      "value": {
        "type": "NumberLiteral",
        "value": "4",
        "line": 1
      }
    },
    {
      "type": "WhileLoop",
      "condition": {
        "left": "x",
        "operator": ">",
        "right": "0"
      },
      "body": [
        {
          "type": "PrintStatement",
          "value": "x"
        },
        {
          "type": "VariableDeclaration",
          "name": "x",
          "value": {
            "type": "Expression",
            "left": "x",
            "operator": "-",
            "right": "1"
          }
        }
      ]
    }
  ]
}
Final JSON: {
  "actionFrames": [
    {
      "line": 1,
      "operation": "set",
      "varName": "x",
      "type": "number",
      "value": 4,
      "timestamp": "2024-08-15T19:53:22.303Z",
      "description": "Set variable x to 4."
    },
    {
      "line": 2,
      "operation": "while",
      "condition": "x > 0",
      "timestamp": "2024-08-15T19:53:22.303Z",
      "description": "While loop with condition x > 0."
    },
    {
      "line": 2,
      "operation": "if",
      "condition": "x > 0",
      "result": true,
      "timestamp": "2024-08-15T19:53:22.303Z",
      "description": "Checked if x > 0."
    },
    {
      "line": 3,
      "operation": "print",
      "isLiteral": false,
      "varName": "x",
      "literal": 4,
      "timestamp": "2024-08-15T19:53:22.303Z",
      "description": "Printed x."
    },
    {
      "line": 4,
      "operation": "set",
      "varName": "x",
      "type": "number",
      "value": 3,
      "timestamp": "2024-08-15T19:53:22.303Z",
      "description": "Set variable x to x - 1."
    },
    {
      "line": 2,
      "operation": "if",
      "condition": "x > 0",
      "result": true,
      "timestamp": "2024-08-15T19:53:22.303Z",
      "description": "Checked if x > 0."
    },
    {
      "line": 3,
      "operation": "print",
      "isLiteral": false,
      "varName": "x",
      "literal": 3,
      "timestamp": "2024-08-15T19:53:22.303Z",
      "description": "Printed x."
    },
    {
      "line": 4,
      "operation": "set",
      "varName": "x",
      "type": "number",
      "value": 2,
      "timestamp": "2024-08-15T19:53:22.303Z",
      "description": "Set variable x to x - 1."
    },
    {
      "line": 2,
      "operation": "if",
      "condition": "x > 0",
      "result": true,
      "timestamp": "2024-08-15T19:53:22.303Z",
      "description": "Checked if x > 0."
    },
    {
      "line": 3,
      "operation": "print",
      "isLiteral": false,
      "varName": "x",
      "literal": 2,
      "timestamp": "2024-08-15T19:53:22.303Z",
      "description": "Printed x."
    },
    {
      "line": 4,
      "operation": "set",
      "varName": "x",
      "type": "number",
      "value": 1,
      "timestamp": "2024-08-15T19:53:22.303Z",
      "description": "Set variable x to x - 1."
    },
    {
      "line": 2,
      "operation": "if",
      "condition": "x > 0",
      "result": true,
      "timestamp": "2024-08-15T19:53:22.303Z",
      "description": "Checked if x > 0."
    },
    {
      "line": 3,
      "operation": "print",
      "isLiteral": false,
      "varName": "x",
      "literal": 1,
      "timestamp": "2024-08-15T19:53:22.303Z",
      "description": "Printed x."
    },
    {
      "line": 4,
      "operation": "set",
      "varName": "x",
      "type": "number",
      "value": 0,
      "timestamp": "2024-08-15T19:53:22.303Z",
      "description": "Set variable x to x - 1."
    },
    {
      "line": 2,
      "operation": "if",
      "condition": "x > 0",
      "result": false,
      "timestamp": "2024-08-15T19:53:22.303Z",
      "description": "Checked if x > 0."
    },
    {
      "line": 5,
      "operation": "loop_end",
      "timestamp": "2024-08-15T19:53:22.303Z",
      "description": "End of while loop"
    }
  ]
}
Tokens: [
  {
    "type": "Keyword",
    "value": "set",
    "line": 1
  },
  {
    "type": "Identifier",
    "value": "x",
    "line": 1
  },
  {
    "type": "Keyword",
    "value": "to",
    "line": 1
  },
  {
    "type": "Number",
    "value": "4",
    "line": 1
  },
  {
    "type": "Keyword",
    "value": "while",
    "line": 2
  },
  {
    "type": "Identifier",
    "value": "x",
    "line": 2
  },
  {
    "type": "ComparisonOperator",
    "value": ">",
    "line": 2
  },
  {
    "type": "Number",
    "value": "0",
    "line": 2
  },
  {
    "type": "Keyword",
    "value": "print",
    "line": 3
  },
  {
    "type": "Identifier",
    "value": "x",
    "line": 3
  },
  {
    "type": "Keyword",
    "value": "set",
    "line": 4
  },
  {
    "type": "Identifier",
    "value": "x",
    "line": 4
  },
  {
    "type": "Keyword",
    "value": "to",
    "line": 4
  },
  {
    "type": "Identifier",
    "value": "x",
    "line": 4
  },
  {
    "type": "Operator",
    "value": "-",
    "line": 4
  },
  {
    "type": "Number",
    "value": "1",
    "line": 4
  },
  {
    "type": "Keyword",
    "value": "end",
    "line": 5
  },
  {
    "type": "Keyword",
    "value": "while",
    "line": 5
  }
]
AST: {
  "type": "Program",
  "body": [
    {
      "type": "VariableDeclaration",
      "varName": "x",
      "varType": null,
      "value": {
        "type": "NumberLiteral",
        "value": "4",
        "line": 1
      },
      "line": 1
    },
    {
      "type": "WhileLoop",
      "condition": {
        "type": "Expression",
        "left": "x",
        "operator": ">",
        "right": {
          "type": "NumberLiteral",
          "value": "0",
          "line": 2
        },
        "line": 2
      },
      "body": [
        {
          "type": "PrintStatement",
          "value": {
            "type": "Identifier",
            "value": "x",
            "line": 3
          },
          "line": 3
        },
        {
          "type": "VariableDeclaration",
          "varName": "x",
          "varType": null,
          "value": {
            "type": "Expression",
            "left": {
              "type": "Identifier",
              "value": "x",
              "line": 4
            },
            "operator": "-",
            "right": {
              "type": "NumberLiteral",
              "value": "1",
              "line": 4
            },
            "line": 5
          },
          "line": 4
        }
      ],
      "line": 2
    }
  ]
}
Intermediate Representation: {
  "program": [
    {
      "type": "VariableDeclaration",
      "name": "x",
      "value": {
        "type": "NumberLiteral",
        "value": "4",
        "line": 1
      }
    },
    {
      "type": "WhileLoop",
      "condition": {
        "left": "x",
        "operator": ">",
        "right": "0"
      },
      "body": [
        {
          "type": "PrintStatement",
          "value": "x"
        },
        {
          "type": "VariableDeclaration",
          "name": "x",
          "value": {
            "type": "Expression",
            "left": "x",
            "operator": "-",
            "right": "1"
          }
        }
      ]
    }
  ]
}
Final JSON: {
  "actionFrames": [
    {
      "line": 1,
      "operation": "set",
      "varName": "x",
      "type": "number",
      "value": 4,
      "timestamp": "2024-08-15T19:54:51.798Z",
      "description": "Set variable x to 4."
    },
    {
      "line": 2,
      "operation": "while",
      "condition": "x > 0",
      "timestamp": "2024-08-15T19:54:51.798Z",
      "description": "While loop with condition x > 0."
    },
    {
      "line": 2,
      "operation": "if",
      "condition": "x > 0",
      "result": true,
      "timestamp": "2024-08-15T19:54:51.798Z",
      "description": "Checked if x > 0."
    },
    {
      "line": 3,
      "operation": "print",
      "isLiteral": false,
      "varName": "x",
      "literal": 4,
      "timestamp": "2024-08-15T19:54:51.798Z",
      "description": "Printed x."
    },
    {
      "line": 4,
      "operation": "set",
      "varName": "x",
      "type": "number",
      "value": 3,
      "timestamp": "2024-08-15T19:54:51.798Z",
      "description": "Set variable x to x - 1."
    },
    {
      "line": 2,
      "operation": "if",
      "condition": "x > 0",
      "result": true,
      "timestamp": "2024-08-15T19:54:51.798Z",
      "description": "Checked if x > 0."
    },
    {
      "line": 3,
      "operation": "print",
      "isLiteral": false,
      "varName": "x",
      "literal": 3,
      "timestamp": "2024-08-15T19:54:51.798Z",
      "description": "Printed x."
    },
    {
      "line": 4,
      "operation": "set",
      "varName": "x",
      "type": "number",
      "value": 2,
      "timestamp": "2024-08-15T19:54:51.798Z",
      "description": "Set variable x to x - 1."
    },
    {
      "line": 2,
      "operation": "if",
      "condition": "x > 0",
      "result": true,
      "timestamp": "2024-08-15T19:54:51.798Z",
      "description": "Checked if x > 0."
    },
    {
      "line": 3,
      "operation": "print",
      "isLiteral": false,
      "varName": "x",
      "literal": 2,
      "timestamp": "2024-08-15T19:54:51.798Z",
      "description": "Printed x."
    },
    {
      "line": 4,
      "operation": "set",
      "varName": "x",
      "type": "number",
      "value": 1,
      "timestamp": "2024-08-15T19:54:51.798Z",
      "description": "Set variable x to x - 1."
    },
    {
      "line": 2,
      "operation": "if",
      "condition": "x > 0",
      "result": true,
      "timestamp": "2024-08-15T19:54:51.798Z",
      "description": "Checked if x > 0."
    },
    {
      "line": 3,
      "operation": "print",
      "isLiteral": false,
      "varName": "x",
      "literal": 1,
      "timestamp": "2024-08-15T19:54:51.798Z",
      "description": "Printed x."
    },
    {
      "line": 4,
      "operation": "set",
      "varName": "x",
      "type": "number",
      "value": 0,
      "timestamp": "2024-08-15T19:54:51.798Z",
      "description": "Set variable x to x - 1."
    },
    {
      "line": 2,
      "operation": "if",
      "condition": "x > 0",
      "result": false,
      "timestamp": "2024-08-15T19:54:51.798Z",
      "description": "Checked if x > 0."
    },
    {
      "line": 5,
      "operation": "loop_end",
      "timestamp": "2024-08-15T19:54:51.798Z",
      "description": "End of while loop"
    }
  ]
}
Tokens: [
  {
    "type": "Keyword",
    "value": "set",
    "line": 1
  },
  {
    "type": "Identifier",
    "value": "x",
    "line": 1
  },
  {
    "type": "Keyword",
    "value": "to",
    "line": 1
  },
  {
    "type": "Number",
    "value": "5",
    "line": 1
  },
  {
    "type": "Keyword",
    "value": "while",
    "line": 2
  },
  {
    "type": "Identifier",
    "value": "x",
    "line": 2
  },
  {
    "type": "ComparisonOperator",
    "value": ">",
    "line": 2
  },
  {
    "type": "Number",
    "value": "0",
    "line": 2
  },
  {
    "type": "Keyword",
    "value": "print",
    "line": 3
  },
  {
    "type": "Identifier",
    "value": "x",
    "line": 3
  },
  {
    "type": "Keyword",
    "value": "set",
    "line": 4
  },
  {
    "type": "Identifier",
    "value": "x",
    "line": 4
  },
  {
    "type": "Keyword",
    "value": "to",
    "line": 4
  },
  {
    "type": "Identifier",
    "value": "x",
    "line": 4
  },
  {
    "type": "Operator",
    "value": "-",
    "line": 4
  },
  {
    "type": "Number",
    "value": "1",
    "line": 4
  },
  {
    "type": "Keyword",
    "value": "end",
    "line": 5
  },
  {
    "type": "Keyword",
    "value": "while",
    "line": 5
  }
]
AST: {
  "type": "Program",
  "body": [
    {
      "type": "VariableDeclaration",
      "varName": "x",
      "varType": null,
      "value": {
        "type": "NumberLiteral",
        "value": "5",
        "line": 1
      },
      "line": 1
    },
    {
      "type": "WhileLoop",
      "condition": {
        "type": "Expression",
        "left": "x",
        "operator": ">",
        "right": {
          "type": "NumberLiteral",
          "value": "0",
          "line": 2
        },
        "line": 2
      },
      "body": [
        {
          "type": "PrintStatement",
          "value": {
            "type": "Identifier",
            "value": "x",
            "line": 3
          },
          "line": 3
        },
        {
          "type": "VariableDeclaration",
          "varName": "x",
          "varType": null,
          "value": {
            "type": "Expression",
            "left": {
              "type": "Identifier",
              "value": "x",
              "line": 4
            },
            "operator": "-",
            "right": {
              "type": "NumberLiteral",
              "value": "1",
              "line": 4
            },
            "line": 5
          },
          "line": 4
        }
      ],
      "line": 2
    }
  ]
}
Intermediate Representation: {
  "program": [
    {
      "type": "VariableDeclaration",
      "name": "x",
      "value": {
        "type": "NumberLiteral",
        "value": "5",
        "line": 1
      }
    },
    {
      "type": "WhileLoop",
      "condition": {
        "left": "x",
        "operator": ">",
        "right": "0"
      },
      "body": [
        {
          "type": "PrintStatement",
          "value": "x"
        },
        {
          "type": "VariableDeclaration",
          "name": "x",
          "value": {
            "type": "Expression",
            "left": "x",
            "operator": "-",
            "right": "1"
          }
        }
      ]
    }
  ]
}
Final JSON: {
  "actionFrames": [
    {
      "line": 1,
      "operation": "set",
      "varName": "x",
      "type": "number",
      "value": 5,
      "timestamp": "2024-08-15T19:56:33.081Z",
      "description": "Set variable x to 5."
    },
    {
      "line": 2,
      "operation": "while",
      "condition": "x > 0",
      "timestamp": "2024-08-15T19:56:33.081Z",
      "description": "While loop with condition x > 0."
    },
    {
      "line": 2,
      "operation": "if",
      "condition": "x > 0",
      "result": true,
      "timestamp": "2024-08-15T19:56:33.081Z",
      "description": "Checked if x > 0."
    },
    {
      "line": 3,
      "operation": "print",
      "isLiteral": false,
      "varName": "x",
      "literal": 5,
      "timestamp": "2024-08-15T19:56:33.081Z",
      "description": "Printed x."
    },
    {
      "line": 4,
      "operation": "set",
      "varName": "x",
      "type": "number",
      "value": 4,
      "timestamp": "2024-08-15T19:56:33.081Z",
      "description": "Set variable x to x - 1."
    },
    {
      "line": 2,
      "operation": "if",
      "condition": "x > 0",
      "result": true,
      "timestamp": "2024-08-15T19:56:33.081Z",
      "description": "Checked if x > 0."
    },
    {
      "line": 3,
      "operation": "print",
      "isLiteral": false,
      "varName": "x",
      "literal": 4,
      "timestamp": "2024-08-15T19:56:33.081Z",
      "description": "Printed x."
    },
    {
      "line": 4,
      "operation": "set",
      "varName": "x",
      "type": "number",
      "value": 3,
      "timestamp": "2024-08-15T19:56:33.081Z",
      "description": "Set variable x to x - 1."
    },
    {
      "line": 2,
      "operation": "if",
      "condition": "x > 0",
      "result": true,
      "timestamp": "2024-08-15T19:56:33.081Z",
      "description": "Checked if x > 0."
    },
    {
      "line": 3,
      "operation": "print",
      "isLiteral": false,
      "varName": "x",
      "literal": 3,
      "timestamp": "2024-08-15T19:56:33.082Z",
      "description": "Printed x."
    },
    {
      "line": 4,
      "operation": "set",
      "varName": "x",
      "type": "number",
      "value": 2,
      "timestamp": "2024-08-15T19:56:33.082Z",
      "description": "Set variable x to x - 1."
    },
    {
      "line": 2,
      "operation": "if",
      "condition": "x > 0",
      "result": true,
      "timestamp": "2024-08-15T19:56:33.082Z",
      "description": "Checked if x > 0."
    },
    {
      "line": 3,
      "operation": "print",
      "isLiteral": false,
      "varName": "x",
      "literal": 2,
      "timestamp": "2024-08-15T19:56:33.082Z",
      "description": "Printed x."
    },
    {
      "line": 4,
      "operation": "set",
      "varName": "x",
      "type": "number",
      "value": 1,
      "timestamp": "2024-08-15T19:56:33.082Z",
      "description": "Set variable x to x - 1."
    },
    {
      "line": 2,
      "operation": "if",
      "condition": "x > 0",
      "result": true,
      "timestamp": "2024-08-15T19:56:33.082Z",
      "description": "Checked if x > 0."
    },
    {
      "line": 3,
      "operation": "print",
      "isLiteral": false,
      "varName": "x",
      "literal": 1,
      "timestamp": "2024-08-15T19:56:33.082Z",
      "description": "Printed x."
    },
    {
      "line": 4,
      "operation": "set",
      "varName": "x",
      "type": "number",
      "value": 0,
      "timestamp": "2024-08-15T19:56:33.082Z",
      "description": "Set variable x to x - 1."
    },
    {
      "line": 2,
      "operation": "if",
      "condition": "x > 0",
      "result": false,
      "timestamp": "2024-08-15T19:56:33.082Z",
      "description": "Checked if x > 0."
    },
    {
      "line": 5,
      "operation": "loop_end",
      "timestamp": "2024-08-15T19:56:33.082Z",
      "description": "End of while loop"
    }
  ]
}
Tokens: [
  {
    "type": "Keyword",
    "value": "set",
    "line": 1
  },
  {
    "type": "Identifier",
    "value": "x",
    "line": 1
  },
  {
    "type": "Keyword",
    "value": "to",
    "line": 1
  },
  {
    "type": "Number",
    "value": "5",
    "line": 1
  },
  {
    "type": "Keyword",
    "value": "while",
    "line": 2
  },
  {
    "type": "Identifier",
    "value": "x",
    "line": 2
  },
  {
    "type": "ComparisonOperator",
    "value": ">",
    "line": 2
  },
  {
    "type": "Number",
    "value": "0",
    "line": 2
  },
  {
    "type": "Keyword",
    "value": "print",
    "line": 3
  },
  {
    "type": "Identifier",
    "value": "x",
    "line": 3
  },
  {
    "type": "Keyword",
    "value": "set",
    "line": 4
  },
  {
    "type": "Identifier",
    "value": "x",
    "line": 4
  },
  {
    "type": "Keyword",
    "value": "to",
    "line": 4
  },
  {
    "type": "Identifier",
    "value": "x",
    "line": 4
  },
  {
    "type": "Operator",
    "value": "-",
    "line": 4
  },
  {
    "type": "Number",
    "value": "1",
    "line": 4
  },
  {
    "type": "Keyword",
    "value": "end",
    "line": 5
  },
  {
    "type": "Keyword",
    "value": "while",
    "line": 5
  }
]
AST: {
  "type": "Program",
  "body": [
    {
      "type": "VariableDeclaration",
      "varName": "x",
      "varType": null,
      "value": {
        "type": "NumberLiteral",
        "value": "5",
        "line": 1
      },
      "line": 1
    },
    {
      "type": "WhileLoop",
      "condition": {
        "type": "Expression",
        "left": "x",
        "operator": ">",
        "right": {
          "type": "NumberLiteral",
          "value": "0",
          "line": 2
        },
        "line": 2
      },
      "body": [
        {
          "type": "PrintStatement",
          "value": {
            "type": "Identifier",
            "value": "x",
            "line": 3
          },
          "line": 3
        },
        {
          "type": "VariableDeclaration",
          "varName": "x",
          "varType": null,
          "value": {
            "type": "Expression",
            "left": {
              "type": "Identifier",
              "value": "x",
              "line": 4
            },
            "operator": "-",
            "right": {
              "type": "NumberLiteral",
              "value": "1",
              "line": 4
            },
            "line": 5
          },
          "line": 4
        }
      ],
      "line": 2
    }
  ]
}
Intermediate Representation: {
  "program": [
    {
      "type": "VariableDeclaration",
      "name": "x",
      "value": {
        "type": "NumberLiteral",
        "value": "5",
        "line": 1
      }
    },
    {
      "type": "WhileLoop",
      "condition": {
        "left": "x",
        "operator": ">",
        "right": "0"
      },
      "body": [
        {
          "type": "PrintStatement",
          "value": "x"
        },
        {
          "type": "VariableDeclaration",
          "name": "x",
          "value": {
            "type": "Expression",
            "left": "x",
            "operator": "-",
            "right": "1"
          }
        }
      ]
    }
  ]
}
Final JSON: {
  "actionFrames": [
    {
      "line": 1,
      "operation": "set",
      "varName": "x",
      "type": "number",
      "value": 5,
      "timestamp": "2024-08-15T19:57:39.622Z",
      "description": "Set variable x to 5."
    },
    {
      "line": 2,
      "operation": "while",
      "condition": "x > 0",
      "timestamp": "2024-08-15T19:57:39.622Z",
      "description": "While loop with condition x > 0."
    },
    {
      "line": 2,
      "operation": "if",
      "condition": "x > 0",
      "result": true,
      "timestamp": "2024-08-15T19:57:39.622Z",
      "description": "Checked if x > 0."
    },
    {
      "line": 3,
      "operation": "print",
      "isLiteral": false,
      "varName": "x",
      "literal": 5,
      "timestamp": "2024-08-15T19:57:39.622Z",
      "description": "Printed x."
    },
    {
      "line": 4,
      "operation": "set",
      "varName": "x",
      "type": "number",
      "value": 4,
      "timestamp": "2024-08-15T19:57:39.622Z",
      "description": "Set variable x to x - 1."
    },
    {
      "line": 2,
      "operation": "if",
      "condition": "x > 0",
      "result": true,
      "timestamp": "2024-08-15T19:57:39.622Z",
      "description": "Checked if x > 0."
    },
    {
      "line": 3,
      "operation": "print",
      "isLiteral": false,
      "varName": "x",
      "literal": 4,
      "timestamp": "2024-08-15T19:57:39.622Z",
      "description": "Printed x."
    },
    {
      "line": 4,
      "operation": "set",
      "varName": "x",
      "type": "number",
      "value": 3,
      "timestamp": "2024-08-15T19:57:39.622Z",
      "description": "Set variable x to x - 1."
    },
    {
      "line": 2,
      "operation": "if",
      "condition": "x > 0",
      "result": true,
      "timestamp": "2024-08-15T19:57:39.622Z",
      "description": "Checked if x > 0."
    },
    {
      "line": 3,
      "operation": "print",
      "isLiteral": false,
      "varName": "x",
      "literal": 3,
      "timestamp": "2024-08-15T19:57:39.622Z",
      "description": "Printed x."
    },
    {
      "line": 4,
      "operation": "set",
      "varName": "x",
      "type": "number",
      "value": 2,
      "timestamp": "2024-08-15T19:57:39.622Z",
      "description": "Set variable x to x - 1."
    },
    {
      "line": 2,
      "operation": "if",
      "condition": "x > 0",
      "result": true,
      "timestamp": "2024-08-15T19:57:39.622Z",
      "description": "Checked if x > 0."
    },
    {
      "line": 3,
      "operation": "print",
      "isLiteral": false,
      "varName": "x",
      "literal": 2,
      "timestamp": "2024-08-15T19:57:39.622Z",
      "description": "Printed x."
    },
    {
      "line": 4,
      "operation": "set",
      "varName": "x",
      "type": "number",
      "value": 1,
      "timestamp": "2024-08-15T19:57:39.622Z",
      "description": "Set variable x to x - 1."
    },
    {
      "line": 2,
      "operation": "if",
      "condition": "x > 0",
      "result": true,
      "timestamp": "2024-08-15T19:57:39.622Z",
      "description": "Checked if x > 0."
    },
    {
      "line": 3,
      "operation": "print",
      "isLiteral": false,
      "varName": "x",
      "literal": 1,
      "timestamp": "2024-08-15T19:57:39.622Z",
      "description": "Printed x."
    },
    {
      "line": 4,
      "operation": "set",
      "varName": "x",
      "type": "number",
      "value": 0,
      "timestamp": "2024-08-15T19:57:39.622Z",
      "description": "Set variable x to x - 1."
    },
    {
      "line": 2,
      "operation": "if",
      "condition": "x > 0",
      "result": false,
      "timestamp": "2024-08-15T19:57:39.622Z",
      "description": "Checked if x > 0."
    },
    {
      "line": 5,
      "operation": "loop_end",
      "timestamp": "2024-08-15T19:57:39.622Z",
      "description": "End of while loop"
    }
  ]
}
Tokens: [
  {
    "type": "Operator",
    "value": "/",
    "line": 1
  },
  {
    "type": "Operator",
    "value": "*",
    "line": 1
  },
  {
    "type": "Number",
    "value": "1",
    "line": 1
  },
  {
    "type": "Operator",
    "value": "*",
    "line": 1
  },
  {
    "type": "Operator",
    "value": "/",
    "line": 1
  },
  {
    "type": "Keyword",
    "value": "set",
    "line": 1
  },
  {
    "type": "Identifier",
    "value": "i",
    "line": 1
  },
  {
    "type": "Keyword",
    "value": "to",
    "line": 1
  },
  {
    "type": "Number",
    "value": "0",
    "line": 1
  },
  {
    "type": "Operator",
    "value": "/",
    "line": 2
  },
  {
    "type": "Operator",
    "value": "*",
    "line": 2
  },
  {
    "type": "Number",
    "value": "1",
    "line": 2
  },
  {
    "type": "Operator",
    "value": "*",
    "line": 2
  },
  {
    "type": "Operator",
    "value": "/",
    "line": 2
  },
  {
    "type": "Keyword",
    "value": "if",
    "line": 2
  },
  {
    "type": "Identifier",
    "value": "i",
    "line": 2
  },
  {
    "type": "Keyword",
    "value": "is",
    "line": 2
  },
  {
    "type": "Keyword",
    "value": "less",
    "line": 2
  },
  {
    "type": "Keyword",
    "value": "than",
    "line": 2
  },
  {
    "type": "Number",
    "value": "5",
    "line": 2
  },
  {
    "type": "Keyword",
    "value": "then",
    "line": 2
  },
  {
    "type": "Operator",
    "value": "/",
    "line": 3
  },
  {
    "type": "Operator",
    "value": "*",
    "line": 3
  },
  {
    "type": "Number",
    "value": "2",
    "line": 3
  },
  {
    "type": "Operator",
    "value": "*",
    "line": 3
  },
  {
    "type": "Operator",
    "value": "/",
    "line": 3
  },
  {
    "type": "Keyword",
    "value": "print",
    "line": 3
  },
  {
    "type": "Identifier",
    "value": "x",
    "line": 3
  },
  {
    "type": "Operator",
    "value": "/",
    "line": 4
  },
  {
    "type": "Operator",
    "value": "*",
    "line": 4
  },
  {
    "type": "Number",
    "value": "1",
    "line": 4
  },
  {
    "type": "Operator",
    "value": "*",
    "line": 4
  },
  {
    "type": "Operator",
    "value": "/",
    "line": 4
  },
  {
    "type": "Keyword",
    "value": "set",
    "line": 4
  },
  {
    "type": "Identifier",
    "value": "i",
    "line": 4
  },
  {
    "type": "Keyword",
    "value": "to",
    "line": 4
  },
  {
    "type": "Identifier",
    "value": "i",
    "line": 4
  },
  {
    "type": "Operator",
    "value": "+",
    "line": 4
  },
  {
    "type": "Number",
    "value": "1",
    "line": 4
  },
  {
    "type": "Operator",
    "value": "/",
    "line": 5
  },
  {
    "type": "Operator",
    "value": "*",
    "line": 5
  },
  {
    "type": "Number",
    "value": "3",
    "line": 5
  },
  {
    "type": "Operator",
    "value": "*",
    "line": 5
  },
  {
    "type": "Operator",
    "value": "/",
    "line": 5
  },
  {
    "type": "Keyword",
    "value": "end",
    "line": 5
  },
  {
    "type": "Keyword",
    "value": "if",
    "line": 5
  },
  {
    "type": "Operator",
    "value": "/",
    "line": 6
  },
  {
    "type": "Operator",
    "value": "*",
    "line": 6
  },
  {
    "type": "Number",
    "value": "1",
    "line": 6
  },
  {
    "type": "Operator",
    "value": "*",
    "line": 6
  },
  {
    "type": "Operator",
    "value": "/",
    "line": 6
  },
  {
    "type": "Keyword",
    "value": "if",
    "line": 6
  },
  {
    "type": "Identifier",
    "value": "i",
    "line": 6
  },
  {
    "type": "Keyword",
    "value": "is",
    "line": 6
  },
  {
    "type": "Keyword",
    "value": "less",
    "line": 6
  },
  {
    "type": "Keyword",
    "value": "than",
    "line": 6
  },
  {
    "type": "Number",
    "value": "5",
    "line": 6
  },
  {
    "type": "Keyword",
    "value": "then",
    "line": 6
  },
  {
    "type": "Operator",
    "value": "/",
    "line": 7
  },
  {
    "type": "Operator",
    "value": "*",
    "line": 7
  },
  {
    "type": "Number",
    "value": "2",
    "line": 7
  },
  {
    "type": "Operator",
    "value": "*",
    "line": 7
  },
  {
    "type": "Operator",
    "value": "/",
    "line": 7
  },
  {
    "type": "Keyword",
    "value": "print",
    "line": 7
  },
  {
    "type": "Identifier",
    "value": "x",
    "line": 7
  },
  {
    "type": "Operator",
    "value": "/",
    "line": 8
  },
  {
    "type": "Operator",
    "value": "*",
    "line": 8
  },
  {
    "type": "Number",
    "value": "1",
    "line": 8
  },
  {
    "type": "Operator",
    "value": "*",
    "line": 8
  },
  {
    "type": "Operator",
    "value": "/",
    "line": 8
  },
  {
    "type": "Keyword",
    "value": "set",
    "line": 8
  },
  {
    "type": "Identifier",
    "value": "i",
    "line": 8
  },
  {
    "type": "Keyword",
    "value": "to",
    "line": 8
  },
  {
    "type": "Identifier",
    "value": "i",
    "line": 8
  },
  {
    "type": "Operator",
    "value": "+",
    "line": 8
  },
  {
    "type": "Number",
    "value": "1",
    "line": 8
  },
  {
    "type": "Operator",
    "value": "/",
    "line": 9
  },
  {
    "type": "Operator",
    "value": "*",
    "line": 9
  },
  {
    "type": "Number",
    "value": "3",
    "line": 9
  },
  {
    "type": "Operator",
    "value": "*",
    "line": 9
  },
  {
    "type": "Operator",
    "value": "/",
    "line": 9
  },
  {
    "type": "Keyword",
    "value": "end",
    "line": 9
  },
  {
    "type": "Keyword",
    "value": "if",
    "line": 9
  },
  {
    "type": "Operator",
    "value": "/",
    "line": 10
  },
  {
    "type": "Operator",
    "value": "*",
    "line": 10
  },
  {
    "type": "Number",
    "value": "1",
    "line": 10
  },
  {
    "type": "Operator",
    "value": "*",
    "line": 10
  },
  {
    "type": "Operator",
    "value": "/",
    "line": 10
  },
  {
    "type": "Keyword",
    "value": "if",
    "line": 10
  },
  {
    "type": "Identifier",
    "value": "i",
    "line": 10
  },
  {
    "type": "Keyword",
    "value": "is",
    "line": 10
  },
  {
    "type": "Keyword",
    "value": "less",
    "line": 10
  },
  {
    "type": "Keyword",
    "value": "than",
    "line": 10
  },
  {
    "type": "Number",
    "value": "5",
    "line": 10
  },
  {
    "type": "Keyword",
    "value": "then",
    "line": 10
  },
  {
    "type": "Operator",
    "value": "/",
    "line": 11
  },
  {
    "type": "Operator",
    "value": "*",
    "line": 11
  },
  {
    "type": "Number",
    "value": "2",
    "line": 11
  },
  {
    "type": "Operator",
    "value": "*",
    "line": 11
  },
  {
    "type": "Operator",
    "value": "/",
    "line": 11
  },
  {
    "type": "Keyword",
    "value": "print",
    "line": 11
  },
  {
    "type": "Identifier",
    "value": "x",
    "line": 11
  },
  {
    "type": "Operator",
    "value": "/",
    "line": 12
  },
  {
    "type": "Operator",
    "value": "*",
    "line": 12
  },
  {
    "type": "Number",
    "value": "1",
    "line": 12
  },
  {
    "type": "Operator",
    "value": "*",
    "line": 12
  },
  {
    "type": "Operator",
    "value": "/",
    "line": 12
  },
  {
    "type": "Keyword",
    "value": "set",
    "line": 12
  },
  {
    "type": "Identifier",
    "value": "i",
    "line": 12
  },
  {
    "type": "Keyword",
    "value": "to",
    "line": 12
  },
  {
    "type": "Identifier",
    "value": "i",
    "line": 12
  },
  {
    "type": "Operator",
    "value": "+",
    "line": 12
  },
  {
    "type": "Number",
    "value": "1",
    "line": 12
  },
  {
    "type": "Operator",
    "value": "/",
    "line": 13
  },
  {
    "type": "Operator",
    "value": "*",
    "line": 13
  },
  {
    "type": "Number",
    "value": "3",
    "line": 13
  },
  {
    "type": "Operator",
    "value": "*",
    "line": 13
  },
  {
    "type": "Operator",
    "value": "/",
    "line": 13
  },
  {
    "type": "Keyword",
    "value": "end",
    "line": 13
  },
  {
    "type": "Keyword",
    "value": "if",
    "line": 13
  },
  {
    "type": "Operator",
    "value": "/",
    "line": 14
  },
  {
    "type": "Operator",
    "value": "*",
    "line": 14
  },
  {
    "type": "Number",
    "value": "1",
    "line": 14
  },
  {
    "type": "Operator",
    "value": "*",
    "line": 14
  },
  {
    "type": "Operator",
    "value": "/",
    "line": 14
  },
  {
    "type": "Keyword",
    "value": "if",
    "line": 14
  },
  {
    "type": "Identifier",
    "value": "i",
    "line": 14
  },
  {
    "type": "Keyword",
    "value": "is",
    "line": 14
  },
  {
    "type": "Keyword",
    "value": "less",
    "line": 14
  },
  {
    "type": "Keyword",
    "value": "than",
    "line": 14
  },
  {
    "type": "Number",
    "value": "5",
    "line": 14
  },
  {
    "type": "Keyword",
    "value": "then",
    "line": 14
  },
  {
    "type": "Operator",
    "value": "/",
    "line": 15
  },
  {
    "type": "Operator",
    "value": "*",
    "line": 15
  },
  {
    "type": "Number",
    "value": "2",
    "line": 15
  },
  {
    "type": "Operator",
    "value": "*",
    "line": 15
  },
  {
    "type": "Operator",
    "value": "/",
    "line": 15
  },
  {
    "type": "Keyword",
    "value": "print",
    "line": 15
  },
  {
    "type": "Identifier",
    "value": "x",
    "line": 15
  },
  {
    "type": "Operator",
    "value": "/",
    "line": 16
  },
  {
    "type": "Operator",
    "value": "*",
    "line": 16
  },
  {
    "type": "Number",
    "value": "1",
    "line": 16
  },
  {
    "type": "Operator",
    "value": "*",
    "line": 16
  },
  {
    "type": "Operator",
    "value": "/",
    "line": 16
  },
  {
    "type": "Keyword",
    "value": "set",
    "line": 16
  },
  {
    "type": "Identifier",
    "value": "i",
    "line": 16
  },
  {
    "type": "Keyword",
    "value": "to",
    "line": 16
  },
  {
    "type": "Identifier",
    "value": "i",
    "line": 16
  },
  {
    "type": "Operator",
    "value": "+",
    "line": 16
  },
  {
    "type": "Number",
    "value": "1",
    "line": 16
  },
  {
    "type": "Operator",
    "value": "/",
    "line": 17
  },
  {
    "type": "Operator",
    "value": "*",
    "line": 17
  },
  {
    "type": "Number",
    "value": "3",
    "line": 17
  },
  {
    "type": "Operator",
    "value": "*",
    "line": 17
  },
  {
    "type": "Operator",
    "value": "/",
    "line": 17
  },
  {
    "type": "Keyword",
    "value": "end",
    "line": 17
  },
  {
    "type": "Keyword",
    "value": "if",
    "line": 17
  },
  {
    "type": "Operator",
    "value": "/",
    "line": 18
  },
  {
    "type": "Operator",
    "value": "*",
    "line": 18
  },
  {
    "type": "Number",
    "value": "1",
    "line": 18
  },
  {
    "type": "Operator",
    "value": "*",
    "line": 18
  },
  {
    "type": "Operator",
    "value": "/",
    "line": 18
  },
  {
    "type": "Keyword",
    "value": "if",
    "line": 18
  },
  {
    "type": "Identifier",
    "value": "i",
    "line": 18
  },
  {
    "type": "Keyword",
    "value": "is",
    "line": 18
  },
  {
    "type": "Keyword",
    "value": "less",
    "line": 18
  },
  {
    "type": "Keyword",
    "value": "than",
    "line": 18
  },
  {
    "type": "Number",
    "value": "5",
    "line": 18
  },
  {
    "type": "Keyword",
    "value": "then",
    "line": 18
  },
  {
    "type": "Operator",
    "value": "/",
    "line": 19
  },
  {
    "type": "Operator",
    "value": "*",
    "line": 19
  },
  {
    "type": "Number",
    "value": "2",
    "line": 19
  },
  {
    "type": "Operator",
    "value": "*",
    "line": 19
  },
  {
    "type": "Operator",
    "value": "/",
    "line": 19
  },
  {
    "type": "Keyword",
    "value": "print",
    "line": 19
  },
  {
    "type": "Identifier",
    "value": "x",
    "line": 19
  },
  {
    "type": "Operator",
    "value": "/",
    "line": 20
  },
  {
    "type": "Operator",
    "value": "*",
    "line": 20
  },
  {
    "type": "Number",
    "value": "1",
    "line": 20
  },
  {
    "type": "Operator",
    "value": "*",
    "line": 20
  },
  {
    "type": "Operator",
    "value": "/",
    "line": 20
  },
  {
    "type": "Keyword",
    "value": "set",
    "line": 20
  },
  {
    "type": "Identifier",
    "value": "i",
    "line": 20
  },
  {
    "type": "Keyword",
    "value": "to",
    "line": 20
  },
  {
    "type": "Identifier",
    "value": "i",
    "line": 20
  },
  {
    "type": "Operator",
    "value": "+",
    "line": 20
  },
  {
    "type": "Number",
    "value": "1",
    "line": 20
  },
  {
    "type": "Operator",
    "value": "/",
    "line": 21
  },
  {
    "type": "Operator",
    "value": "*",
    "line": 21
  },
  {
    "type": "Number",
    "value": "3",
    "line": 21
  },
  {
    "type": "Operator",
    "value": "*",
    "line": 21
  },
  {
    "type": "Operator",
    "value": "/",
    "line": 21
  },
  {
    "type": "Keyword",
    "value": "end",
    "line": 21
  },
  {
    "type": "Keyword",
    "value": "if",
    "line": 21
  }
]
Tokens: [
  {
    "type": "Operator",
    "value": "/",
    "line": 1
  },
  {
    "type": "Operator",
    "value": "*",
    "line": 1
  },
  {
    "type": "Number",
    "value": "1",
    "line": 1
  },
  {
    "type": "Operator",
    "value": "*",
    "line": 1
  },
  {
    "type": "Operator",
    "value": "/",
    "line": 1
  },
  {
    "type": "Keyword",
    "value": "set",
    "line": 1
  },
  {
    "type": "Identifier",
    "value": "i",
    "line": 1
  },
  {
    "type": "Keyword",
    "value": "to",
    "line": 1
  },
  {
    "type": "Number",
    "value": "0",
    "line": 1
  },
  {
    "type": "Operator",
    "value": "/",
    "line": 2
  },
  {
    "type": "Operator",
    "value": "*",
    "line": 2
  },
  {
    "type": "Number",
    "value": "1",
    "line": 2
  },
  {
    "type": "Operator",
    "value": "*",
    "line": 2
  },
  {
    "type": "Operator",
    "value": "/",
    "line": 2
  },
  {
    "type": "Keyword",
    "value": "if",
    "line": 2
  },
  {
    "type": "Identifier",
    "value": "i",
    "line": 2
  },
  {
    "type": "Keyword",
    "value": "is",
    "line": 2
  },
  {
    "type": "Keyword",
    "value": "less",
    "line": 2
  },
  {
    "type": "Keyword",
    "value": "than",
    "line": 2
  },
  {
    "type": "Number",
    "value": "4",
    "line": 2
  },
  {
    "type": "Keyword",
    "value": "then",
    "line": 2
  },
  {
    "type": "Operator",
    "value": "/",
    "line": 3
  },
  {
    "type": "Operator",
    "value": "*",
    "line": 3
  },
  {
    "type": "Number",
    "value": "2",
    "line": 3
  },
  {
    "type": "Operator",
    "value": "*",
    "line": 3
  },
  {
    "type": "Operator",
    "value": "/",
    "line": 3
  },
  {
    "type": "Keyword",
    "value": "print",
    "line": 3
  },
  {
    "type": "Identifier",
    "value": "x",
    "line": 3
  },
  {
    "type": "Operator",
    "value": "/",
    "line": 4
  },
  {
    "type": "Operator",
    "value": "*",
    "line": 4
  },
  {
    "type": "Number",
    "value": "1",
    "line": 4
  },
  {
    "type": "Operator",
    "value": "*",
    "line": 4
  },
  {
    "type": "Operator",
    "value": "/",
    "line": 4
  },
  {
    "type": "Keyword",
    "value": "set",
    "line": 4
  },
  {
    "type": "Identifier",
    "value": "i",
    "line": 4
  },
  {
    "type": "Keyword",
    "value": "to",
    "line": 4
  },
  {
    "type": "Identifier",
    "value": "i",
    "line": 4
  },
  {
    "type": "Operator",
    "value": "+",
    "line": 4
  },
  {
    "type": "Number",
    "value": "1",
    "line": 4
  },
  {
    "type": "Operator",
    "value": "/",
    "line": 5
  },
  {
    "type": "Operator",
    "value": "*",
    "line": 5
  },
  {
    "type": "Number",
    "value": "3",
    "line": 5
  },
  {
    "type": "Operator",
    "value": "*",
    "line": 5
  },
  {
    "type": "Operator",
    "value": "/",
    "line": 5
  },
  {
    "type": "Keyword",
    "value": "end",
    "line": 5
  },
  {
    "type": "Keyword",
    "value": "if",
    "line": 5
  },
  {
    "type": "Operator",
    "value": "/",
    "line": 6
  },
  {
    "type": "Operator",
    "value": "*",
    "line": 6
  },
  {
    "type": "Number",
    "value": "1",
    "line": 6
  },
  {
    "type": "Operator",
    "value": "*",
    "line": 6
  },
  {
    "type": "Operator",
    "value": "/",
    "line": 6
  },
  {
    "type": "Keyword",
    "value": "if",
    "line": 6
  },
  {
    "type": "Identifier",
    "value": "i",
    "line": 6
  },
  {
    "type": "Keyword",
    "value": "is",
    "line": 6
  },
  {
    "type": "Keyword",
    "value": "less",
    "line": 6
  },
  {
    "type": "Keyword",
    "value": "than",
    "line": 6
  },
  {
    "type": "Number",
    "value": "4",
    "line": 6
  },
  {
    "type": "Keyword",
    "value": "then",
    "line": 6
  },
  {
    "type": "Operator",
    "value": "/",
    "line": 7
  },
  {
    "type": "Operator",
    "value": "*",
    "line": 7
  },
  {
    "type": "Number",
    "value": "2",
    "line": 7
  },
  {
    "type": "Operator",
    "value": "*",
    "line": 7
  },
  {
    "type": "Operator",
    "value": "/",
    "line": 7
  },
  {
    "type": "Keyword",
    "value": "print",
    "line": 7
  },
  {
    "type": "Identifier",
    "value": "x",
    "line": 7
  },
  {
    "type": "Operator",
    "value": "/",
    "line": 8
  },
  {
    "type": "Operator",
    "value": "*",
    "line": 8
  },
  {
    "type": "Number",
    "value": "1",
    "line": 8
  },
  {
    "type": "Operator",
    "value": "*",
    "line": 8
  },
  {
    "type": "Operator",
    "value": "/",
    "line": 8
  },
  {
    "type": "Keyword",
    "value": "set",
    "line": 8
  },
  {
    "type": "Identifier",
    "value": "i",
    "line": 8
  },
  {
    "type": "Keyword",
    "value": "to",
    "line": 8
  },
  {
    "type": "Identifier",
    "value": "i",
    "line": 8
  },
  {
    "type": "Operator",
    "value": "+",
    "line": 8
  },
  {
    "type": "Number",
    "value": "1",
    "line": 8
  },
  {
    "type": "Operator",
    "value": "/",
    "line": 9
  },
  {
    "type": "Operator",
    "value": "*",
    "line": 9
  },
  {
    "type": "Number",
    "value": "3",
    "line": 9
  },
  {
    "type": "Operator",
    "value": "*",
    "line": 9
  },
  {
    "type": "Operator",
    "value": "/",
    "line": 9
  },
  {
    "type": "Keyword",
    "value": "end",
    "line": 9
  },
  {
    "type": "Keyword",
    "value": "if",
    "line": 9
  },
  {
    "type": "Operator",
    "value": "/",
    "line": 10
  },
  {
    "type": "Operator",
    "value": "*",
    "line": 10
  },
  {
    "type": "Number",
    "value": "1",
    "line": 10
  },
  {
    "type": "Operator",
    "value": "*",
    "line": 10
  },
  {
    "type": "Operator",
    "value": "/",
    "line": 10
  },
  {
    "type": "Keyword",
    "value": "if",
    "line": 10
  },
  {
    "type": "Identifier",
    "value": "i",
    "line": 10
  },
  {
    "type": "Keyword",
    "value": "is",
    "line": 10
  },
  {
    "type": "Keyword",
    "value": "less",
    "line": 10
  },
  {
    "type": "Keyword",
    "value": "than",
    "line": 10
  },
  {
    "type": "Number",
    "value": "4",
    "line": 10
  },
  {
    "type": "Keyword",
    "value": "then",
    "line": 10
  },
  {
    "type": "Operator",
    "value": "/",
    "line": 11
  },
  {
    "type": "Operator",
    "value": "*",
    "line": 11
  },
  {
    "type": "Number",
    "value": "2",
    "line": 11
  },
  {
    "type": "Operator",
    "value": "*",
    "line": 11
  },
  {
    "type": "Operator",
    "value": "/",
    "line": 11
  },
  {
    "type": "Keyword",
    "value": "print",
    "line": 11
  },
  {
    "type": "Identifier",
    "value": "x",
    "line": 11
  },
  {
    "type": "Operator",
    "value": "/",
    "line": 12
  },
  {
    "type": "Operator",
    "value": "*",
    "line": 12
  },
  {
    "type": "Number",
    "value": "1",
    "line": 12
  },
  {
    "type": "Operator",
    "value": "*",
    "line": 12
  },
  {
    "type": "Operator",
    "value": "/",
    "line": 12
  },
  {
    "type": "Keyword",
    "value": "set",
    "line": 12
  },
  {
    "type": "Identifier",
    "value": "i",
    "line": 12
  },
  {
    "type": "Keyword",
    "value": "to",
    "line": 12
  },
  {
    "type": "Identifier",
    "value": "i",
    "line": 12
  },
  {
    "type": "Operator",
    "value": "+",
    "line": 12
  },
  {
    "type": "Number",
    "value": "1",
    "line": 12
  },
  {
    "type": "Operator",
    "value": "/",
    "line": 13
  },
  {
    "type": "Operator",
    "value": "*",
    "line": 13
  },
  {
    "type": "Number",
    "value": "3",
    "line": 13
  },
  {
    "type": "Operator",
    "value": "*",
    "line": 13
  },
  {
    "type": "Operator",
    "value": "/",
    "line": 13
  },
  {
    "type": "Keyword",
    "value": "end",
    "line": 13
  },
  {
    "type": "Keyword",
    "value": "if",
    "line": 13
  },
  {
    "type": "Operator",
    "value": "/",
    "line": 14
  },
  {
    "type": "Operator",
    "value": "*",
    "line": 14
  },
  {
    "type": "Number",
    "value": "1",
    "line": 14
  },
  {
    "type": "Operator",
    "value": "*",
    "line": 14
  },
  {
    "type": "Operator",
    "value": "/",
    "line": 14
  },
  {
    "type": "Keyword",
    "value": "if",
    "line": 14
  },
  {
    "type": "Identifier",
    "value": "i",
    "line": 14
  },
  {
    "type": "Keyword",
    "value": "is",
    "line": 14
  },
  {
    "type": "Keyword",
    "value": "less",
    "line": 14
  },
  {
    "type": "Keyword",
    "value": "than",
    "line": 14
  },
  {
    "type": "Number",
    "value": "4",
    "line": 14
  },
  {
    "type": "Keyword",
    "value": "then",
    "line": 14
  },
  {
    "type": "Operator",
    "value": "/",
    "line": 15
  },
  {
    "type": "Operator",
    "value": "*",
    "line": 15
  },
  {
    "type": "Number",
    "value": "2",
    "line": 15
  },
  {
    "type": "Operator",
    "value": "*",
    "line": 15
  },
  {
    "type": "Operator",
    "value": "/",
    "line": 15
  },
  {
    "type": "Keyword",
    "value": "print",
    "line": 15
  },
  {
    "type": "Identifier",
    "value": "x",
    "line": 15
  },
  {
    "type": "Operator",
    "value": "/",
    "line": 16
  },
  {
    "type": "Operator",
    "value": "*",
    "line": 16
  },
  {
    "type": "Number",
    "value": "1",
    "line": 16
  },
  {
    "type": "Operator",
    "value": "*",
    "line": 16
  },
  {
    "type": "Operator",
    "value": "/",
    "line": 16
  },
  {
    "type": "Keyword",
    "value": "set",
    "line": 16
  },
  {
    "type": "Identifier",
    "value": "i",
    "line": 16
  },
  {
    "type": "Keyword",
    "value": "to",
    "line": 16
  },
  {
    "type": "Identifier",
    "value": "i",
    "line": 16
  },
  {
    "type": "Operator",
    "value": "+",
    "line": 16
  },
  {
    "type": "Number",
    "value": "1",
    "line": 16
  },
  {
    "type": "Operator",
    "value": "/",
    "line": 17
  },
  {
    "type": "Operator",
    "value": "*",
    "line": 17
  },
  {
    "type": "Number",
    "value": "3",
    "line": 17
  },
  {
    "type": "Operator",
    "value": "*",
    "line": 17
  },
  {
    "type": "Operator",
    "value": "/",
    "line": 17
  },
  {
    "type": "Keyword",
    "value": "end",
    "line": 17
  },
  {
    "type": "Keyword",
    "value": "if",
    "line": 17
  }
]
Tokens: [
  {
    "type": "Operator",
    "value": "/",
    "line": 1
  },
  {
    "type": "Operator",
    "value": "*",
    "line": 1
  },
  {
    "type": "Number",
    "value": "1",
    "line": 1
  },
  {
    "type": "Operator",
    "value": "*",
    "line": 1
  },
  {
    "type": "Operator",
    "value": "/",
    "line": 1
  },
  {
    "type": "Keyword",
    "value": "set",
    "line": 1
  },
  {
    "type": "Identifier",
    "value": "x",
    "line": 1
  },
  {
    "type": "Keyword",
    "value": "to",
    "line": 1
  },
  {
    "type": "Number",
    "value": "10",
    "line": 1
  },
  {
    "type": "Operator",
    "value": "/",
    "line": 2
  },
  {
    "type": "Operator",
    "value": "*",
    "line": 2
  },
  {
    "type": "Number",
    "value": "2",
    "line": 2
  },
  {
    "type": "Operator",
    "value": "*",
    "line": 2
  },
  {
    "type": "Operator",
    "value": "/",
    "line": 2
  },
  {
    "type": "Keyword",
    "value": "if",
    "line": 2
  },
  {
    "type": "Identifier",
    "value": "x",
    "line": 2
  },
  {
    "type": "Keyword",
    "value": "is",
    "line": 2
  },
  {
    "type": "Keyword",
    "value": "greater",
    "line": 2
  },
  {
    "type": "Keyword",
    "value": "than",
    "line": 2
  },
  {
    "type": "Number",
    "value": "5",
    "line": 2
  },
  {
    "type": "Keyword",
    "value": "then",
    "line": 2
  },
  {
    "type": "Operator",
    "value": "/",
    "line": 3
  },
  {
    "type": "Operator",
    "value": "*",
    "line": 3
  },
  {
    "type": "Number",
    "value": "3",
    "line": 3
  },
  {
    "type": "Operator",
    "value": "*",
    "line": 3
  },
  {
    "type": "Operator",
    "value": "/",
    "line": 3
  },
  {
    "type": "Keyword",
    "value": "print",
    "line": 3
  },
  {
    "type": "String",
    "value": "x is greater than 5",
    "line": 3
  },
  {
    "type": "Operator",
    "value": "/",
    "line": 4
  },
  {
    "type": "Operator",
    "value": "*",
    "line": 4
  },
  {
    "type": "Number",
    "value": "4",
    "line": 4
  },
  {
    "type": "Operator",
    "value": "*",
    "line": 4
  },
  {
    "type": "Operator",
    "value": "/",
    "line": 4
  },
  {
    "type": "Keyword",
    "value": "otherwise",
    "line": 4
  },
  {
    "type": "Operator",
    "value": "/",
    "line": 5
  },
  {
    "type": "Operator",
    "value": "*",
    "line": 5
  },
  {
    "type": "Number",
    "value": "5",
    "line": 5
  },
  {
    "type": "Operator",
    "value": "*",
    "line": 5
  },
  {
    "type": "Operator",
    "value": "/",
    "line": 5
  },
  {
    "type": "Keyword",
    "value": "print",
    "line": 5
  },
  {
    "type": "String",
    "value": "x is 5 or less",
    "line": 5
  },
  {
    "type": "Operator",
    "value": "/",
    "line": 6
  },
  {
    "type": "Operator",
    "value": "*",
    "line": 6
  },
  {
    "type": "Number",
    "value": "6",
    "line": 6
  },
  {
    "type": "Operator",
    "value": "*",
    "line": 6
  },
  {
    "type": "Operator",
    "value": "/",
    "line": 6
  },
  {
    "type": "Keyword",
    "value": "end",
    "line": 6
  },
  {
    "type": "Keyword",
    "value": "if",
    "line": 6
  },
  {
    "type": "Operator",
    "value": "/",
    "line": 7
  },
  {
    "type": "Operator",
    "value": "*",
    "line": 7
  },
  {
    "type": "Number",
    "value": "7",
    "line": 7
  },
  {
    "type": "Operator",
    "value": "*",
    "line": 7
  },
  {
    "type": "Operator",
    "value": "/",
    "line": 7
  },
  {
    "type": "Keyword",
    "value": "create",
    "line": 7
  },
  {
    "type": "Keyword",
    "value": "array",
    "line": 7
  },
  {
    "type": "Keyword",
    "value": "as",
    "line": 7
  },
  {
    "type": "Identifier",
    "value": "nums",
    "line": 7
  },
  {
    "type": "Keyword",
    "value": "with",
    "line": 7
  },
  {
    "type": "Delimiter",
    "value": "[",
    "line": 7
  },
  {
    "type": "Number",
    "value": "1",
    "line": 7
  },
  {
    "type": "Delimiter",
    "value": ",",
    "line": 7
  },
  {
    "type": "Number",
    "value": "2",
    "line": 7
  },
  {
    "type": "Delimiter",
    "value": ",",
    "line": 7
  },
  {
    "type": "Number",
    "value": "3",
    "line": 7
  },
  {
    "type": "Delimiter",
    "value": ",",
    "line": 7
  },
  {
    "type": "Number",
    "value": "4",
    "line": 7
  },
  {
    "type": "Delimiter",
    "value": ",",
    "line": 7
  },
  {
    "type": "Number",
    "value": "5",
    "line": 7
  },
  {
    "type": "Delimiter",
    "value": ",",
    "line": 7
  },
  {
    "type": "Number",
    "value": "6",
    "line": 7
  },
  {
    "type": "Delimiter",
    "value": ",",
    "line": 7
  },
  {
    "type": "Number",
    "value": "7",
    "line": 7
  },
  {
    "type": "Delimiter",
    "value": ",",
    "line": 7
  },
  {
    "type": "Number",
    "value": "8",
    "line": 7
  },
  {
    "type": "Delimiter",
    "value": ",",
    "line": 7
  },
  {
    "type": "Number",
    "value": "9",
    "line": 7
  },
  {
    "type": "Delimiter",
    "value": "]",
    "line": 7
  },
  {
    "type": "Operator",
    "value": "/",
    "line": 8
  },
  {
    "type": "Operator",
    "value": "*",
    "line": 8
  },
  {
    "type": "Number",
    "value": "8",
    "line": 8
  },
  {
    "type": "Operator",
    "value": "*",
    "line": 8
  },
  {
    "type": "Operator",
    "value": "/",
    "line": 8
  },
  {
    "type": "Keyword",
    "value": "create",
    "line": 8
  },
  {
    "type": "Keyword",
    "value": "array",
    "line": 8
  },
  {
    "type": "Keyword",
    "value": "as",
    "line": 8
  },
  {
    "type": "Identifier",
    "value": "letters",
    "line": 8
  },
  {
    "type": "Keyword",
    "value": "with",
    "line": 8
  },
  {
    "type": "Delimiter",
    "value": "[",
    "line": 8
  },
  {
    "type": "String",
    "value": "a",
    "line": 8
  },
  {
    "type": "Delimiter",
    "value": ",",
    "line": 8
  },
  {
    "type": "String",
    "value": "b",
    "line": 8
  },
  {
    "type": "Delimiter",
    "value": ",",
    "line": 8
  },
  {
    "type": "String",
    "value": "c",
    "line": 8
  },
  {
    "type": "Delimiter",
    "value": ",",
    "line": 8
  },
  {
    "type": "String",
    "value": "d",
    "line": 8
  },
  {
    "type": "Delimiter",
    "value": ",",
    "line": 8
  },
  {
    "type": "String",
    "value": "e",
    "line": 8
  },
  {
    "type": "Delimiter",
    "value": ",",
    "line": 8
  },
  {
    "type": "String",
    "value": "f",
    "line": 8
  },
  {
    "type": "Delimiter",
    "value": ",",
    "line": 8
  },
  {
    "type": "String",
    "value": "g",
    "line": 8
  },
  {
    "type": "Delimiter",
    "value": "]",
    "line": 8
  },
  {
    "type": "Operator",
    "value": "/",
    "line": 9
  },
  {
    "type": "Operator",
    "value": "*",
    "line": 9
  },
  {
    "type": "Number",
    "value": "9",
    "line": 9
  },
  {
    "type": "Operator",
    "value": "*",
    "line": 9
  },
  {
    "type": "Operator",
    "value": "/",
    "line": 9
  },
  {
    "type": "Identifier",
    "value": "remove",
    "line": 9
  },
  {
    "type": "Keyword",
    "value": "position",
    "line": 9
  },
  {
    "type": "Number",
    "value": "2",
    "line": 9
  },
  {
    "type": "Keyword",
    "value": "from",
    "line": 9
  },
  {
    "type": "Identifier",
    "value": "nums",
    "line": 9
  },
  {
    "type": "Operator",
    "value": "/",
    "line": 10
  },
  {
    "type": "Operator",
    "value": "*",
    "line": 10
  },
  {
    "type": "Number",
    "value": "10",
    "line": 10
  },
  {
    "type": "Operator",
    "value": "*",
    "line": 10
  },
  {
    "type": "Operator",
    "value": "/",
    "line": 10
  },
  {
    "type": "Identifier",
    "value": "remove",
    "line": 10
  },
  {
    "type": "Keyword",
    "value": "position",
    "line": 10
  },
  {
    "type": "Number",
    "value": "4",
    "line": 10
  },
  {
    "type": "Keyword",
    "value": "from",
    "line": 10
  },
  {
    "type": "Identifier",
    "value": "letters",
    "line": 10
  },
  {
    "type": "Operator",
    "value": "/",
    "line": 11
  },
  {
    "type": "Operator",
    "value": "*",
    "line": 11
  },
  {
    "type": "Number",
    "value": "11",
    "line": 11
  },
  {
    "type": "Operator",
    "value": "*",
    "line": 11
  },
  {
    "type": "Operator",
    "value": "/",
    "line": 11
  },
  {
    "type": "Keyword",
    "value": "insert",
    "line": 11
  },
  {
    "type": "Number",
    "value": "5",
    "line": 11
  },
  {
    "type": "Keyword",
    "value": "to",
    "line": 11
  },
  {
    "type": "Identifier",
    "value": "nums",
    "line": 11
  },
  {
    "type": "Keyword",
    "value": "at",
    "line": 11
  },
  {
    "type": "Keyword",
    "value": "position",
    "line": 11
  },
  {
    "type": "Number",
    "value": "4",
    "line": 11
  },
  {
    "type": "Operator",
    "value": "/",
    "line": 12
  },
  {
    "type": "Operator",
    "value": "*",
    "line": 12
  },
  {
    "type": "Number",
    "value": "12",
    "line": 12
  },
  {
    "type": "Operator",
    "value": "*",
    "line": 12
  },
  {
    "type": "Operator",
    "value": "/",
    "line": 12
  },
  {
    "type": "Keyword",
    "value": "create",
    "line": 12
  },
  {
    "type": "Keyword",
    "value": "array",
    "line": 12
  },
  {
    "type": "Keyword",
    "value": "as",
    "line": 12
  },
  {
    "type": "Identifier",
    "value": "gangsterlicious",
    "line": 12
  },
  {
    "type": "Keyword",
    "value": "with",
    "line": 12
  },
  {
    "type": "Delimiter",
    "value": "[",
    "line": 12
  },
  {
    "type": "String",
    "value": "g",
    "line": 12
  },
  {
    "type": "Delimiter",
    "value": ",",
    "line": 12
  },
  {
    "type": "String",
    "value": "a",
    "line": 12
  },
  {
    "type": "Delimiter",
    "value": ",",
    "line": 12
  },
  {
    "type": "String",
    "value": "n",
    "line": 12
  },
  {
    "type": "Delimiter",
    "value": ",",
    "line": 12
  },
  {
    "type": "String",
    "value": "g",
    "line": 12
  },
  {
    "type": "Delimiter",
    "value": ",",
    "line": 12
  },
  {
    "type": "String",
    "value": "s",
    "line": 12
  },
  {
    "type": "Delimiter",
    "value": ",",
    "line": 12
  },
  {
    "type": "String",
    "value": "t",
    "line": 12
  },
  {
    "type": "Delimiter",
    "value": ",",
    "line": 12
  },
  {
    "type": "String",
    "value": "a",
    "line": 12
  },
  {
    "type": "Delimiter",
    "value": "]",
    "line": 12
  },
  {
    "type": "Operator",
    "value": "/",
    "line": 13
  },
  {
    "type": "Operator",
    "value": "*",
    "line": 13
  },
  {
    "type": "Number",
    "value": "13",
    "line": 13
  },
  {
    "type": "Operator",
    "value": "*",
    "line": 13
  },
  {
    "type": "Operator",
    "value": "/",
    "line": 13
  },
  {
    "type": "Keyword",
    "value": "insert",
    "line": 13
  },
  {
    "type": "String",
    "value": "z",
    "line": 13
  },
  {
    "type": "Keyword",
    "value": "to",
    "line": 13
  },
  {
    "type": "Identifier",
    "value": "letters",
    "line": 13
  },
  {
    "type": "Keyword",
    "value": "at",
    "line": 13
  },
  {
    "type": "Keyword",
    "value": "position",
    "line": 13
  },
  {
    "type": "Number",
    "value": "0",
    "line": 13
  },
  {
    "type": "Operator",
    "value": "/",
    "line": 14
  },
  {
    "type": "Operator",
    "value": "*",
    "line": 14
  },
  {
    "type": "Number",
    "value": "14",
    "line": 14
  },
  {
    "type": "Operator",
    "value": "*",
    "line": 14
  },
  {
    "type": "Operator",
    "value": "/",
    "line": 14
  },
  {
    "type": "Identifier",
    "value": "swap",
    "line": 14
  },
  {
    "type": "Identifier",
    "value": "positions",
    "line": 14
  },
  {
    "type": "Number",
    "value": "1",
    "line": 14
  },
  {
    "type": "Identifier",
    "value": "and",
    "line": 14
  },
  {
    "type": "Number",
    "value": "3",
    "line": 14
  },
  {
    "type": "Keyword",
    "value": "in",
    "line": 14
  },
  {
    "type": "Identifier",
    "value": "nums",
    "line": 14
  },
  {
    "type": "Operator",
    "value": "/",
    "line": 15
  },
  {
    "type": "Operator",
    "value": "*",
    "line": 15
  },
  {
    "type": "Number",
    "value": "15",
    "line": 15
  },
  {
    "type": "Operator",
    "value": "*",
    "line": 15
  },
  {
    "type": "Operator",
    "value": "/",
    "line": 15
  },
  {
    "type": "Identifier",
    "value": "swap",
    "line": 15
  },
  {
    "type": "Identifier",
    "value": "positions",
    "line": 15
  },
  {
    "type": "Number",
    "value": "1",
    "line": 15
  },
  {
    "type": "Identifier",
    "value": "and",
    "line": 15
  },
  {
    "type": "Number",
    "value": "3",
    "line": 15
  },
  {
    "type": "Keyword",
    "value": "in",
    "line": 15
  },
  {
    "type": "Identifier",
    "value": "letters",
    "line": 15
  },
  {
    "type": "Operator",
    "value": "/",
    "line": 16
  },
  {
    "type": "Operator",
    "value": "*",
    "line": 16
  },
  {
    "type": "Number",
    "value": "16",
    "line": 16
  },
  {
    "type": "Operator",
    "value": "*",
    "line": 16
  },
  {
    "type": "Operator",
    "value": "/",
    "line": 16
  },
  {
    "type": "Keyword",
    "value": "set",
    "line": 16
  },
  {
    "type": "Identifier",
    "value": "wordString",
    "line": 16
  },
  {
    "type": "Keyword",
    "value": "as",
    "line": 16
  },
  {
    "type": "Keyword",
    "value": "string",
    "line": 16
  },
  {
    "type": "String",
    "value": "Hello World",
    "line": 16
  },
  {
    "type": "Operator",
    "value": "/",
    "line": 17
  },
  {
    "type": "Operator",
    "value": "*",
    "line": 17
  },
  {
    "type": "Number",
    "value": "17",
    "line": 17
  },
  {
    "type": "Operator",
    "value": "*",
    "line": 17
  },
  {
    "type": "Operator",
    "value": "/",
    "line": 17
  },
  {
    "type": "Keyword",
    "value": "set",
    "line": 17
  },
  {
    "type": "Identifier",
    "value": "z",
    "line": 17
  },
  {
    "type": "Keyword",
    "value": "as",
    "line": 17
  },
  {
    "type": "Identifier",
    "value": "BOOLEAN",
    "line": 17
  },
  {
    "type": "Identifier",
    "value": "true",
    "line": 17
  },
  {
    "type": "Operator",
    "value": "/",
    "line": 18
  },
  {
    "type": "Operator",
    "value": "*",
    "line": 18
  },
  {
    "type": "Number",
    "value": "18",
    "line": 18
  },
  {
    "type": "Operator",
    "value": "*",
    "line": 18
  },
  {
    "type": "Operator",
    "value": "/",
    "line": 18
  },
  {
    "type": "Keyword",
    "value": "set",
    "line": 18
  },
  {
    "type": "Identifier",
    "value": "wordString",
    "line": 18
  },
  {
    "type": "Keyword",
    "value": "as",
    "line": 18
  },
  {
    "type": "Keyword",
    "value": "string",
    "line": 18
  },
  {
    "type": "String",
    "value": "Hello Again World",
    "line": 18
  }
]
Tokens: [
  {
    "type": "Keyword",
    "value": "set",
    "line": 1
  },
  {
    "type": "Identifier",
    "value": "x",
    "line": 1
  },
  {
    "type": "Keyword",
    "value": "to",
    "line": 1
  },
  {
    "type": "Number",
    "value": "10",
    "line": 1
  },
  {
    "type": "Keyword",
    "value": "if",
    "line": 2
  },
  {
    "type": "Identifier",
    "value": "x",
    "line": 2
  },
  {
    "type": "Keyword",
    "value": "is",
    "line": 2
  },
  {
    "type": "Keyword",
    "value": "greater",
    "line": 2
  },
  {
    "type": "Keyword",
    "value": "than",
    "line": 2
  },
  {
    "type": "Number",
    "value": "5",
    "line": 2
  },
  {
    "type": "Keyword",
    "value": "then",
    "line": 2
  },
  {
    "type": "Keyword",
    "value": "print",
    "line": 3
  },
  {
    "type": "String",
    "value": "x is greater than 5",
    "line": 3
  },
  {
    "type": "Keyword",
    "value": "otherwise",
    "line": 4
  },
  {
    "type": "Keyword",
    "value": "print",
    "line": 5
  },
  {
    "type": "String",
    "value": "x is 5 or less",
    "line": 5
  },
  {
    "type": "Keyword",
    "value": "end",
    "line": 6
  },
  {
    "type": "Keyword",
    "value": "if",
    "line": 6
  },
  {
    "type": "Keyword",
    "value": "create",
    "line": 7
  },
  {
    "type": "Keyword",
    "value": "array",
    "line": 7
  },
  {
    "type": "Keyword",
    "value": "as",
    "line": 7
  },
  {
    "type": "Identifier",
    "value": "nums",
    "line": 7
  },
  {
    "type": "Keyword",
    "value": "with",
    "line": 7
  },
  {
    "type": "Delimiter",
    "value": "[",
    "line": 7
  },
  {
    "type": "Number",
    "value": "1",
    "line": 7
  },
  {
    "type": "Delimiter",
    "value": ",",
    "line": 7
  },
  {
    "type": "Number",
    "value": "2",
    "line": 7
  },
  {
    "type": "Delimiter",
    "value": ",",
    "line": 7
  },
  {
    "type": "Number",
    "value": "3",
    "line": 7
  },
  {
    "type": "Delimiter",
    "value": ",",
    "line": 7
  },
  {
    "type": "Number",
    "value": "4",
    "line": 7
  },
  {
    "type": "Delimiter",
    "value": ",",
    "line": 7
  },
  {
    "type": "Number",
    "value": "5",
    "line": 7
  },
  {
    "type": "Delimiter",
    "value": ",",
    "line": 7
  },
  {
    "type": "Number",
    "value": "6",
    "line": 7
  },
  {
    "type": "Delimiter",
    "value": ",",
    "line": 7
  },
  {
    "type": "Number",
    "value": "7",
    "line": 7
  },
  {
    "type": "Delimiter",
    "value": ",",
    "line": 7
  },
  {
    "type": "Number",
    "value": "8",
    "line": 7
  },
  {
    "type": "Delimiter",
    "value": ",",
    "line": 7
  },
  {
    "type": "Number",
    "value": "9",
    "line": 7
  },
  {
    "type": "Delimiter",
    "value": "]",
    "line": 7
  },
  {
    "type": "Keyword",
    "value": "create",
    "line": 8
  },
  {
    "type": "Keyword",
    "value": "array",
    "line": 8
  },
  {
    "type": "Keyword",
    "value": "as",
    "line": 8
  },
  {
    "type": "Identifier",
    "value": "letters",
    "line": 8
  },
  {
    "type": "Keyword",
    "value": "with",
    "line": 8
  },
  {
    "type": "Delimiter",
    "value": "[",
    "line": 8
  },
  {
    "type": "String",
    "value": "a",
    "line": 8
  },
  {
    "type": "Delimiter",
    "value": ",",
    "line": 8
  },
  {
    "type": "String",
    "value": "b",
    "line": 8
  },
  {
    "type": "Delimiter",
    "value": ",",
    "line": 8
  },
  {
    "type": "String",
    "value": "c",
    "line": 8
  },
  {
    "type": "Delimiter",
    "value": ",",
    "line": 8
  },
  {
    "type": "String",
    "value": "d",
    "line": 8
  },
  {
    "type": "Delimiter",
    "value": ",",
    "line": 8
  },
  {
    "type": "String",
    "value": "e",
    "line": 8
  },
  {
    "type": "Delimiter",
    "value": ",",
    "line": 8
  },
  {
    "type": "String",
    "value": "f",
    "line": 8
  },
  {
    "type": "Delimiter",
    "value": ",",
    "line": 8
  },
  {
    "type": "String",
    "value": "g",
    "line": 8
  },
  {
    "type": "Delimiter",
    "value": "]",
    "line": 8
  },
  {
    "type": "Identifier",
    "value": "remove",
    "line": 9
  },
  {
    "type": "Keyword",
    "value": "position",
    "line": 9
  },
  {
    "type": "Number",
    "value": "2",
    "line": 9
  },
  {
    "type": "Keyword",
    "value": "from",
    "line": 9
  },
  {
    "type": "Identifier",
    "value": "nums",
    "line": 9
  },
  {
    "type": "Identifier",
    "value": "remove",
    "line": 10
  },
  {
    "type": "Keyword",
    "value": "position",
    "line": 10
  },
  {
    "type": "Number",
    "value": "4",
    "line": 10
  },
  {
    "type": "Keyword",
    "value": "from",
    "line": 10
  },
  {
    "type": "Identifier",
    "value": "letters",
    "line": 10
  },
  {
    "type": "Keyword",
    "value": "insert",
    "line": 11
  },
  {
    "type": "Number",
    "value": "5",
    "line": 11
  },
  {
    "type": "Keyword",
    "value": "to",
    "line": 11
  },
  {
    "type": "Identifier",
    "value": "nums",
    "line": 11
  },
  {
    "type": "Keyword",
    "value": "at",
    "line": 11
  },
  {
    "type": "Keyword",
    "value": "position",
    "line": 11
  },
  {
    "type": "Number",
    "value": "4",
    "line": 11
  },
  {
    "type": "Keyword",
    "value": "create",
    "line": 12
  },
  {
    "type": "Keyword",
    "value": "array",
    "line": 12
  },
  {
    "type": "Keyword",
    "value": "as",
    "line": 12
  },
  {
    "type": "Identifier",
    "value": "gangsterlicious",
    "line": 12
  },
  {
    "type": "Keyword",
    "value": "with",
    "line": 12
  },
  {
    "type": "Delimiter",
    "value": "[",
    "line": 12
  },
  {
    "type": "String",
    "value": "g",
    "line": 12
  },
  {
    "type": "Delimiter",
    "value": ",",
    "line": 12
  },
  {
    "type": "String",
    "value": "a",
    "line": 12
  },
  {
    "type": "Delimiter",
    "value": ",",
    "line": 12
  },
  {
    "type": "String",
    "value": "n",
    "line": 12
  },
  {
    "type": "Delimiter",
    "value": ",",
    "line": 12
  },
  {
    "type": "String",
    "value": "g",
    "line": 12
  },
  {
    "type": "Delimiter",
    "value": ",",
    "line": 12
  },
  {
    "type": "String",
    "value": "s",
    "line": 12
  },
  {
    "type": "Delimiter",
    "value": ",",
    "line": 12
  },
  {
    "type": "String",
    "value": "t",
    "line": 12
  },
  {
    "type": "Delimiter",
    "value": ",",
    "line": 12
  },
  {
    "type": "String",
    "value": "a",
    "line": 12
  },
  {
    "type": "Delimiter",
    "value": "]",
    "line": 12
  },
  {
    "type": "Keyword",
    "value": "insert",
    "line": 13
  },
  {
    "type": "String",
    "value": "z",
    "line": 13
  },
  {
    "type": "Keyword",
    "value": "to",
    "line": 13
  },
  {
    "type": "Identifier",
    "value": "letters",
    "line": 13
  },
  {
    "type": "Keyword",
    "value": "at",
    "line": 13
  },
  {
    "type": "Keyword",
    "value": "position",
    "line": 13
  },
  {
    "type": "Number",
    "value": "0",
    "line": 13
  },
  {
    "type": "Identifier",
    "value": "swap",
    "line": 14
  },
  {
    "type": "Identifier",
    "value": "positions",
    "line": 14
  },
  {
    "type": "Number",
    "value": "1",
    "line": 14
  },
  {
    "type": "Identifier",
    "value": "and",
    "line": 14
  },
  {
    "type": "Number",
    "value": "3",
    "line": 14
  },
  {
    "type": "Keyword",
    "value": "in",
    "line": 14
  },
  {
    "type": "Identifier",
    "value": "nums",
    "line": 14
  },
  {
    "type": "Identifier",
    "value": "swap",
    "line": 15
  },
  {
    "type": "Identifier",
    "value": "positions",
    "line": 15
  },
  {
    "type": "Number",
    "value": "1",
    "line": 15
  },
  {
    "type": "Identifier",
    "value": "and",
    "line": 15
  },
  {
    "type": "Number",
    "value": "3",
    "line": 15
  },
  {
    "type": "Keyword",
    "value": "in",
    "line": 15
  },
  {
    "type": "Identifier",
    "value": "letters",
    "line": 15
  },
  {
    "type": "Keyword",
    "value": "set",
    "line": 16
  },
  {
    "type": "Identifier",
    "value": "wordString",
    "line": 16
  },
  {
    "type": "Keyword",
    "value": "as",
    "line": 16
  },
  {
    "type": "Keyword",
    "value": "string",
    "line": 16
  },
  {
    "type": "String",
    "value": "Hello World",
    "line": 16
  },
  {
    "type": "Keyword",
    "value": "set",
    "line": 17
  },
  {
    "type": "Identifier",
    "value": "z",
    "line": 17
  },
  {
    "type": "Keyword",
    "value": "as",
    "line": 17
  },
  {
    "type": "Identifier",
    "value": "BOOLEAN",
    "line": 17
  },
  {
    "type": "Identifier",
    "value": "true",
    "line": 17
  },
  {
    "type": "Keyword",
    "value": "set",
    "line": 18
  },
  {
    "type": "Identifier",
    "value": "wordString",
    "line": 18
  },
  {
    "type": "Keyword",
    "value": "as",
    "line": 18
  },
  {
    "type": "Keyword",
    "value": "string",
    "line": 18
  },
  {
    "type": "String",
    "value": "Hello Again World",
    "line": 18
  }
]
Tokens: [
  {
    "type": "Keyword",
    "value": "set",
    "line": 1
  },
  {
    "type": "Identifier",
    "value": "x",
    "line": 1
  },
  {
    "type": "Keyword",
    "value": "to",
    "line": 1
  },
  {
    "type": "Number",
    "value": "5",
    "line": 1
  },
  {
    "type": "Keyword",
    "value": "if",
    "line": 2
  },
  {
    "type": "Identifier",
    "value": "x",
    "line": 2
  },
  {
    "type": "Keyword",
    "value": "less",
    "line": 2
  },
  {
    "type": "Keyword",
    "value": "than",
    "line": 2
  },
  {
    "type": "Number",
    "value": "10",
    "line": 2
  },
  {
    "type": "Keyword",
    "value": "then",
    "line": 2
  },
  {
    "type": "Keyword",
    "value": "print",
    "line": 3
  },
  {
    "type": "Identifier",
    "value": "x",
    "line": 3
  },
  {
    "type": "Keyword",
    "value": "end",
    "line": 4
  },
  {
    "type": "Keyword",
    "value": "if",
    "line": 4
  }
]
Tokens: [
  {
    "type": "Keyword",
    "value": "set",
    "line": 1
  },
  {
    "type": "Identifier",
    "value": "x",
    "line": 1
  },
  {
    "type": "Keyword",
    "value": "to",
    "line": 1
  },
  {
    "type": "Number",
    "value": "5",
    "line": 1
  },
  {
    "type": "Keyword",
    "value": "if",
    "line": 2
  },
  {
    "type": "Identifier",
    "value": "x",
    "line": 2
  },
  {
    "type": "Keyword",
    "value": "is",
    "line": 2
  },
  {
    "type": "Keyword",
    "value": "less",
    "line": 2
  },
  {
    "type": "Keyword",
    "value": "than",
    "line": 2
  },
  {
    "type": "Number",
    "value": "10",
    "line": 2
  },
  {
    "type": "Keyword",
    "value": "then",
    "line": 2
  },
  {
    "type": "Keyword",
    "value": "print",
    "line": 3
  },
  {
    "type": "Identifier",
    "value": "x",
    "line": 3
  },
  {
    "type": "Keyword",
    "value": "end",
    "line": 4
  },
  {
    "type": "Keyword",
    "value": "if",
    "line": 4
  }
]
AST: {
  "type": "Program",
  "body": [
    {
      "type": "VariableDeclaration",
      "varName": "x",
      "varType": null,
      "value": {
        "type": "NumberLiteral",
        "value": "5",
        "line": 1
      },
      "line": 1
    },
    {
      "type": "IfStatement",
      "condition": {
        "type": "Expression",
        "left": "x",
        "operator": "less",
        "right": {
          "type": "NumberLiteral",
          "value": "10",
          "line": 2
        },
        "line": 2
      },
      "consequent": [
        {
          "type": "PrintStatement",
          "value": {
            "type": "Identifier",
            "value": "x",
            "line": 3
          },
          "line": 3
        }
      ],
      "alternate": null,
      "line": 2
    }
  ]
}
Intermediate Representation: {
  "program": [
    {
      "type": "VariableDeclaration",
      "name": "x",
      "value": {
        "type": "NumberLiteral",
        "value": "5",
        "line": 1
      }
    },
    {
      "type": "IfStatement",
      "condition": {
        "left": "x",
        "operator": "less",
        "right": "10"
      },
      "consequent": [
        {
          "type": "PrintStatement",
          "value": "x"
        }
      ],
      "alternate": null
    }
  ]
}
Final JSON: {
  "actionFrames": [
    {
      "line": 1,
      "operation": "set",
      "varName": "x",
      "type": "number",
      "value": 5,
      "timestamp": "2024-08-15T21:10:11.451Z",
      "description": "Set variable x to 5."
    },
    {
      "line": 2,
      "operation": "if",
      "condition": "x < 10",
      "result": true,
      "timestamp": "2024-08-15T21:10:11.452Z",
      "description": "Checked if x < 10."
    },
    {
      "line": 3,
      "operation": "print",
      "isLiteral": false,
      "varName": "x",
      "literal": 5,
      "timestamp": "2024-08-15T21:10:11.452Z",
      "description": "Printed x."
    },
    {
      "line": 4,
      "operation": "endif",
      "timestamp": "2024-08-15T21:10:11.452Z",
      "description": "End of if statement."
    }
  ]
}
Tokens: [
  {
    "type": "Keyword",
    "value": "set",
    "line": 1
  },
  {
    "type": "Identifier",
    "value": "x",
    "line": 1
  },
  {
    "type": "Keyword",
    "value": "to",
    "line": 1
  },
  {
    "type": "Number",
    "value": "5",
    "line": 1
  },
  {
    "type": "Keyword",
    "value": "if",
    "line": 2
  },
  {
    "type": "Identifier",
    "value": "x",
    "line": 2
  },
  {
    "type": "Keyword",
    "value": "is",
    "line": 2
  },
  {
    "type": "Keyword",
    "value": "less",
    "line": 2
  },
  {
    "type": "Keyword",
    "value": "than",
    "line": 2
  },
  {
    "type": "Number",
    "value": "10",
    "line": 2
  },
  {
    "type": "Keyword",
    "value": "then",
    "line": 2
  },
  {
    "type": "Keyword",
    "value": "print",
    "line": 3
  },
  {
    "type": "Identifier",
    "value": "x",
    "line": 3
  },
  {
    "type": "Keyword",
    "value": "end",
    "line": 4
  },
  {
    "type": "Keyword",
    "value": "if",
    "line": 4
  }
]
AST: {
  "type": "Program",
  "body": [
    {
      "type": "VariableDeclaration",
      "varName": "x",
      "varType": null,
      "value": {
        "type": "NumberLiteral",
        "value": "5",
        "line": 1
      },
      "line": 1
    },
    {
      "type": "IfStatement",
      "condition": {
        "type": "Expression",
        "left": "x",
        "operator": "less",
        "right": {
          "type": "NumberLiteral",
          "value": "10",
          "line": 2
        },
        "line": 2
      },
      "consequent": [
        {
          "type": "PrintStatement",
          "value": {
            "type": "Identifier",
            "value": "x",
            "line": 3
          },
          "line": 3
        }
      ],
      "alternate": null,
      "line": 2
    }
  ]
}
Intermediate Representation: {
  "program": [
    {
      "type": "VariableDeclaration",
      "name": "x",
      "value": {
        "type": "NumberLiteral",
        "value": "5",
        "line": 1
      }
    },
    {
      "type": "IfStatement",
      "condition": {
        "left": "x",
        "operator": "less",
        "right": "10"
      },
      "consequent": [
        {
          "type": "PrintStatement",
          "value": "x"
        }
      ],
      "alternate": null
    }
  ]
}
Final JSON: {
  "actionFrames": [
    {
      "line": 1,
      "operation": "set",
      "varName": "x",
      "type": "number",
      "value": 5,
      "timestamp": "2024-08-15T21:10:33.879Z",
      "description": "Set variable x to 5."
    },
    {
      "line": 2,
      "operation": "if",
      "condition": "x < 10",
      "result": true,
      "timestamp": "2024-08-15T21:10:33.879Z",
      "description": "Checked if x < 10."
    },
    {
      "line": 3,
      "operation": "print",
      "isLiteral": false,
      "varName": "x",
      "literal": 5,
      "timestamp": "2024-08-15T21:10:33.879Z",
      "description": "Printed x."
    },
    {
      "line": 4,
      "operation": "endif",
      "timestamp": "2024-08-15T21:10:33.879Z",
      "description": "End of if statement."
    }
  ]
}
Tokens: [
  {
    "type": "Keyword",
    "value": "set",
    "line": 1
  },
  {
    "type": "Identifier",
    "value": "x",
    "line": 1
  },
  {
    "type": "Keyword",
    "value": "to",
    "line": 1
  },
  {
    "type": "Number",
    "value": "5",
    "line": 1
  },
  {
    "type": "Keyword",
    "value": "if",
    "line": 2
  },
  {
    "type": "Identifier",
    "value": "x",
    "line": 2
  },
  {
    "type": "Keyword",
    "value": "is",
    "line": 2
  },
  {
    "type": "Keyword",
    "value": "less",
    "line": 2
  },
  {
    "type": "Keyword",
    "value": "than",
    "line": 2
  },
  {
    "type": "Number",
    "value": "10",
    "line": 2
  },
  {
    "type": "Keyword",
    "value": "then",
    "line": 2
  },
  {
    "type": "Keyword",
    "value": "print",
    "line": 3
  },
  {
    "type": "Identifier",
    "value": "x",
    "line": 3
  },
  {
    "type": "Keyword",
    "value": "end",
    "line": 4
  },
  {
    "type": "Keyword",
    "value": "if",
    "line": 4
  }
]
AST: {
  "type": "Program",
  "body": [
    {
      "type": "VariableDeclaration",
      "varName": "x",
      "varType": null,
      "value": {
        "type": "NumberLiteral",
        "value": "5",
        "line": 1
      },
      "line": 1
    },
    {
      "type": "IfStatement",
      "condition": {
        "type": "Expression",
        "left": "x",
        "operator": "less",
        "right": {
          "type": "NumberLiteral",
          "value": "10",
          "line": 2
        },
        "line": 2
      },
      "consequent": [
        {
          "type": "PrintStatement",
          "value": {
            "type": "Identifier",
            "value": "x",
            "line": 3
          },
          "line": 3
        }
      ],
      "alternate": null,
      "line": 2
    }
  ]
}
Intermediate Representation: {
  "program": [
    {
      "type": "VariableDeclaration",
      "name": "x",
      "value": {
        "type": "NumberLiteral",
        "value": "5",
        "line": 1
      }
    },
    {
      "type": "IfStatement",
      "condition": {
        "left": "x",
        "operator": "less",
        "right": "10"
      },
      "consequent": [
        {
          "type": "PrintStatement",
          "value": "x"
        }
      ],
      "alternate": null
    }
  ]
}
Final JSON: {
  "actionFrames": [
    {
      "line": 1,
      "operation": "set",
      "varName": "x",
      "type": "number",
      "value": 5,
      "timestamp": "2024-08-15T21:11:12.116Z",
      "description": "Set variable x to 5."
    },
    {
      "line": 2,
      "operation": "if",
      "condition": "x < 10",
      "result": true,
      "timestamp": "2024-08-15T21:11:12.116Z",
      "description": "Checked if x < 10."
    },
    {
      "line": 3,
      "operation": "print",
      "isLiteral": false,
      "varName": "x",
      "literal": 5,
      "timestamp": "2024-08-15T21:11:12.116Z",
      "description": "Printed x."
    },
    {
      "line": 4,
      "operation": "endif",
      "timestamp": "2024-08-15T21:11:12.116Z",
      "description": "End of if statement."
    }
  ]
}
Tokens: [
  {
    "type": "Keyword",
    "value": "set",
    "line": 1
  },
  {
    "type": "Identifier",
    "value": "x",
    "line": 1
  },
  {
    "type": "Keyword",
    "value": "to",
    "line": 1
  },
  {
    "type": "Number",
    "value": "5",
    "line": 1
  },
  {
    "type": "Keyword",
    "value": "if",
    "line": 2
  },
  {
    "type": "Identifier",
    "value": "x",
    "line": 2
  },
  {
    "type": "Keyword",
    "value": "is",
    "line": 2
  },
  {
    "type": "Keyword",
    "value": "less",
    "line": 2
  },
  {
    "type": "Keyword",
    "value": "than",
    "line": 2
  },
  {
    "type": "Number",
    "value": "10",
    "line": 2
  },
  {
    "type": "Keyword",
    "value": "then",
    "line": 2
  },
  {
    "type": "Keyword",
    "value": "print",
    "line": 3
  },
  {
    "type": "Identifier",
    "value": "x",
    "line": 3
  },
  {
    "type": "Keyword",
    "value": "end",
    "line": 4
  },
  {
    "type": "Keyword",
    "value": "if",
    "line": 4
  }
]
AST: {
  "type": "Program",
  "body": [
    {
      "type": "VariableDeclaration",
      "varName": "x",
      "varType": null,
      "value": {
        "type": "NumberLiteral",
        "value": "5",
        "line": 1
      },
      "line": 1
    },
    {
      "type": "IfStatement",
      "condition": {
        "type": "Expression",
        "left": "x",
        "operator": "less",
        "right": {
          "type": "NumberLiteral",
          "value": "10",
          "line": 2
        },
        "line": 2
      },
      "consequent": [
        {
          "type": "PrintStatement",
          "value": {
            "type": "Identifier",
            "value": "x",
            "line": 3
          },
          "line": 3
        }
      ],
      "alternate": null,
      "line": 2
    }
  ]
}
Intermediate Representation: {
  "program": [
    {
      "type": "VariableDeclaration",
      "name": "x",
      "value": {
        "type": "NumberLiteral",
        "value": "5",
        "line": 1
      }
    },
    {
      "type": "IfStatement",
      "condition": {
        "left": "x",
        "operator": "less",
        "right": "10"
      },
      "consequent": [
        {
          "type": "PrintStatement",
          "value": "x"
        }
      ],
      "alternate": null
    }
  ]
}
Final JSON: {
  "actionFrames": [
    {
      "line": 1,
      "operation": "set",
      "varName": "x",
      "type": "number",
      "value": 5,
      "timestamp": "2024-08-15T21:11:28.393Z",
      "description": "Set variable x to 5."
    },
    {
      "line": 2,
      "operation": "if",
      "condition": "x < 10",
      "result": true,
      "timestamp": "2024-08-15T21:11:28.393Z",
      "description": "Checked if x < 10."
    },
    {
      "line": 3,
      "operation": "print",
      "isLiteral": false,
      "varName": "x",
      "literal": 5,
      "timestamp": "2024-08-15T21:11:28.393Z",
      "description": "Printed x."
    },
    {
      "line": 4,
      "operation": "endif",
      "timestamp": "2024-08-15T21:11:28.393Z",
      "description": "End of if statement."
    }
  ]
}
Tokens: [
  {
    "type": "Keyword",
    "value": "set",
    "line": 1
  },
  {
    "type": "Identifier",
    "value": "x",
    "line": 1
  },
  {
    "type": "Keyword",
    "value": "to",
    "line": 1
  },
  {
    "type": "Number",
    "value": "5",
    "line": 1
  },
  {
    "type": "Keyword",
    "value": "if",
    "line": 2
  },
  {
    "type": "Identifier",
    "value": "x",
    "line": 2
  },
  {
    "type": "Keyword",
    "value": "is",
    "line": 2
  },
  {
    "type": "Keyword",
    "value": "less",
    "line": 2
  },
  {
    "type": "Keyword",
    "value": "than",
    "line": 2
  },
  {
    "type": "Number",
    "value": "10",
    "line": 2
  },
  {
    "type": "Keyword",
    "value": "then",
    "line": 2
  },
  {
    "type": "Keyword",
    "value": "print",
    "line": 3
  },
  {
    "type": "Identifier",
    "value": "x",
    "line": 3
  },
  {
    "type": "Keyword",
    "value": "end",
    "line": 4
  },
  {
    "type": "Keyword",
    "value": "if",
    "line": 4
  }
]
AST: {
  "type": "Program",
  "body": [
    {
      "type": "VariableDeclaration",
      "varName": "x",
      "varType": null,
      "value": {
        "type": "NumberLiteral",
        "value": "5",
        "line": 1
      },
      "line": 1
    },
    {
      "type": "IfStatement",
      "condition": {
        "type": "Expression",
        "left": "x",
        "operator": "less",
        "right": {
          "type": "NumberLiteral",
          "value": "10",
          "line": 2
        },
        "line": 2
      },
      "consequent": [
        {
          "type": "PrintStatement",
          "value": {
            "type": "Identifier",
            "value": "x",
            "line": 3
          },
          "line": 3
        }
      ],
      "alternate": null,
      "line": 2
    }
  ]
}
Intermediate Representation: {
  "program": [
    {
      "type": "VariableDeclaration",
      "name": "x",
      "value": {
        "type": "NumberLiteral",
        "value": "5",
        "line": 1
      }
    },
    {
      "type": "IfStatement",
      "condition": {
        "left": "x",
        "operator": "less",
        "right": "10"
      },
      "consequent": [
        {
          "type": "PrintStatement",
          "value": "x"
        }
      ],
      "alternate": null
    }
  ]
}
Final JSON: {
  "actionFrames": [
    {
      "line": 1,
      "operation": "set",
      "varName": "x",
      "type": "number",
      "value": 5,
      "timestamp": "2024-08-15T21:13:18.127Z",
      "description": "Set variable x to 5."
    },
    {
      "line": 2,
      "operation": "if",
      "condition": "x < 10",
      "result": true,
      "timestamp": "2024-08-15T21:13:18.128Z",
      "description": "Checked if x < 10."
    },
    {
      "line": 3,
      "operation": "print",
      "isLiteral": false,
      "varName": "x",
      "literal": 5,
      "timestamp": "2024-08-15T21:13:18.128Z",
      "description": "Printed x."
    },
    {
      "line": 4,
      "operation": "endif",
      "timestamp": "2024-08-15T21:13:18.128Z",
      "description": "End of if statement."
    }
  ]
}
Tokens: [
  {
    "type": "Keyword",
    "value": "set",
    "line": 1
  },
  {
    "type": "Identifier",
    "value": "x",
    "line": 1
  },
  {
    "type": "Keyword",
    "value": "to",
    "line": 1
  },
  {
    "type": "Number",
    "value": "5",
    "line": 1
  },
  {
    "type": "Keyword",
    "value": "if",
    "line": 2
  },
  {
    "type": "Identifier",
    "value": "x",
    "line": 2
  },
  {
    "type": "Keyword",
    "value": "is",
    "line": 2
  },
  {
    "type": "Keyword",
    "value": "less",
    "line": 2
  },
  {
    "type": "Keyword",
    "value": "than",
    "line": 2
  },
  {
    "type": "Number",
    "value": "10",
    "line": 2
  },
  {
    "type": "Keyword",
    "value": "then",
    "line": 2
  },
  {
    "type": "Keyword",
    "value": "print",
    "line": 3
  },
  {
    "type": "Identifier",
    "value": "x",
    "line": 3
  },
  {
    "type": "Keyword",
    "value": "end",
    "line": 4
  },
  {
    "type": "Keyword",
    "value": "if",
    "line": 4
  }
]
AST: {
  "type": "Program",
  "body": [
    {
      "type": "VariableDeclaration",
      "varName": "x",
      "varType": null,
      "value": {
        "type": "NumberLiteral",
        "value": "5",
        "line": 1
      },
      "line": 1
    },
    {
      "type": "IfStatement",
      "condition": {
        "type": "Expression",
        "left": "x",
        "operator": "less",
        "right": {
          "type": "NumberLiteral",
          "value": "10",
          "line": 2
        },
        "line": 2
      },
      "consequent": [
        {
          "type": "PrintStatement",
          "value": {
            "type": "Identifier",
            "value": "x",
            "line": 3
          },
          "line": 3
        }
      ],
      "alternate": null,
      "line": 2
    }
  ]
}
Intermediate Representation: {
  "program": [
    {
      "type": "VariableDeclaration",
      "name": "x",
      "value": {
        "type": "NumberLiteral",
        "value": "5",
        "line": 1
      }
    },
    {
      "type": "IfStatement",
      "condition": {
        "left": "x",
        "operator": "less",
        "right": "10"
      },
      "consequent": [
        {
          "type": "PrintStatement",
          "value": "x"
        }
      ],
      "alternate": null
    }
  ]
}
Final JSON: {
  "actionFrames": [
    {
      "line": 1,
      "operation": "set",
      "varName": "x",
      "type": "number",
      "value": 5,
      "timestamp": "2024-08-15T21:16:15.094Z",
      "description": "Set variable x to 5."
    },
    {
      "line": 2,
      "operation": "if",
      "condition": "x < 10",
      "result": true,
      "timestamp": "2024-08-15T21:16:15.094Z",
      "description": "Checked if x < 10."
    },
    {
      "line": 3,
      "operation": "print",
      "isLiteral": false,
      "varName": "x",
      "literal": 5,
      "timestamp": "2024-08-15T21:16:15.094Z",
      "description": "Printed x."
    },
    {
      "line": 4,
      "operation": "endif",
      "timestamp": "2024-08-15T21:16:15.094Z",
      "description": "End of if statement."
    }
  ]
}
Tokens: [
  {
    "type": "Keyword",
    "value": "set",
    "line": 1
  },
  {
    "type": "Identifier",
    "value": "x",
    "line": 1
  },
  {
    "type": "Keyword",
    "value": "to",
    "line": 1
  },
  {
    "type": "Number",
    "value": "5",
    "line": 1
  },
  {
    "type": "Keyword",
    "value": "if",
    "line": 2
  },
  {
    "type": "Identifier",
    "value": "x",
    "line": 2
  },
  {
    "type": "Keyword",
    "value": "is",
    "line": 2
  },
  {
    "type": "Keyword",
    "value": "less",
    "line": 2
  },
  {
    "type": "Keyword",
    "value": "than",
    "line": 2
  },
  {
    "type": "Number",
    "value": "10",
    "line": 2
  },
  {
    "type": "Keyword",
    "value": "then",
    "line": 2
  },
  {
    "type": "Keyword",
    "value": "print",
    "line": 3
  },
  {
    "type": "Identifier",
    "value": "x",
    "line": 3
  },
  {
    "type": "Keyword",
    "value": "end",
    "line": 4
  },
  {
    "type": "Keyword",
    "value": "if",
    "line": 4
  }
]
AST: {
  "type": "Program",
  "body": [
    {
      "type": "VariableDeclaration",
      "varName": "x",
      "varType": null,
      "value": {
        "type": "NumberLiteral",
        "value": "5",
        "line": 1
      },
      "line": 1
    },
    {
      "type": "IfStatement",
      "condition": {
        "type": "Expression",
        "left": "x",
        "operator": "less",
        "right": {
          "type": "NumberLiteral",
          "value": "10",
          "line": 2
        },
        "line": 2
      },
      "consequent": [
        {
          "type": "PrintStatement",
          "value": {
            "type": "Identifier",
            "value": "x",
            "line": 3
          },
          "line": 3
        }
      ],
      "alternate": null,
      "line": 2
    }
  ]
}
Intermediate Representation: {
  "program": [
    {
      "type": "VariableDeclaration",
      "name": "x",
      "value": {
        "type": "NumberLiteral",
        "value": "5",
        "line": 1
      }
    },
    {
      "type": "IfStatement",
      "condition": {
        "left": "x",
        "operator": "less",
        "right": "10"
      },
      "consequent": [
        {
          "type": "PrintStatement",
          "value": "x"
        }
      ],
      "alternate": null
    }
  ]
}
Final JSON: {
  "actionFrames": [
    {
      "line": 1,
      "operation": "set",
      "varName": "x",
      "type": "number",
      "value": 5,
      "timestamp": "2024-08-15T21:17:13.384Z",
      "description": "Set variable x to 5."
    },
    {
      "line": 2,
      "operation": "if",
      "condition": "x < 10",
      "result": true,
      "timestamp": "2024-08-15T21:17:13.384Z",
      "description": "Checked if x < 10."
    },
    {
      "line": 3,
      "operation": "print",
      "isLiteral": false,
      "varName": "x",
      "literal": 5,
      "timestamp": "2024-08-15T21:17:13.384Z",
      "description": "Printed x."
    },
    {
      "line": 4,
      "operation": "endif",
      "timestamp": "2024-08-15T21:17:13.384Z",
      "description": "End of if statement."
    }
  ]
}
Tokens: [
  {
    "type": "Keyword",
    "value": "set",
    "line": 1
  },
  {
    "type": "Identifier",
    "value": "x",
    "line": 1
  },
  {
    "type": "Keyword",
    "value": "to",
    "line": 1
  },
  {
    "type": "Number",
    "value": "5",
    "line": 1
  },
  {
    "type": "Keyword",
    "value": "if",
    "line": 2
  },
  {
    "type": "Identifier",
    "value": "x",
    "line": 2
  },
  {
    "type": "Keyword",
    "value": "is",
    "line": 2
  },
  {
    "type": "Keyword",
    "value": "less",
    "line": 2
  },
  {
    "type": "Keyword",
    "value": "than",
    "line": 2
  },
  {
    "type": "Number",
    "value": "10",
    "line": 2
  },
  {
    "type": "Keyword",
    "value": "then",
    "line": 2
  },
  {
    "type": "Keyword",
    "value": "print",
    "line": 3
  },
  {
    "type": "Identifier",
    "value": "x",
    "line": 3
  },
  {
    "type": "Keyword",
    "value": "end",
    "line": 4
  },
  {
    "type": "Keyword",
    "value": "if",
    "line": 4
  }
]
AST: {
  "type": "Program",
  "body": [
    {
      "type": "VariableDeclaration",
      "varName": "x",
      "varType": null,
      "value": {
        "type": "NumberLiteral",
        "value": "5",
        "line": 1
      },
      "line": 1
    },
    {
      "type": "IfStatement",
      "condition": {
        "type": "Expression",
        "left": "x",
        "operator": "less",
        "right": {
          "type": "NumberLiteral",
          "value": "10",
          "line": 2
        },
        "line": 2
      },
      "consequent": [
        {
          "type": "PrintStatement",
          "value": {
            "type": "Identifier",
            "value": "x",
            "line": 3
          },
          "line": 3
        }
      ],
      "alternate": null,
      "line": 2
    }
  ]
}
Intermediate Representation: {
  "program": [
    {
      "type": "VariableDeclaration",
      "name": "x",
      "value": {
        "type": "NumberLiteral",
        "value": "5",
        "line": 1
      }
    },
    {
      "type": "IfStatement",
      "condition": {
        "left": "x",
        "operator": "less",
        "right": "10"
      },
      "consequent": [
        {
          "type": "PrintStatement",
          "value": "x"
        }
      ],
      "alternate": null
    }
  ]
}
Final JSON: {
  "actionFrames": [
    {
      "line": 1,
      "operation": "set",
      "varName": "x",
      "type": "number",
      "value": 5,
      "timestamp": "2024-08-15T21:28:23.719Z",
      "description": "Set variable x to 5."
    },
    {
      "line": 2,
      "operation": "if",
      "condition": "x < 10",
      "result": true,
      "timestamp": "2024-08-15T21:28:23.719Z",
      "description": "Checked if x < 10."
    },
    {
      "line": 3,
      "operation": "print",
      "isLiteral": false,
      "varName": "x",
      "literal": 5,
      "timestamp": "2024-08-15T21:28:23.719Z",
      "description": "Printed x."
    },
    {
      "line": 4,
      "operation": "endif",
      "timestamp": "2024-08-15T21:28:23.719Z",
      "description": "End of if statement."
    }
  ]
}
Tokens: [
  {
    "type": "Keyword",
    "value": "set",
    "line": 1
  },
  {
    "type": "Identifier",
    "value": "x",
    "line": 1
  },
  {
    "type": "Keyword",
    "value": "to",
    "line": 1
  },
  {
    "type": "Number",
    "value": "5",
    "line": 1
  },
  {
    "type": "Keyword",
    "value": "if",
    "line": 2
  },
  {
    "type": "Identifier",
    "value": "x",
    "line": 2
  },
  {
    "type": "Keyword",
    "value": "is",
    "line": 2
  },
  {
    "type": "Keyword",
    "value": "less",
    "line": 2
  },
  {
    "type": "Keyword",
    "value": "than",
    "line": 2
  },
  {
    "type": "Number",
    "value": "10",
    "line": 2
  },
  {
    "type": "Keyword",
    "value": "then",
    "line": 2
  },
  {
    "type": "Keyword",
    "value": "print",
    "line": 3
  },
  {
    "type": "Identifier",
    "value": "x",
    "line": 3
  },
  {
    "type": "Keyword",
    "value": "end",
    "line": 4
  },
  {
    "type": "Keyword",
    "value": "if",
    "line": 4
  }
]
AST: {
  "type": "Program",
  "body": [
    {
      "type": "VariableDeclaration",
      "varName": "x",
      "varType": null,
      "value": {
        "type": "NumberLiteral",
        "value": "5",
        "line": 1
      },
      "line": 1
    },
    {
      "type": "IfStatement",
      "condition": {
        "type": "Expression",
        "left": "x",
        "operator": "less",
        "right": {
          "type": "NumberLiteral",
          "value": "10",
          "line": 2
        },
        "line": 2
      },
      "consequent": [
        {
          "type": "PrintStatement",
          "value": {
            "type": "Identifier",
            "value": "x",
            "line": 3
          },
          "line": 3
        }
      ],
      "alternate": null,
      "line": 2
    }
  ]
}
Intermediate Representation: {
  "program": [
    {
      "type": "VariableDeclaration",
      "name": "x",
      "value": {
        "type": "NumberLiteral",
        "value": "5",
        "line": 1
      }
    },
    {
      "type": "IfStatement",
      "condition": {
        "left": "x",
        "operator": "less",
        "right": "10"
      },
      "consequent": [
        {
          "type": "PrintStatement",
          "value": "x"
        }
      ],
      "alternate": null
    }
  ]
}
Final JSON: {
  "actionFrames": [
    {
      "line": 1,
      "operation": "set",
      "varName": "x",
      "type": "number",
      "value": 5,
      "timestamp": "2024-08-15T21:29:00.279Z",
      "description": "Set variable x to 5."
    },
    {
      "line": 2,
      "operation": "if",
      "condition": "x < 10",
      "result": true,
      "timestamp": "2024-08-15T21:29:00.279Z",
      "description": "Checked if x < 10."
    },
    {
      "line": 3,
      "operation": "print",
      "isLiteral": false,
      "varName": "x",
      "literal": 5,
      "timestamp": "2024-08-15T21:29:00.280Z",
      "description": "Printed x."
    },
    {
      "line": 4,
      "operation": "endif",
      "timestamp": "2024-08-15T21:29:00.280Z",
      "description": "End of if statement."
    }
  ]
}
Tokens: [
  {
    "type": "Keyword",
    "value": "set",
    "line": 1
  },
  {
    "type": "Identifier",
    "value": "x",
    "line": 1
  },
  {
    "type": "Keyword",
    "value": "to",
    "line": 1
  },
  {
    "type": "Number",
    "value": "5",
    "line": 1
  },
  {
    "type": "Keyword",
    "value": "if",
    "line": 2
  },
  {
    "type": "Identifier",
    "value": "x",
    "line": 2
  },
  {
    "type": "Keyword",
    "value": "is",
    "line": 2
  },
  {
    "type": "Keyword",
    "value": "less",
    "line": 2
  },
  {
    "type": "Keyword",
    "value": "than",
    "line": 2
  },
  {
    "type": "Number",
    "value": "10",
    "line": 2
  },
  {
    "type": "Keyword",
    "value": "then",
    "line": 2
  },
  {
    "type": "Keyword",
    "value": "print",
    "line": 3
  },
  {
    "type": "Identifier",
    "value": "x",
    "line": 3
  },
  {
    "type": "Keyword",
    "value": "end",
    "line": 4
  },
  {
    "type": "Keyword",
    "value": "if",
    "line": 4
  }
]
AST: {
  "type": "Program",
  "body": [
    {
      "type": "VariableDeclaration",
      "varName": "x",
      "varType": null,
      "value": {
        "type": "NumberLiteral",
        "value": "5",
        "line": 1
      },
      "line": 1
    },
    {
      "type": "IfStatement",
      "condition": {
        "type": "Expression",
        "left": "x",
        "operator": "less",
        "right": {
          "type": "NumberLiteral",
          "value": "10",
          "line": 2
        },
        "line": 2
      },
      "consequent": [
        {
          "type": "PrintStatement",
          "value": {
            "type": "Identifier",
            "value": "x",
            "line": 3
          },
          "line": 3
        }
      ],
      "alternate": null,
      "line": 2
    }
  ]
}
Intermediate Representation: {
  "program": [
    {
      "type": "VariableDeclaration",
      "name": "x",
      "value": {
        "type": "NumberLiteral",
        "value": "5",
        "line": 1
      }
    },
    {
      "type": "IfStatement",
      "condition": {
        "left": "x",
        "operator": "less",
        "right": "10"
      },
      "consequent": [
        {
          "type": "PrintStatement",
          "value": "x"
        }
      ],
      "alternate": null
    }
  ]
}
Final JSON: {
  "actionFrames": [
    {
      "line": 1,
      "operation": "set",
      "varName": "x",
      "type": "number",
      "value": 5,
      "timestamp": "2024-08-15T21:29:32.130Z",
      "description": "Set variable x to 5."
    },
    {
      "line": 2,
      "operation": "if",
      "condition": "x < 10",
      "result": true,
      "timestamp": "2024-08-15T21:29:32.130Z",
      "description": "Checked if x < 10."
    },
    {
      "line": 3,
      "operation": "print",
      "isLiteral": false,
      "varName": "x",
      "literal": 5,
      "timestamp": "2024-08-15T21:29:32.130Z",
      "description": "Printed x."
    },
    {
      "line": 4,
      "operation": "endif",
      "timestamp": "2024-08-15T21:29:32.130Z",
      "description": "End of if statement."
    }
  ]
}
Tokens: [
  {
    "type": "Keyword",
    "value": "set",
    "line": 1
  },
  {
    "type": "Identifier",
    "value": "x",
    "line": 1
  },
  {
    "type": "Keyword",
    "value": "to",
    "line": 1
  },
  {
    "type": "Number",
    "value": "5",
    "line": 1
  },
  {
    "type": "Keyword",
    "value": "if",
    "line": 2
  },
  {
    "type": "Identifier",
    "value": "x",
    "line": 2
  },
  {
    "type": "Keyword",
    "value": "is",
    "line": 2
  },
  {
    "type": "Keyword",
    "value": "less",
    "line": 2
  },
  {
    "type": "Keyword",
    "value": "than",
    "line": 2
  },
  {
    "type": "Number",
    "value": "10",
    "line": 2
  },
  {
    "type": "Keyword",
    "value": "then",
    "line": 2
  },
  {
    "type": "Keyword",
    "value": "print",
    "line": 3
  },
  {
    "type": "Identifier",
    "value": "x",
    "line": 3
  },
  {
    "type": "Keyword",
    "value": "end",
    "line": 4
  },
  {
    "type": "Keyword",
    "value": "if",
    "line": 4
  }
]
AST: {
  "type": "Program",
  "body": [
    {
      "type": "VariableDeclaration",
      "varName": "x",
      "varType": null,
      "value": {
        "type": "NumberLiteral",
        "value": "5",
        "line": 1
      },
      "line": 1
    },
    {
      "type": "IfStatement",
      "condition": {
        "type": "Expression",
        "left": "x",
        "operator": "less",
        "right": {
          "type": "NumberLiteral",
          "value": "10",
          "line": 2
        },
        "line": 2
      },
      "consequent": [
        {
          "type": "PrintStatement",
          "value": {
            "type": "Identifier",
            "value": "x",
            "line": 3
          },
          "line": 3
        }
      ],
      "alternate": null,
      "line": 2
    }
  ]
}
Intermediate Representation: {
  "program": [
    {
      "type": "VariableDeclaration",
      "name": "x",
      "value": {
        "type": "NumberLiteral",
        "value": "5",
        "line": 1
      }
    },
    {
      "type": "IfStatement",
      "condition": {
        "left": "x",
        "operator": "less",
        "right": "10"
      },
      "consequent": [
        {
          "type": "PrintStatement",
          "value": "x"
        }
      ],
      "alternate": null
    }
  ]
}
Final JSON: {
  "actionFrames": [
    {
      "line": 1,
      "operation": "set",
      "varName": "x",
      "type": "number",
      "value": 5,
      "timestamp": "2024-08-15T21:29:45.345Z",
      "description": "Set variable x to 5."
    },
    {
      "line": 2,
      "operation": "if",
      "condition": "x < 10",
      "result": true,
      "timestamp": "2024-08-15T21:29:45.345Z",
      "description": "Checked if x < 10."
    },
    {
      "line": 3,
      "operation": "print",
      "isLiteral": false,
      "varName": "x",
      "literal": 5,
      "timestamp": "2024-08-15T21:29:45.345Z",
      "description": "Printed x."
    },
    {
      "line": 4,
      "operation": "endif",
      "timestamp": "2024-08-15T21:29:45.345Z",
      "description": "End of if statement."
    }
  ]
}
Tokens: [
  {
    "type": "Keyword",
    "value": "set",
    "line": 1
  },
  {
    "type": "Identifier",
    "value": "x",
    "line": 1
  },
  {
    "type": "Keyword",
    "value": "to",
    "line": 1
  },
  {
    "type": "Number",
    "value": "10",
    "line": 1
  },
  {
    "type": "Keyword",
    "value": "if",
    "line": 2
  },
  {
    "type": "Identifier",
    "value": "x",
    "line": 2
  },
  {
    "type": "Keyword",
    "value": "is",
    "line": 2
  },
  {
    "type": "Keyword",
    "value": "less",
    "line": 2
  },
  {
    "type": "Keyword",
    "value": "than",
    "line": 2
  },
  {
    "type": "Number",
    "value": "20",
    "line": 2
  },
  {
    "type": "Keyword",
    "value": "then",
    "line": 2
  },
  {
    "type": "Keyword",
    "value": "print",
    "line": 3
  },
  {
    "type": "Identifier",
    "value": "x",
    "line": 3
  },
  {
    "type": "Keyword",
    "value": "end",
    "line": 4
  },
  {
    "type": "Keyword",
    "value": "if",
    "line": 4
  }
]
AST: {
  "type": "Program",
  "body": [
    {
      "type": "VariableDeclaration",
      "varName": "x",
      "varType": null,
      "value": {
        "type": "NumberLiteral",
        "value": "10",
        "line": 1
      },
      "line": 1
    },
    {
      "type": "IfStatement",
      "condition": {
        "type": "Expression",
        "left": "x",
        "operator": "less",
        "right": {
          "type": "NumberLiteral",
          "value": "20",
          "line": 2
        },
        "line": 2
      },
      "consequent": [
        {
          "type": "PrintStatement",
          "value": {
            "type": "Identifier",
            "value": "x",
            "line": 3
          },
          "line": 3
        }
      ],
      "alternate": null,
      "line": 2
    }
  ]
}
Intermediate Representation: {
  "program": [
    {
      "type": "VariableDeclaration",
      "name": "x",
      "value": {
        "type": "NumberLiteral",
        "value": "10",
        "line": 1
      }
    },
    {
      "type": "IfStatement",
      "condition": {
        "left": "x",
        "operator": "less",
        "right": "20"
      },
      "consequent": [
        {
          "type": "PrintStatement",
          "value": "x"
        }
      ],
      "alternate": null
    }
  ]
}
Final JSON: {
  "actionFrames": [
    {
      "line": 1,
      "operation": "set",
      "varName": "x",
      "type": "number",
      "value": 10,
      "timestamp": "2024-08-15T21:34:11.847Z",
      "description": "Set variable x to 10."
    },
    {
      "line": 2,
      "operation": "if",
      "condition": "x < 20",
      "result": true,
      "timestamp": "2024-08-15T21:34:11.847Z",
      "description": "Checked if x < 20."
    },
    {
      "line": 3,
      "operation": "print",
      "isLiteral": false,
      "varName": "x",
      "literal": 10,
      "timestamp": "2024-08-15T21:34:11.847Z",
      "description": "Printed x."
    },
    {
      "line": 4,
      "operation": "endif",
      "timestamp": "2024-08-15T21:34:11.847Z",
      "description": "End of if statement."
    }
  ]
}
Tokens: [
  {
    "type": "Keyword",
    "value": "set",
    "line": 1
  },
  {
    "type": "Identifier",
    "value": "x",
    "line": 1
  },
  {
    "type": "Keyword",
    "value": "to",
    "line": 1
  },
  {
    "type": "Number",
    "value": "10",
    "line": 1
  },
  {
    "type": "Keyword",
    "value": "if",
    "line": 2
  },
  {
    "type": "Identifier",
    "value": "x",
    "line": 2
  },
  {
    "type": "Keyword",
    "value": "is",
    "line": 2
  },
  {
    "type": "Keyword",
    "value": "less",
    "line": 2
  },
  {
    "type": "Keyword",
    "value": "than",
    "line": 2
  },
  {
    "type": "Number",
    "value": "20",
    "line": 2
  },
  {
    "type": "Keyword",
    "value": "then",
    "line": 2
  },
  {
    "type": "Keyword",
    "value": "print",
    "line": 3
  },
  {
    "type": "String",
    "value": "hey sexy lady look at this",
    "line": 3
  },
  {
    "type": "Keyword",
    "value": "end",
    "line": 4
  },
  {
    "type": "Keyword",
    "value": "if",
    "line": 4
  }
]
AST: {
  "type": "Program",
  "body": [
    {
      "type": "VariableDeclaration",
      "varName": "x",
      "varType": null,
      "value": {
        "type": "NumberLiteral",
        "value": "10",
        "line": 1
      },
      "line": 1
    },
    {
      "type": "IfStatement",
      "condition": {
        "type": "Expression",
        "left": "x",
        "operator": "less",
        "right": {
          "type": "NumberLiteral",
          "value": "20",
          "line": 2
        },
        "line": 2
      },
      "consequent": [
        {
          "type": "PrintStatement",
          "value": {
            "type": "StringLiteral",
            "value": "hey sexy lady look at this",
            "line": 3
          },
          "line": 3
        }
      ],
      "alternate": null,
      "line": 2
    }
  ]
}
Intermediate Representation: {
  "program": [
    {
      "type": "VariableDeclaration",
      "name": "x",
      "value": {
        "type": "NumberLiteral",
        "value": "10",
        "line": 1
      }
    },
    {
      "type": "IfStatement",
      "condition": {
        "left": "x",
        "operator": "less",
        "right": "20"
      },
      "consequent": [
        {
          "type": "PrintStatement",
          "value": "hey sexy lady look at this"
        }
      ],
      "alternate": null
    }
  ]
}
Final JSON: {
  "actionFrames": [
    {
      "line": 1,
      "operation": "set",
      "varName": "x",
      "type": "number",
      "value": 10,
      "timestamp": "2024-08-15T21:36:01.822Z",
      "description": "Set variable x to 10."
    },
    {
      "line": 2,
      "operation": "if",
      "condition": "x < 20",
      "result": true,
      "timestamp": "2024-08-15T21:36:01.822Z",
      "description": "Checked if x < 20."
    },
    {
      "line": 3,
      "operation": "print",
      "isLiteral": true,
      "varName": null,
      "literal": "hey sexy lady look at this",
      "timestamp": "2024-08-15T21:36:01.822Z",
      "description": "Printed hey sexy lady look at this."
    },
    {
      "line": 4,
      "operation": "endif",
      "timestamp": "2024-08-15T21:36:01.822Z",
      "description": "End of if statement."
    }
  ]
}
Intermediate Representation: {
  "program": [
    {
      "type": "VariableDeclaration",
      "name": "counter",
      "value": {
        "type": "NumberLiteral",
        "value": "10",
        "line": 1
      }
    },
    {
      "type": "LoopUntil",
      "condition": {
        "left": "counter",
        "operator": "==",
        "right": "0"
      },
      "body": [
        {
          "type": "VariableDeclaration",
          "name": "counter",
          "value": {
            "type": "Expression",
            "left": "counter",
            "operator": "-",
            "right": "1"
          }
        }
      ]
    }
  ]
}
Intermediate Representation: {
  "program": [
    {
      "type": "VariableDeclaration",
      "name": "counter",
      "value": {
        "type": "NumberLiteral",
        "value": "5",
        "line": 1
      }
    },
    {
      "type": "LoopUntil",
      "condition": {
        "left": "counter",
        "operator": "==",
        "right": "0"
      },
      "body": [
        {
          "type": "PrintStatement",
          "value": "counter"
        },
        {
          "type": "VariableDeclaration",
          "name": "counter",
          "value": {
            "type": "Expression",
            "left": "counter",
            "operator": "-",
            "right": "1"
          }
        }
      ]
    }
  ]
}
Intermediate Representation: {
  "program": [
    {
      "type": "VariableDeclaration",
      "name": "x",
      "value": {
        "type": "NumberLiteral",
        "value": "1",
        "line": 1
      }
    },
    {
      "type": "LoopUntil",
      "condition": {
        "left": "x",
        "operator": ">=",
        "right": "10"
      },
      "body": [
        {
          "type": "PrintStatement",
          "value": "x"
        },
        {
          "type": "IfStatement",
          "condition": {
            "left": "x",
            "operator": "<",
            "right": "5"
          },
          "consequent": [
            {
              "type": "VariableDeclaration",
              "name": "x",
              "value": {
                "type": "Expression",
                "left": "x",
                "operator": "+",
                "right": "2"
              }
            }
          ],
          "alternate": [
            {
              "type": "VariableDeclaration",
              "name": "x",
              "value": {
                "type": "Expression",
                "left": "x",
                "operator": "+",
                "right": "3"
              }
            }
          ]
        }
      ]
    }
  ]
}
Intermediate Representation: {
  "program": [
    {
      "type": "VariableDeclaration",
      "name": "x",
      "value": {
        "type": "NumberLiteral",
        "value": "1",
        "line": 1
      }
    },
    {
      "type": "VariableDeclaration",
      "name": "y",
      "value": {
        "type": "NumberLiteral",
        "value": "2",
        "line": 2
      }
    },
    {
      "type": "VariableDeclaration",
      "name": "z",
      "value": {
        "type": "NumberLiteral",
        "value": "4",
        "line": 3
      }
    }
  ]
}
Intermediate Representation: {
  "program": [
    {
      "type": "VariableDeclaration",
      "name": "x",
      "value": {
        "type": "NumberLiteral",
        "value": "1",
        "line": 1
      }
    },
    {
      "type": "VariableDeclaration",
      "name": "y",
      "value": {
        "type": "NumberLiteral",
        "value": "2",
        "line": 2
      }
    },
    {
      "type": "VariableDeclaration",
      "name": "x",
      "value": {
        "type": "NumberLiteral",
        "value": "2",
        "line": 3
      }
    }
  ]
}
Intermediate Representation: {
  "program": [
    {
      "type": "VariableDeclaration",
      "name": "x",
      "value": {
        "type": "NumberLiteral",
        "value": "1",
        "line": 1
      }
    },
    {
      "type": "VariableDeclaration",
      "name": "x",
      "value": {
        "type": "NumberLiteral",
        "value": "2",
        "line": 2
      }
    }
  ]
}
Intermediate Representation: {
  "program": [
    {
      "type": "VariableDeclaration",
      "name": "x",
      "value": {
        "type": "NumberLiteral",
        "value": "1",
        "line": 1
      }
    },
    {
      "type": "VariableDeclaration",
      "name": "x",
      "value": {
        "type": "NumberLiteral",
        "value": "2",
        "line": 2
      }
    }
  ]
}
Intermediate Representation: {
  "program": [
    {
      "type": "VariableDeclaration",
      "name": "x",
      "value": {
        "type": "NumberLiteral",
        "value": "1",
        "line": 1
      }
    },
    {
      "type": "VariableDeclaration",
      "name": "x",
      "value": {
        "type": "NumberLiteral",
        "value": "2",
        "line": 2
      }
    }
  ]
}
Intermediate Representation: {
  "program": [
    {
      "type": "VariableDeclaration",
      "name": "x",
      "value": {
        "type": "NumberLiteral",
        "value": "1",
        "line": 1
      }
    },
    {
      "type": "VariableDeclaration",
      "name": "x",
      "value": {
        "type": "NumberLiteral",
        "value": "2",
        "line": 2
      }
    }
  ]
}
Intermediate Representation: {
  "program": [
    {
      "type": "VariableDeclaration",
      "name": "x",
      "value": {
        "type": "NumberLiteral",
        "value": "1",
        "line": 1
      }
    },
    {
      "type": "VariableDeclaration",
      "name": "x",
      "value": {
        "type": "NumberLiteral",
        "value": "2",
        "line": 2
      }
    }
  ]
}
Intermediate Representation: {
  "program": [
    {
      "type": "VariableDeclaration",
      "name": "x",
      "value": {
        "type": "NumberLiteral",
        "value": "1",
        "line": 1
      }
    },
    {
      "type": "VariableDeclaration",
      "name": "x",
      "value": {
        "type": "NumberLiteral",
        "value": "2",
        "line": 2
      }
    }
  ]
}
Intermediate Representation: {
  "program": [
    {
      "type": "VariableDeclaration",
      "name": "x",
      "value": {
        "type": "NumberLiteral",
        "value": "1",
        "line": 1
      }
    },
    {
      "type": "VariableDeclaration",
      "name": "x",
      "value": {
        "type": "NumberLiteral",
        "value": "2",
        "line": 2
      }
    }
  ]
}
Intermediate Representation: {
  "program": [
    {
      "type": "VariableDeclaration",
      "name": "x",
      "value": {
        "type": "NumberLiteral",
        "value": "1",
        "line": 1
      }
    },
    {
      "type": "VariableDeclaration",
      "name": "x",
      "value": {
        "type": "NumberLiteral",
        "value": "2",
        "line": 2
      }
    }
  ]
}
Intermediate Representation: {
  "program": [
    {
      "type": "VariableDeclaration",
      "name": "x",
      "value": {
        "type": "NumberLiteral",
        "value": "1",
        "line": 1
      }
    },
    {
      "type": "VariableDeclaration",
      "name": "x",
      "value": {
        "type": "NumberLiteral",
        "value": "2",
        "line": 2
      }
    }
  ]
}
Intermediate Representation: {
  "program": [
    {
      "type": "VariableDeclaration",
      "name": "x",
      "value": {
        "type": "NumberLiteral",
        "value": "1",
        "line": 1
      }
    },
    {
      "type": "VariableDeclaration",
      "name": "x",
      "value": {
        "type": "NumberLiteral",
        "value": "2",
        "line": 2
      }
    }
  ]
}
Intermediate Representation: {
  "program": [
    {
      "type": "VariableDeclaration",
      "name": "x",
      "value": {
        "type": "NumberLiteral",
        "value": "1",
        "line": 1
      }
    },
    {
      "type": "VariableDeclaration",
      "name": "x",
      "value": {
        "type": "NumberLiteral",
        "value": "2",
        "line": 2
      }
    }
  ]
}
Intermediate Representation: {
  "program": [
    {
      "type": "VariableDeclaration",
      "name": "x",
      "value": {
        "type": "NumberLiteral",
        "value": "1",
        "line": 1
      }
    },
    {
      "type": "VariableDeclaration",
      "name": "x",
      "value": {
        "type": "NumberLiteral",
        "value": "2",
        "line": 2
      }
    }
  ]
}
Intermediate Representation: {
  "program": [
    {
      "type": "VariableDeclaration",
      "name": "x",
      "value": {
        "type": "NumberLiteral",
        "value": "1",
        "line": 1
      }
    },
    {
      "type": "VariableDeclaration",
      "name": "x",
      "value": {
        "type": "NumberLiteral",
        "value": "2",
        "line": 2
      }
    }
  ]
}
Intermediate Representation: {
  "program": [
    {
      "type": "VariableDeclaration",
      "name": "x",
      "value": {
        "type": "NumberLiteral",
        "value": "1",
        "line": 1
      }
    },
    {
      "type": "VariableDeclaration",
      "name": "x",
      "value": {
        "type": "NumberLiteral",
        "value": "2",
        "line": 2
      }
    }
  ]
}
Intermediate Representation: {
  "program": [
    {
      "type": "VariableDeclaration",
      "name": "x",
      "value": {
        "type": "NumberLiteral",
        "value": "1",
        "line": 1
      }
    },
    {
      "type": "VariableDeclaration",
      "name": "x",
      "value": {
        "type": "NumberLiteral",
        "value": "2",
        "line": 2
      }
    }
  ]
}
Intermediate Representation: {
  "program": [
    {
      "type": "VariableDeclaration",
      "name": "x",
      "value": {
        "type": "NumberLiteral",
        "value": "1",
        "line": 1
      }
    },
    {
      "type": "VariableDeclaration",
      "name": "x",
      "value": {
        "type": "NumberLiteral",
        "value": "2",
        "line": 2
      }
    }
  ]
}
Intermediate Representation: {
  "program": [
    {
      "type": "VariableDeclaration",
      "name": "x",
      "value": {
        "type": "NumberLiteral",
        "value": "1",
        "line": 1
      }
    },
    {
      "type": "VariableDeclaration",
      "name": "x",
      "value": {
        "type": "NumberLiteral",
        "value": "2",
        "line": 2
      }
    }
  ]
}
Intermediate Representation: {
  "program": [
    {
      "type": "VariableDeclaration",
      "name": "x",
      "value": {
        "type": "NumberLiteral",
        "value": "5",
        "line": 1
      }
    },
    {
      "type": "VariableDeclaration",
      "name": "y",
      "value": {
        "type": "NumberLiteral",
        "value": "0",
        "line": 2
      }
    },
    {
      "type": "WhileLoop",
      "condition": {
        "left": "x",
        "operator": ">",
        "right": "0"
      },
      "body": [
        {
          "type": "PrintStatement",
          "value": "x"
        },
        {
          "type": "VariableDeclaration",
          "name": "y",
          "value": {
            "type": "Expression",
            "left": "y",
            "operator": "+",
            "right": "x"
          }
        },
        {
          "type": "VariableDeclaration",
          "name": "x",
          "value": {
            "type": "Expression",
            "left": "x",
            "operator": "-",
            "right": "1"
          }
        }
      ]
    },
    {
      "type": "PrintStatement",
      "value": "y"
    }
  ]
}
Intermediate Representation: {
  "program": [
    {
      "type": "VariableDeclaration",
      "name": "sum",
      "value": {
        "type": "NumberLiteral",
        "value": "0",
        "line": 1
      }
    },
    {
      "type": "LoopFromTo",
      "loopVariable": "i",
      "range": {
        "start": "1",
        "end": "3"
      },
      "body": [
        {
          "type": "PrintStatement",
          "value": "i"
        },
        {
          "type": "VariableDeclaration",
          "name": "sum",
          "value": {
            "type": "Expression",
            "left": "sum",
            "operator": "+",
            "right": "i"
          }
        }
      ]
    },
    {
      "type": "PrintStatement",
      "value": "sum"
    },
    {
      "type": "VariableDeclaration",
      "name": "sum",
      "value": {
        "type": "Expression",
        "left": "sum",
        "operator": "*",
        "right": "2"
      }
    },
    {
      "type": "PrintStatement",
      "value": "sum"
    }
  ]
}
Intermediate Representation: {
  "program": [
    {
      "type": "LoopFromTo",
      "loopVariable": "i",
      "range": {
        "start": "0",
        "end": "5"
      },
      "body": [
        {
          "type": "PrintStatement",
          "value": "i"
        }
      ]
    }
  ]
}
Intermediate Representation: {
  "program": [
    {
      "type": "VariableDeclaration",
      "name": "x",
      "value": {
        "type": "NumberLiteral",
        "value": "5",
        "line": 1
      }
    },
    {
      "type": "WhileLoop",
      "condition": {
        "left": "x",
        "operator": ">",
        "right": "0"
      },
      "body": [
        {
          "type": "PrintStatement",
          "value": "x"
        },
        {
          "type": "VariableDeclaration",
          "name": "x",
          "value": {
            "type": "Expression",
            "left": "x",
            "operator": "-",
            "right": "1"
          }
        }
      ]
    }
  ]
}
Intermediate Representation: {
  "program": [
    {
      "type": "VariableDeclaration",
      "name": "x",
      "value": {
        "type": "NumberLiteral",
        "value": "5",
        "line": 1
      }
    },
    {
      "type": "WhileLoop",
      "condition": {
        "left": "x",
        "operator": ">",
        "right": "0"
      },
      "body": [
        {
          "type": "PrintStatement",
          "value": "x"
        },
        {
          "type": "VariableDeclaration",
          "name": "x",
          "value": {
            "type": "Expression",
            "left": "x",
            "operator": "-",
            "right": "1"
          }
        }
      ]
    }
  ]
}
Intermediate Representation: {
  "program": [
    {
      "type": "VariableDeclaration",
      "name": "x",
      "value": {
        "type": "NumberLiteral",
        "value": "1",
        "line": 1
      }
    },
    {
      "type": "VariableDeclaration",
      "name": "y",
      "value": {
        "type": "NumberLiteral",
        "value": "2",
        "line": 2
      }
    },
    {
      "type": "VariableDeclaration",
      "name": "z",
      "value": {
        "type": "NumberLiteral",
        "value": "3",
        "line": 3
      }
    }
  ]
}
Intermediate Representation: {
  "program": [
    {
      "type": "VariableDeclaration",
      "name": "y",
      "value": {
        "type": "NumberLiteral",
        "value": "3",
        "line": 1
      }
    },
    {
      "type": "VariableDeclaration",
      "name": "x",
      "value": {
        "type": "NumberLiteral",
        "value": "1",
        "line": 2
      }
    },
    {
      "type": "VariableDeclaration",
      "name": "u",
      "value": {
        "type": "StringLiteral",
        "value": "a",
        "line": 3
      }
    }
  ]
}
Intermediate Representation: {
  "program": [
    {
      "type": "VariableDeclaration",
      "name": "y",
      "value": {
        "type": "NumberLiteral",
        "value": "3",
        "line": 1
      }
    },
    {
      "type": "VariableDeclaration",
      "name": "x",
      "value": {
        "type": "NumberLiteral",
        "value": "1",
        "line": 2
      }
    },
    {
      "type": "VariableDeclaration",
      "name": "u",
      "value": {
        "type": "StringLiteral",
        "value": "a",
        "line": 3
      }
    }
  ]
}
Intermediate Representation: {
  "program": [
    {
      "type": "VariableDeclaration",
      "name": "y",
      "value": {
        "type": "NumberLiteral",
        "value": "3",
        "line": 1
      }
    },
    {
      "type": "VariableDeclaration",
      "name": "x",
      "value": {
        "type": "NumberLiteral",
        "value": "1",
        "line": 2
      }
    },
    {
      "type": "VariableDeclaration",
      "name": "u",
      "value": {
        "type": "StringLiteral",
        "value": "a",
        "line": 3
      }
    }
  ]
}
Intermediate Representation: {
  "program": [
    {
      "type": "VariableDeclaration",
      "name": "y",
      "value": {
        "type": "NumberLiteral",
        "value": "3",
        "line": 1
      }
    },
    {
      "type": "VariableDeclaration",
      "name": "x",
      "value": {
        "type": "NumberLiteral",
        "value": "1",
        "line": 2
      }
    },
    {
      "type": "VariableDeclaration",
      "name": "u",
      "value": {
        "type": "StringLiteral",
        "value": "a",
        "line": 3
      }
    }
  ]
}
Intermediate Representation: {
  "program": [
    {
      "type": "VariableDeclaration",
      "name": "y",
      "value": {
        "type": "NumberLiteral",
        "value": "3",
        "line": 1
      }
    },
    {
      "type": "VariableDeclaration",
      "name": "x",
      "value": {
        "type": "NumberLiteral",
        "value": "1",
        "line": 2
      }
    },
    {
      "type": "VariableDeclaration",
      "name": "u",
      "value": {
        "type": "StringLiteral",
        "value": "a",
        "line": 3
      }
    }
  ]
}
Intermediate Representation: {
  "program": [
    {
      "type": "VariableDeclaration",
      "name": "y",
      "value": {
        "type": "NumberLiteral",
        "value": "3",
        "line": 1
      }
    },
    {
      "type": "VariableDeclaration",
      "name": "x",
      "value": {
        "type": "NumberLiteral",
        "value": "1",
        "line": 2
      }
    },
    {
      "type": "VariableDeclaration",
      "name": "u",
      "value": {
        "type": "StringLiteral",
        "value": "a",
        "line": 3
      }
    }
  ]
}
Intermediate Representation: {
  "program": [
    {
      "type": "VariableDeclaration",
      "name": "y",
      "value": {
        "type": "NumberLiteral",
        "value": "3",
        "line": 1
      }
    },
    {
      "type": "VariableDeclaration",
      "name": "x",
      "value": {
        "type": "NumberLiteral",
        "value": "1",
        "line": 2
      }
    },
    {
      "type": "VariableDeclaration",
      "name": "u",
      "value": {
        "type": "StringLiteral",
        "value": "a",
        "line": 3
      }
    }
  ]
}
Intermediate Representation: {
  "program": [
    {
      "type": "VariableDeclaration",
      "name": "y",
      "value": {
        "type": "NumberLiteral",
        "value": "3",
        "line": 1
      }
    },
    {
      "type": "VariableDeclaration",
      "name": "x",
      "value": {
        "type": "NumberLiteral",
        "value": "1",
        "line": 2
      }
    },
    {
      "type": "VariableDeclaration",
      "name": "u",
      "value": {
        "type": "StringLiteral",
        "value": "a",
        "line": 3
      }
    }
  ]
}
Intermediate Representation: {
  "program": [
    {
      "type": "VariableDeclaration",
      "name": "y",
      "value": {
        "type": "NumberLiteral",
        "value": "3",
        "line": 1
      }
    },
    {
      "type": "VariableDeclaration",
      "name": "x",
      "value": {
        "type": "NumberLiteral",
        "value": "1",
        "line": 2
      }
    },
    {
      "type": "VariableDeclaration",
      "name": "u",
      "value": {
        "type": "StringLiteral",
        "value": "a",
        "line": 3
      }
    }
  ]
}
Intermediate Representation: {
  "program": [
    {
      "type": "VariableDeclaration",
      "name": "y",
      "value": {
        "type": "NumberLiteral",
        "value": "3",
        "line": 1
      }
    },
    {
      "type": "VariableDeclaration",
      "name": "x",
      "value": {
        "type": "NumberLiteral",
        "value": "1",
        "line": 2
      }
    },
    {
      "type": "VariableDeclaration",
      "name": "u",
      "value": {
        "type": "StringLiteral",
        "value": "a",
        "line": 3
      }
    }
  ]
}
Intermediate Representation: {
  "program": [
    {
      "type": "VariableDeclaration",
      "name": "y",
      "value": {
        "type": "NumberLiteral",
        "value": "3",
        "line": 1
      }
    },
    {
      "type": "VariableDeclaration",
      "name": "x",
      "value": {
        "type": "NumberLiteral",
        "value": "1",
        "line": 2
      }
    },
    {
      "type": "VariableDeclaration",
      "name": "u",
      "value": {
        "type": "StringLiteral",
        "value": "a",
        "line": 3
      }
    }
  ]
}
Intermediate Representation: {
  "program": [
    {
      "type": "VariableDeclaration",
      "name": "y",
      "value": {
        "type": "NumberLiteral",
        "value": "3",
        "line": 1
      }
    },
    {
      "type": "VariableDeclaration",
      "name": "x",
      "value": {
        "type": "NumberLiteral",
        "value": "1",
        "line": 2
      }
    },
    {
      "type": "VariableDeclaration",
      "name": "u",
      "value": {
        "type": "StringLiteral",
        "value": "a",
        "line": 3
      }
    }
  ]
}
Intermediate Representation: {
  "program": [
    {
      "type": "VariableDeclaration",
      "name": "y",
      "value": {
        "type": "NumberLiteral",
        "value": "3",
        "line": 1
      }
    },
    {
      "type": "VariableDeclaration",
      "name": "x",
      "value": {
        "type": "NumberLiteral",
        "value": "1",
        "line": 2
      }
    },
    {
      "type": "VariableDeclaration",
      "name": "u",
      "value": {
        "type": "StringLiteral",
        "value": "a",
        "line": 3
      }
    }
  ]
}
Intermediate Representation: {
  "program": [
    {
      "type": "VariableDeclaration",
      "name": "y",
      "value": {
        "type": "NumberLiteral",
        "value": "3",
        "line": 1
      }
    },
    {
      "type": "VariableDeclaration",
      "name": "x",
      "value": {
        "type": "NumberLiteral",
        "value": "1",
        "line": 2
      }
    },
    {
      "type": "VariableDeclaration",
      "name": "u",
      "value": {
        "type": "StringLiteral",
        "value": "a",
        "line": 3
      }
    }
  ]
}
Intermediate Representation: {
  "program": [
    {
      "type": "VariableDeclaration",
      "name": "y",
      "value": {
        "type": "NumberLiteral",
        "value": "3",
        "line": 1
      }
    },
    {
      "type": "VariableDeclaration",
      "name": "x",
      "value": {
        "type": "NumberLiteral",
        "value": "1",
        "line": 2
      }
    },
    {
      "type": "VariableDeclaration",
      "name": "u",
      "value": {
        "type": "StringLiteral",
        "value": "a",
        "line": 3
      }
    }
  ]
}
Intermediate Representation: {
  "program": [
    {
      "type": "VariableDeclaration",
      "name": "y",
      "value": {
        "type": "NumberLiteral",
        "value": "3",
        "line": 1
      }
    },
    {
      "type": "VariableDeclaration",
      "name": "x",
      "value": {
        "type": "NumberLiteral",
        "value": "1",
        "line": 2
      }
    },
    {
      "type": "VariableDeclaration",
      "name": "u",
      "value": {
        "type": "StringLiteral",
        "value": "a",
        "line": 3
      }
    }
  ]
}
Intermediate Representation: {
  "program": [
    {
      "type": "VariableDeclaration",
      "name": "y",
      "value": {
        "type": "NumberLiteral",
        "value": "3",
        "line": 1
      }
    },
    {
      "type": "VariableDeclaration",
      "name": "x",
      "value": {
        "type": "NumberLiteral",
        "value": "1",
        "line": 2
      }
    },
    {
      "type": "VariableDeclaration",
      "name": "u",
      "value": {
        "type": "StringLiteral",
        "value": "a",
        "line": 3
      }
    }
  ]
}
Intermediate Representation: {
  "program": [
    {
      "type": "VariableDeclaration",
      "name": "y",
      "value": {
        "type": "NumberLiteral",
        "value": "3",
        "line": 1
      }
    },
    {
      "type": "VariableDeclaration",
      "name": "x",
      "value": {
        "type": "NumberLiteral",
        "value": "1",
        "line": 2
      }
    },
    {
      "type": "VariableDeclaration",
      "name": "u",
      "value": {
        "type": "StringLiteral",
        "value": "a",
        "line": 3
      }
    }
  ]
}
Intermediate Representation: {
  "program": [
    {
      "type": "VariableDeclaration",
      "name": "y",
      "value": {
        "type": "NumberLiteral",
        "value": "3",
        "line": 1
      }
    },
    {
      "type": "VariableDeclaration",
      "name": "x",
      "value": {
        "type": "NumberLiteral",
        "value": "1",
        "line": 2
      }
    },
    {
      "type": "VariableDeclaration",
      "name": "u",
      "value": {
        "type": "StringLiteral",
        "value": "a",
        "line": 3
      }
    }
  ]
}
Intermediate Representation: {
  "program": [
    {
      "type": "VariableDeclaration",
      "name": "y",
      "value": {
        "type": "NumberLiteral",
        "value": "3",
        "line": 1
      }
    },
    {
      "type": "VariableDeclaration",
      "name": "x",
      "value": {
        "type": "NumberLiteral",
        "value": "1",
        "line": 2
      }
    },
    {
      "type": "VariableDeclaration",
      "name": "u",
      "value": {
        "type": "StringLiteral",
        "value": "a",
        "line": 3
      }
    }
  ]
}
Intermediate Representation: {
  "program": [
    {
      "type": "VariableDeclaration",
      "name": "y",
      "value": {
        "type": "NumberLiteral",
        "value": "3",
        "line": 1
      }
    },
    {
      "type": "VariableDeclaration",
      "name": "x",
      "value": {
        "type": "NumberLiteral",
        "value": "1",
        "line": 2
      }
    },
    {
      "type": "VariableDeclaration",
      "name": "u",
      "value": {
        "type": "StringLiteral",
        "value": "a",
        "line": 3
      }
    }
  ]
}
Intermediate Representation: {
  "program": [
    {
      "type": "VariableDeclaration",
      "name": "y",
      "value": {
        "type": "NumberLiteral",
        "value": "3",
        "line": 1
      }
    },
    {
      "type": "VariableDeclaration",
      "name": "x",
      "value": {
        "type": "NumberLiteral",
        "value": "1",
        "line": 2
      }
    },
    {
      "type": "VariableDeclaration",
      "name": "u",
      "value": {
        "type": "StringLiteral",
        "value": "a",
        "line": 3
      }
    }
  ]
}
Intermediate Representation: {
  "program": [
    {
      "type": "VariableDeclaration",
      "name": "y",
      "value": {
        "type": "NumberLiteral",
        "value": "3",
        "line": 1
      }
    },
    {
      "type": "VariableDeclaration",
      "name": "x",
      "value": {
        "type": "NumberLiteral",
        "value": "1",
        "line": 2
      }
    },
    {
      "type": "VariableDeclaration",
      "name": "u",
      "value": {
        "type": "StringLiteral",
        "value": "a",
        "line": 3
      }
    }
  ]
}
Intermediate Representation: {
  "program": [
    {
      "type": "VariableDeclaration",
      "name": "y",
      "value": {
        "type": "NumberLiteral",
        "value": "3",
        "line": 1
      }
    },
    {
      "type": "VariableDeclaration",
      "name": "x",
      "value": {
        "type": "NumberLiteral",
        "value": "1",
        "line": 2
      }
    },
    {
      "type": "VariableDeclaration",
      "name": "u",
      "value": {
        "type": "StringLiteral",
        "value": "a",
        "line": 3
      }
    }
  ]
}
Intermediate Representation: {
  "program": [
    {
      "type": "VariableDeclaration",
      "name": "y",
      "value": {
        "type": "NumberLiteral",
        "value": "3",
        "line": 1
      }
    },
    {
      "type": "VariableDeclaration",
      "name": "x",
      "value": {
        "type": "NumberLiteral",
        "value": "1",
        "line": 2
      }
    },
    {
      "type": "VariableDeclaration",
      "name": "u",
      "value": {
        "type": "StringLiteral",
        "value": "a",
        "line": 3
      }
    }
  ]
}
Intermediate Representation: {
  "program": [
    {
      "type": "VariableDeclaration",
      "name": "y",
      "value": {
        "type": "NumberLiteral",
        "value": "3",
        "line": 1
      }
    },
    {
      "type": "VariableDeclaration",
      "name": "x",
      "value": {
        "type": "NumberLiteral",
        "value": "1",
        "line": 2
      }
    },
    {
      "type": "VariableDeclaration",
      "name": "u",
      "value": {
        "type": "StringLiteral",
        "value": "a",
        "line": 3
      }
    }
  ]
}
Intermediate Representation: {
  "program": [
    {
      "type": "VariableDeclaration",
      "name": "y",
      "value": {
        "type": "NumberLiteral",
        "value": "3",
        "line": 1
      }
    },
    {
      "type": "VariableDeclaration",
      "name": "x",
      "value": {
        "type": "NumberLiteral",
        "value": "1",
        "line": 2
      }
    },
    {
      "type": "VariableDeclaration",
      "name": "u",
      "value": {
        "type": "StringLiteral",
        "value": "a",
        "line": 3
      }
    }
  ]
}
Intermediate Representation: {
  "program": [
    {
      "type": "VariableDeclaration",
      "name": "y",
      "value": {
        "type": "NumberLiteral",
        "value": "3",
        "line": 1
      }
    },
    {
      "type": "VariableDeclaration",
      "name": "x",
      "value": {
        "type": "NumberLiteral",
        "value": "1",
        "line": 2
      }
    },
    {
      "type": "VariableDeclaration",
      "name": "u",
      "value": {
        "type": "StringLiteral",
        "value": "a",
        "line": 3
      }
    }
  ]
}
Intermediate Representation: {
  "program": [
    {
      "type": "VariableDeclaration",
      "name": "y",
      "value": {
        "type": "NumberLiteral",
        "value": "3",
        "line": 1
      }
    },
    {
      "type": "VariableDeclaration",
      "name": "x",
      "value": {
        "type": "NumberLiteral",
        "value": "1",
        "line": 2
      }
    },
    {
      "type": "VariableDeclaration",
      "name": "u",
      "value": {
        "type": "StringLiteral",
        "value": "a",
        "line": 3
      }
    }
  ]
}
Intermediate Representation: {
  "program": [
    {
      "type": "VariableDeclaration",
      "name": "y",
      "value": {
        "type": "NumberLiteral",
        "value": "3",
        "line": 1
      }
    },
    {
      "type": "VariableDeclaration",
      "name": "x",
      "value": {
        "type": "NumberLiteral",
        "value": "1",
        "line": 2
      }
    },
    {
      "type": "VariableDeclaration",
      "name": "u",
      "value": {
        "type": "StringLiteral",
        "value": "a",
        "line": 3
      }
    }
  ]
}
Intermediate Representation: {
  "program": [
    {
      "type": "VariableDeclaration",
      "name": "y",
      "value": {
        "type": "NumberLiteral",
        "value": "3",
        "line": 1
      }
    },
    {
      "type": "VariableDeclaration",
      "name": "x",
      "value": {
        "type": "NumberLiteral",
        "value": "1",
        "line": 2
      }
    },
    {
      "type": "VariableDeclaration",
      "name": "u",
      "value": {
        "type": "StringLiteral",
        "value": "a",
        "line": 3
      }
    }
  ]
}
Intermediate Representation: {
  "program": [
    {
      "type": "VariableDeclaration",
      "name": "y",
      "value": {
        "type": "NumberLiteral",
        "value": "3",
        "line": 1
      }
    },
    {
      "type": "VariableDeclaration",
      "name": "x",
      "value": {
        "type": "NumberLiteral",
        "value": "1",
        "line": 2
      }
    },
    {
      "type": "VariableDeclaration",
      "name": "u",
      "value": {
        "type": "StringLiteral",
        "value": "a",
        "line": 3
      }
    }
  ]
}
Intermediate Representation: {
  "program": [
    {
      "type": "VariableDeclaration",
      "name": "y",
      "value": {
        "type": "NumberLiteral",
        "value": "3",
        "line": 1
      }
    },
    {
      "type": "VariableDeclaration",
      "name": "x",
      "value": {
        "type": "NumberLiteral",
        "value": "1",
        "line": 2
      }
    },
    {
      "type": "VariableDeclaration",
      "name": "u",
      "value": {
        "type": "StringLiteral",
        "value": "a",
        "line": 3
      }
    }
  ]
}
Intermediate Representation: {
  "program": [
    {
      "type": "VariableDeclaration",
      "name": "y",
      "value": {
        "type": "NumberLiteral",
        "value": "3",
        "line": 1
      }
    },
    {
      "type": "VariableDeclaration",
      "name": "x",
      "value": {
        "type": "NumberLiteral",
        "value": "1",
        "line": 2
      }
    },
    {
      "type": "VariableDeclaration",
      "name": "u",
      "value": {
        "type": "StringLiteral",
        "value": "a",
        "line": 3
      }
    }
  ]
}
Intermediate Representation: {
  "program": [
    {
      "type": "VariableDeclaration",
      "name": "counter",
      "value": {
        "type": "NumberLiteral",
        "value": "10",
        "line": 1
      }
    },
    {
      "type": "LoopUntil",
      "condition": {
        "left": "counter",
        "operator": "==",
        "right": "0"
      },
      "body": [
        {
          "type": "VariableDeclaration",
          "name": "counter",
          "value": {
            "type": "Expression",
            "left": "counter",
            "operator": "-",
            "right": "1"
          }
        }
      ]
    }
  ]
}
Intermediate Representation: {
  "program": [
    {
      "type": "VariableDeclaration",
      "name": "counter",
      "value": {
        "type": "NumberLiteral",
        "value": "10",
        "line": 1
      }
    },
    {
      "type": "LoopUntil",
      "condition": {
        "left": "counter",
        "operator": "==",
        "right": "0"
      },
      "body": [
        {
          "type": "VariableDeclaration",
          "name": "counter",
          "value": {
            "type": "Expression",
            "left": "counter",
            "operator": "-",
            "right": "1"
          }
        }
      ]
    }
  ]
}
Intermediate Representation: {
  "program": [
    {
      "type": "VariableDeclaration",
      "name": "counter",
      "value": {
        "type": "NumberLiteral",
        "value": "10",
        "line": 1
      }
    },
    {
      "type": "LoopUntil",
      "condition": {
        "left": "counter",
        "operator": "==",
        "right": "0"
      },
      "body": [
        {
          "type": "VariableDeclaration",
          "name": "counter",
          "value": {
            "type": "Expression",
            "left": "counter",
            "operator": "-",
            "right": "1"
          }
        }
      ]
    }
  ]
}
Intermediate Representation: {
  "program": [
    {
      "type": "VariableDeclaration",
      "name": "counter",
      "value": {
        "type": "NumberLiteral",
        "value": "5",
        "line": 1
      }
    },
    {
      "type": "LoopUntil",
      "condition": {
        "left": "counter",
        "operator": "==",
        "right": "0"
      },
      "body": [
        {
          "type": "PrintStatement",
          "value": "counter"
        },
        {
          "type": "VariableDeclaration",
          "name": "counter",
          "value": {
            "type": "Expression",
            "left": "counter",
            "operator": "-",
            "right": "1"
          }
        }
      ]
    }
  ]
}
Intermediate Representation: {
  "program": [
    {
      "type": "VariableDeclaration",
      "name": "x",
      "value": {
        "type": "NumberLiteral",
        "value": "5",
        "line": 1
      }
    },
    {
      "type": "VariableDeclaration",
      "name": "y",
      "value": {
        "type": "NumberLiteral",
        "value": "0",
        "line": 2
      }
    },
    {
      "type": "WhileLoop",
      "condition": {
        "left": "x",
        "operator": ">",
        "right": "0"
      },
      "body": [
        {
          "type": "PrintStatement",
          "value": "x"
        },
        {
          "type": "VariableDeclaration",
          "name": "y",
          "value": {
            "type": "Expression",
            "left": "y",
            "operator": "+",
            "right": "x"
          }
        },
        {
          "type": "VariableDeclaration",
          "name": "x",
          "value": {
            "type": "Expression",
            "left": "x",
            "operator": "-",
            "right": "1"
          }
        }
      ]
    },
    {
      "type": "PrintStatement",
      "value": "y"
    }
  ]
}
Intermediate Representation: {
  "program": [
    {
      "type": "VariableDeclaration",
      "name": "sum",
      "value": {
        "type": "NumberLiteral",
        "value": "0",
        "line": 1
      }
    },
    {
      "type": "LoopFromTo",
      "loopVariable": "i",
      "range": {
        "start": "1",
        "end": "3"
      },
      "body": [
        {
          "type": "PrintStatement",
          "value": "i"
        },
        {
          "type": "VariableDeclaration",
          "name": "sum",
          "value": {
            "type": "Expression",
            "left": "sum",
            "operator": "+",
            "right": "i"
          }
        }
      ]
    },
    {
      "type": "PrintStatement",
      "value": "sum"
    },
    {
      "type": "VariableDeclaration",
      "name": "sum",
      "value": {
        "type": "Expression",
        "left": "sum",
        "operator": "*",
        "right": "2"
      }
    },
    {
      "type": "PrintStatement",
      "value": "sum"
    }
  ]
}
Intermediate Representation: {
  "program": [
    {
      "type": "VariableDeclaration",
      "name": "sum",
      "value": {
        "type": "NumberLiteral",
        "value": "0",
        "line": 1
      }
    },
    {
      "type": "LoopFromTo",
      "loopVariable": "i",
      "range": {
        "start": "1",
        "end": "3"
      },
      "body": [
        {
          "type": "PrintStatement",
          "value": "i"
        },
        {
          "type": "VariableDeclaration",
          "name": "sum",
          "value": {
            "type": "Expression",
            "left": "sum",
            "operator": "+",
            "right": "i"
          }
        }
      ]
    },
    {
      "type": "PrintStatement",
      "value": "sum"
    },
    {
      "type": "VariableDeclaration",
      "name": "sum",
      "value": {
        "type": "Expression",
        "left": "sum",
        "operator": "*",
        "right": "2"
      }
    },
    {
      "type": "PrintStatement",
      "value": "sum"
    }
  ]
}
Intermediate Representation: {
  "program": [
    {
      "type": "VariableDeclaration",
      "name": "y",
      "value": {
        "type": "NumberLiteral",
        "value": "3",
        "line": 1
      }
    },
    {
      "type": "VariableDeclaration",
      "name": "x",
      "value": {
        "type": "NumberLiteral",
        "value": "1",
        "line": 2
      }
    },
    {
      "type": "VariableDeclaration",
      "name": "u",
      "value": {
        "type": "StringLiteral",
        "value": "a",
        "line": 3
      }
    }
  ]
}
Intermediate Representation: {
  "program": [
    {
      "type": "VariableDeclaration",
      "name": "y",
      "value": {
        "type": "NumberLiteral",
        "value": "3",
        "line": 1
      }
    },
    {
      "type": "VariableDeclaration",
      "name": "x",
      "value": {
        "type": "NumberLiteral",
        "value": "1",
        "line": 2
      }
    },
    {
      "type": "VariableDeclaration",
      "name": "u",
      "value": {
        "type": "StringLiteral",
        "value": "a",
        "line": 3
      }
    }
  ]
}
Intermediate Representation: {
  "program": [
    {
      "type": "VariableDeclaration",
      "name": "y",
      "value": {
        "type": "NumberLiteral",
        "value": "3",
        "line": 1
      }
    },
    {
      "type": "VariableDeclaration",
      "name": "x",
      "value": {
        "type": "NumberLiteral",
        "value": "1",
        "line": 2
      }
    },
    {
      "type": "VariableDeclaration",
      "name": "u",
      "value": {
        "type": "StringLiteral",
        "value": "a",
        "line": 3
      }
    }
  ]
}
Intermediate Representation: {
  "program": [
    {
      "type": "VariableDeclaration",
      "name": "y",
      "value": {
        "type": "NumberLiteral",
        "value": "3",
        "line": 1
      }
    },
    {
      "type": "VariableDeclaration",
      "name": "x",
      "value": {
        "type": "NumberLiteral",
        "value": "1",
        "line": 2
      }
    },
    {
      "type": "VariableDeclaration",
      "name": "u",
      "value": {
        "type": "StringLiteral",
        "value": "a",
        "line": 3
      }
    }
  ]
}
Intermediate Representation: {
  "program": [
    {
      "type": "VariableDeclaration",
      "name": "y",
      "value": {
        "type": "NumberLiteral",
        "value": "3",
        "line": 1
      }
    },
    {
      "type": "VariableDeclaration",
      "name": "x",
      "value": {
        "type": "NumberLiteral",
        "value": "1",
        "line": 2
      }
    },
    {
      "type": "VariableDeclaration",
      "name": "u",
      "value": {
        "type": "StringLiteral",
        "value": "a",
        "line": 3
      }
    }
  ]
}
Intermediate Representation: {
  "program": [
    {
      "type": "VariableDeclaration",
      "name": "y",
      "value": {
        "type": "NumberLiteral",
        "value": "3",
        "line": 1
      }
    },
    {
      "type": "VariableDeclaration",
      "name": "x",
      "value": {
        "type": "NumberLiteral",
        "value": "1",
        "line": 2
      }
    },
    {
      "type": "VariableDeclaration",
      "name": "u",
      "value": {
        "type": "StringLiteral",
        "value": "a",
        "line": 3
      }
    }
  ]
}
Intermediate Representation: {
  "program": [
    {
      "type": "VariableDeclaration",
      "name": "y",
      "value": {
        "type": "NumberLiteral",
        "value": "3",
        "line": 1
      }
    },
    {
      "type": "VariableDeclaration",
      "name": "x",
      "value": {
        "type": "NumberLiteral",
        "value": "1",
        "line": 2
      }
    },
    {
      "type": "VariableDeclaration",
      "name": "u",
      "value": {
        "type": "StringLiteral",
        "value": "a",
        "line": 3
      }
    }
  ]
}
Intermediate Representation: {
  "program": [
    {
      "type": "VariableDeclaration",
      "name": "y",
      "value": {
        "type": "NumberLiteral",
        "value": "3",
        "line": 1
      }
    },
    {
      "type": "VariableDeclaration",
      "name": "x",
      "value": {
        "type": "NumberLiteral",
        "value": "1",
        "line": 2
      }
    },
    {
      "type": "VariableDeclaration",
      "name": "u",
      "value": {
        "type": "StringLiteral",
        "value": "a",
        "line": 3
      }
    }
  ]
}
Intermediate Representation: {
  "program": [
    {
      "type": "VariableDeclaration",
      "name": "y",
      "value": {
        "type": "NumberLiteral",
        "value": "3",
        "line": 1
      }
    },
    {
      "type": "VariableDeclaration",
      "name": "x",
      "value": {
        "type": "NumberLiteral",
        "value": "1",
        "line": 2
      }
    },
    {
      "type": "VariableDeclaration",
      "name": "u",
      "value": {
        "type": "StringLiteral",
        "value": "a",
        "line": 3
      }
    }
  ]
}
Intermediate Representation: {
  "program": [
    {
      "type": "VariableDeclaration",
      "name": "y",
      "value": {
        "type": "NumberLiteral",
        "value": "3",
        "line": 1
      }
    },
    {
      "type": "VariableDeclaration",
      "name": "x",
      "value": {
        "type": "NumberLiteral",
        "value": "1",
        "line": 2
      }
    },
    {
      "type": "VariableDeclaration",
      "name": "u",
      "value": {
        "type": "StringLiteral",
        "value": "a",
        "line": 3
      }
=======
      "operation": "define",
      "varName": "HelloWorld",
      "params": [],
      "body": [
        {
          "line": 2,
          "operation": "return",
          "value": {
            "value": "Hello, World!"
          },
          "timestamp": "2024-08-19T22:46:50.142Z",
          "description": "Returned {\"value\":\"Hello, World!\"}."
        }
      ],
      "timestamp": "2024-08-19T22:46:50.142Z",
      "description": "Defined function HelloWorld with parameters ."
>>>>>>> 4dd40f25
    }
  ]
}<|MERGE_RESOLUTION|>--- conflicted
+++ resolved
@@ -13400,63 +13400,6 @@
       "line": 1,
       "operation": "set",
       "varName": "x",
-<<<<<<< HEAD
-      "value": 10,
-      "timestamp": "2024-08-10T17:22:22.932Z",
-      "description": "Set variable x to 10."
-    }
-  ]
-}
-Final JSON: {
-  "actionFrames": [
-    {
-      "line": 1,
-      "operation": "set",
-      "varName": "x",
-      "value": 10,
-      "timestamp": "2024-08-10T17:26:28.994Z",
-      "description": "Set variable x to 10."
-    }
-  ]
-}
-Final JSON: {
-  "actionFrames": [
-    {
-      "line": 1,
-      "operation": "set",
-      "varName": "x",
-      "value": 10,
-      "timestamp": "2024-08-10T18:03:05.265Z",
-      "description": "Set variable x to 10."
-    }
-  ]
-}
-Final JSON: {
-  "actionFrames": [
-    {
-      "line": 1,
-      "operation": "set",
-      "varName": "x",
-      "value": 10,
-      "timestamp": "2024-08-10T18:13:03.992Z",
-      "description": "Set variable x to 10."
-    },
-    {
-      "line": 2,
-      "operation": "set",
-      "varName": "a",
-      "value": 10,
-      "timestamp": "2024-08-10T18:13:03.992Z",
-      "description": "Set variable a to 10."
-    },
-    {
-      "line": 3,
-      "operation": "set",
-      "varName": "b",
-      "value": 10,
-      "timestamp": "2024-08-10T18:13:03.992Z",
-      "description": "Set variable b to 10."
-=======
       "type": "number",
       "value": 5,
       "timestamp": "2024-08-19T14:52:03.213Z",
@@ -13485,61 +13428,10 @@
       "literal": 5,
       "timestamp": "2024-08-19T14:52:03.213Z",
       "description": "Printed x."
->>>>>>> 4dd40f25
-    },
-    {
-      "line": 4,
-      "operation": "set",
-<<<<<<< HEAD
-      "varName": "c",
-      "value": 10,
-      "timestamp": "2024-08-10T18:13:03.992Z",
-      "description": "Set variable c to 10."
-    },
-    {
-      "line": 5,
-      "operation": "set",
-      "varName": "d",
-      "value": 10,
-      "timestamp": "2024-08-10T18:13:03.992Z",
-      "description": "Set variable d to 10."
-    },
-    {
-      "line": 6,
-      "operation": "set",
-      "varName": "e",
-      "value": 10,
-      "timestamp": "2024-08-10T18:13:03.992Z",
-      "description": "Set variable e to 10."
-    }
-  ]
-}
-Final JSON: {
-  "actionFrames": [
-    {
-      "line": 1,
-      "operation": "set",
-      "varName": "x",
-      "value": 10,
-      "timestamp": "2024-08-10T18:13:28.894Z",
-      "description": "Set variable x to 10."
-    },
-    {
-      "line": 2,
-      "operation": "set",
-      "varName": "a",
-      "value": 10,
-      "timestamp": "2024-08-10T18:13:28.894Z",
-      "description": "Set variable a to 10."
-    },
-    {
-      "line": 3,
-      "operation": "set",
-      "varName": "b",
-      "value": 10,
-      "timestamp": "2024-08-10T18:13:28.894Z",
-      "description": "Set variable b to 10."
-=======
+    },
+    {
+      "line": 4,
+      "operation": "set",
       "varName": "x",
       "type": "number",
       "value": 4,
@@ -13562,61 +13454,10 @@
       "literal": 4,
       "timestamp": "2024-08-19T14:52:03.213Z",
       "description": "Printed x."
->>>>>>> 4dd40f25
-    },
-    {
-      "line": 4,
-      "operation": "set",
-<<<<<<< HEAD
-      "varName": "c",
-      "value": 10,
-      "timestamp": "2024-08-10T18:13:28.894Z",
-      "description": "Set variable c to 10."
-    },
-    {
-      "line": 5,
-      "operation": "set",
-      "varName": "d",
-      "value": 10,
-      "timestamp": "2024-08-10T18:13:28.894Z",
-      "description": "Set variable d to 10."
-    },
-    {
-      "line": 6,
-      "operation": "set",
-      "varName": "e",
-      "value": 10,
-      "timestamp": "2024-08-10T18:13:28.894Z",
-      "description": "Set variable e to 10."
-    }
-  ]
-}
-Final JSON: {
-  "actionFrames": [
-    {
-      "line": 1,
-      "operation": "set",
-      "varName": "x",
-      "value": 10,
-      "timestamp": "2024-08-10T18:14:08.487Z",
-      "description": "Set variable x to 10."
-    },
-    {
-      "line": 2,
-      "operation": "set",
-      "varName": "a",
-      "value": 10,
-      "timestamp": "2024-08-10T18:14:08.487Z",
-      "description": "Set variable a to 10."
-    },
-    {
-      "line": 3,
-      "operation": "set",
-      "varName": "b",
-      "value": 10,
-      "timestamp": "2024-08-10T18:14:08.487Z",
-      "description": "Set variable b to 10."
-=======
+    },
+    {
+      "line": 4,
+      "operation": "set",
       "varName": "x",
       "type": "number",
       "value": 3,
@@ -13639,157 +13480,10 @@
       "literal": 3,
       "timestamp": "2024-08-19T14:52:03.213Z",
       "description": "Printed x."
->>>>>>> 4dd40f25
-    },
-    {
-      "line": 4,
-      "operation": "set",
-<<<<<<< HEAD
-      "varName": "c",
-      "value": 10,
-      "timestamp": "2024-08-10T18:14:08.487Z",
-      "description": "Set variable c to 10."
-    },
-    {
-      "line": 5,
-      "operation": "set",
-      "varName": "d",
-      "value": 10,
-      "timestamp": "2024-08-10T18:14:08.487Z",
-      "description": "Set variable d to 10."
-    },
-    {
-      "line": 6,
-      "operation": "set",
-      "varName": "e",
-      "value": 10,
-      "timestamp": "2024-08-10T18:14:08.487Z",
-      "description": "Set variable e to 10."
-    }
-  ]
-}
-Final JSON: {
-  "actionFrames": [
-    {
-      "line": 1,
-      "operation": "set",
-      "varName": "x",
-      "value": 10,
-      "timestamp": "2024-08-10T18:39:35.105Z",
-      "description": "Set variable x to 10."
-    }
-  ]
-}
-Final JSON: {
-  "actionFrames": [
-    {
-      "line": 1,
-      "operation": "set",
-      "varName": "x",
-      "value": 10,
-      "timestamp": "2024-08-10T18:39:49.220Z",
-      "description": "Set variable x to 10."
-    },
-    {
-      "line": 2,
-      "operation": "set",
-      "varName": "x",
-      "value": "x + 1",
-      "timestamp": "2024-08-10T18:39:49.220Z",
-      "description": "Set variable x to x + 1."
-    }
-  ]
-}
-Final JSON: {
-  "actionFrames": [
-    {
-      "line": 1,
-      "operation": "set",
-      "varName": "x",
-      "value": 10,
-      "timestamp": "2024-08-10T18:40:41.565Z",
-      "description": "Set variable x to 10."
-    },
-    {
-      "line": 2,
-      "operation": "set",
-      "varName": "x",
-      "value": "x + 1",
-      "timestamp": "2024-08-10T18:40:41.565Z",
-      "description": "Set variable x to x + 1."
-    }
-  ]
-}
-Final JSON: {
-  "actionFrames": [
-    {
-      "line": 1,
-      "operation": "set",
-      "varName": "x",
-      "value": 10,
-      "timestamp": "2024-08-10T18:56:06.646Z",
-      "description": "Set variable x to 10."
-    }
-  ]
-}
-Final JSON: {
-  "actionFrames": [
-    {
-      "line": 1,
-      "operation": "set",
-      "varName": "x",
-      "value": 10,
-      "timestamp": "2024-08-10T18:56:40.659Z",
-      "description": "Set variable x to 10."
-    }
-  ]
-}
-Final JSON: {
-  "actionFrames": [
-    {
-      "line": 1,
-      "operation": "set",
-      "varName": "a",
-      "value": 10,
-      "timestamp": "2024-08-10T18:57:14.110Z",
-      "description": "Set variable a to 10."
-    }
-  ]
-}
-Final JSON: {
-  "actionFrames": [
-    {
-      "line": 1,
-      "operation": "set",
-      "varName": "i",
-      "value": 10,
-      "timestamp": "2024-08-10T19:04:39.470Z",
-      "description": "Set variable i to 10."
-    }
-  ]
-}
-Final JSON: {
-  "actionFrames": [
-    {
-      "line": 1,
-      "operation": "set",
-      "varName": "i",
-      "value": 10,
-      "timestamp": "2024-08-10T19:06:58.100Z",
-      "description": "Set variable i to 10."
-    }
-  ]
-}
-Final JSON: {
-  "actionFrames": [
-    {
-      "line": 1,
-      "operation": "set",
-      "varName": "i",
-      "value": 10,
-      "timestamp": "2024-08-10T19:07:26.639Z",
-      "description": "Set variable i to 10."
-=======
+    },
+    {
+      "line": 4,
+      "operation": "set",
       "varName": "x",
       "type": "number",
       "value": 2,
@@ -13869,7 +13563,6 @@
     {
       "type": "PrintStatement",
       "value": "Hello, World!"
->>>>>>> 4dd40f25
     }
   ]
 }
@@ -13877,25 +13570,6 @@
   "actionFrames": [
     {
       "line": 1,
-<<<<<<< HEAD
-      "operation": "set",
-      "varName": "i",
-      "value": 10,
-      "timestamp": "2024-08-10T19:09:08.750Z",
-      "description": "Set variable i to 10."
-    }
-  ]
-}
-Final JSON: {
-  "actionFrames": [
-    {
-      "line": 1,
-      "operation": "set",
-      "varName": "i",
-      "value": 10,
-      "timestamp": "2024-08-10T19:13:24.441Z",
-      "description": "Set variable i to 10."
-=======
       "operation": "print",
       "isLiteral": true,
       "varName": null,
@@ -13921,7 +13595,6 @@
           }
         }
       ]
->>>>>>> 4dd40f25
     }
   ]
 }
@@ -13929,11436 +13602,6 @@
   "actionFrames": [
     {
       "line": 1,
-<<<<<<< HEAD
-      "operation": "set",
-      "varName": "i",
-      "value": 0,
-      "timestamp": "2024-08-10T19:13:36.506Z",
-      "description": "Set variable i to 0."
-    },
-    {
-      "line": 2,
-      "operation": "if",
-      "condition": "i less 10",
-      "result": false,
-      "timestamp": "2024-08-10T19:13:36.506Z",
-      "description": "Checked if i less 10."
-    },
-    {
-      "line": 3,
-      "operation": "if",
-      "condition": "i less 10",
-      "result": false,
-      "timestamp": "2024-08-10T19:13:36.506Z",
-      "description": "Checked if i less 10."
-    },
-    {
-      "line": 4,
-      "operation": "if",
-      "condition": "i less 10",
-      "result": false,
-      "timestamp": "2024-08-10T19:13:36.506Z",
-      "description": "Checked if i less 10."
-    },
-    {
-      "line": 5,
-      "operation": "if",
-      "condition": "i less 10",
-      "result": false,
-      "timestamp": "2024-08-10T19:13:36.506Z",
-      "description": "Checked if i less 10."
-    },
-    {
-      "line": 6,
-      "operation": "if",
-      "condition": "i less 10",
-      "result": false,
-      "timestamp": "2024-08-10T19:13:36.506Z",
-      "description": "Checked if i less 10."
-    },
-    {
-      "line": 7,
-      "operation": "if",
-      "condition": "i less 10",
-      "result": false,
-      "timestamp": "2024-08-10T19:13:36.506Z",
-      "description": "Checked if i less 10."
-    },
-    {
-      "line": 8,
-      "operation": "if",
-      "condition": "i less 10",
-      "result": false,
-      "timestamp": "2024-08-10T19:13:36.506Z",
-      "description": "Checked if i less 10."
-    },
-    {
-      "line": 9,
-      "operation": "if",
-      "condition": "i less 10",
-      "result": false,
-      "timestamp": "2024-08-10T19:13:36.506Z",
-      "description": "Checked if i less 10."
-    },
-    {
-      "line": 10,
-      "operation": "if",
-      "condition": "i less 10",
-      "result": false,
-      "timestamp": "2024-08-10T19:13:36.506Z",
-      "description": "Checked if i less 10."
-    },
-    {
-      "line": 11,
-      "operation": "if",
-      "condition": "i less 10",
-      "result": false,
-      "timestamp": "2024-08-10T19:13:36.506Z",
-      "description": "Checked if i less 10."
-    }
-  ]
-}
-Final JSON: {
-  "actionFrames": [
-    {
-      "line": 1,
-      "operation": "set",
-      "varName": "i",
-      "value": 0,
-      "timestamp": "2024-08-10T19:14:31.381Z",
-      "description": "Set variable i to 0."
-    },
-    {
-      "line": 2,
-      "operation": "if",
-      "condition": "i less 10",
-      "result": false,
-      "timestamp": "2024-08-10T19:14:31.381Z",
-      "description": "Checked if i less 10."
-    },
-    {
-      "line": 3,
-      "operation": "if",
-      "condition": "i less 10",
-      "result": false,
-      "timestamp": "2024-08-10T19:14:31.381Z",
-      "description": "Checked if i less 10."
-    },
-    {
-      "line": 4,
-      "operation": "if",
-      "condition": "i less 10",
-      "result": false,
-      "timestamp": "2024-08-10T19:14:31.381Z",
-      "description": "Checked if i less 10."
-    },
-    {
-      "line": 5,
-      "operation": "if",
-      "condition": "i less 10",
-      "result": false,
-      "timestamp": "2024-08-10T19:14:31.381Z",
-      "description": "Checked if i less 10."
-    },
-    {
-      "line": 6,
-      "operation": "if",
-      "condition": "i less 10",
-      "result": false,
-      "timestamp": "2024-08-10T19:14:31.381Z",
-      "description": "Checked if i less 10."
-    },
-    {
-      "line": 7,
-      "operation": "if",
-      "condition": "i less 10",
-      "result": false,
-      "timestamp": "2024-08-10T19:14:31.381Z",
-      "description": "Checked if i less 10."
-    },
-    {
-      "line": 8,
-      "operation": "if",
-      "condition": "i less 10",
-      "result": false,
-      "timestamp": "2024-08-10T19:14:31.381Z",
-      "description": "Checked if i less 10."
-    },
-    {
-      "line": 9,
-      "operation": "if",
-      "condition": "i less 10",
-      "result": false,
-      "timestamp": "2024-08-10T19:14:31.381Z",
-      "description": "Checked if i less 10."
-    },
-    {
-      "line": 10,
-      "operation": "if",
-      "condition": "i less 10",
-      "result": false,
-      "timestamp": "2024-08-10T19:14:31.381Z",
-      "description": "Checked if i less 10."
-    },
-    {
-      "line": 11,
-      "operation": "if",
-      "condition": "i less 10",
-      "result": false,
-      "timestamp": "2024-08-10T19:14:31.381Z",
-      "description": "Checked if i less 10."
-    }
-  ]
-}
-Final JSON: {
-  "actionFrames": [
-    {
-      "line": 1,
-      "operation": "set",
-      "varName": "i",
-      "value": 0,
-      "timestamp": "2024-08-10T19:15:53.905Z",
-      "description": "Set variable i to 0."
-    },
-    {
-      "line": 2,
-      "operation": "if",
-      "condition": "i less 10",
-      "result": false,
-      "timestamp": "2024-08-10T19:15:53.905Z",
-      "description": "Checked if i less 10."
-    },
-    {
-      "line": 3,
-      "operation": "if",
-      "condition": "i less 10",
-      "result": false,
-      "timestamp": "2024-08-10T19:15:53.905Z",
-      "description": "Checked if i less 10."
-    },
-    {
-      "line": 4,
-      "operation": "if",
-      "condition": "i less 10",
-      "result": false,
-      "timestamp": "2024-08-10T19:15:53.905Z",
-      "description": "Checked if i less 10."
-    },
-    {
-      "line": 5,
-      "operation": "if",
-      "condition": "i less 10",
-      "result": false,
-      "timestamp": "2024-08-10T19:15:53.905Z",
-      "description": "Checked if i less 10."
-    },
-    {
-      "line": 6,
-      "operation": "if",
-      "condition": "i less 10",
-      "result": false,
-      "timestamp": "2024-08-10T19:15:53.905Z",
-      "description": "Checked if i less 10."
-    },
-    {
-      "line": 7,
-      "operation": "if",
-      "condition": "i less 10",
-      "result": false,
-      "timestamp": "2024-08-10T19:15:53.905Z",
-      "description": "Checked if i less 10."
-    },
-    {
-      "line": 8,
-      "operation": "if",
-      "condition": "i less 10",
-      "result": false,
-      "timestamp": "2024-08-10T19:15:53.905Z",
-      "description": "Checked if i less 10."
-    },
-    {
-      "line": 9,
-      "operation": "if",
-      "condition": "i less 10",
-      "result": false,
-      "timestamp": "2024-08-10T19:15:53.905Z",
-      "description": "Checked if i less 10."
-    },
-    {
-      "line": 10,
-      "operation": "if",
-      "condition": "i less 10",
-      "result": false,
-      "timestamp": "2024-08-10T19:15:53.905Z",
-      "description": "Checked if i less 10."
-    },
-    {
-      "line": 11,
-      "operation": "if",
-      "condition": "i less 10",
-      "result": false,
-      "timestamp": "2024-08-10T19:15:53.905Z",
-      "description": "Checked if i less 10."
-    }
-  ]
-}
-Final JSON: {
-  "actionFrames": [
-    {
-      "line": 1,
-      "operation": "set",
-      "varName": "i",
-      "value": 0,
-      "timestamp": "2024-08-10T19:16:02.721Z",
-      "description": "Set variable i to 0."
-    },
-    {
-      "line": 2,
-      "operation": "if",
-      "condition": "i less 10",
-      "result": false,
-      "timestamp": "2024-08-10T19:16:02.721Z",
-      "description": "Checked if i less 10."
-    },
-    {
-      "line": 3,
-      "operation": "if",
-      "condition": "i less 10",
-      "result": false,
-      "timestamp": "2024-08-10T19:16:02.721Z",
-      "description": "Checked if i less 10."
-    },
-    {
-      "line": 4,
-      "operation": "if",
-      "condition": "i less 10",
-      "result": false,
-      "timestamp": "2024-08-10T19:16:02.721Z",
-      "description": "Checked if i less 10."
-    },
-    {
-      "line": 5,
-      "operation": "if",
-      "condition": "i less 10",
-      "result": false,
-      "timestamp": "2024-08-10T19:16:02.721Z",
-      "description": "Checked if i less 10."
-    },
-    {
-      "line": 6,
-      "operation": "if",
-      "condition": "i less 10",
-      "result": false,
-      "timestamp": "2024-08-10T19:16:02.721Z",
-      "description": "Checked if i less 10."
-    },
-    {
-      "line": 7,
-      "operation": "if",
-      "condition": "i less 10",
-      "result": false,
-      "timestamp": "2024-08-10T19:16:02.721Z",
-      "description": "Checked if i less 10."
-    },
-    {
-      "line": 8,
-      "operation": "if",
-      "condition": "i less 10",
-      "result": false,
-      "timestamp": "2024-08-10T19:16:02.721Z",
-      "description": "Checked if i less 10."
-    },
-    {
-      "line": 9,
-      "operation": "if",
-      "condition": "i less 10",
-      "result": false,
-      "timestamp": "2024-08-10T19:16:02.721Z",
-      "description": "Checked if i less 10."
-    },
-    {
-      "line": 10,
-      "operation": "if",
-      "condition": "i less 10",
-      "result": false,
-      "timestamp": "2024-08-10T19:16:02.721Z",
-      "description": "Checked if i less 10."
-    },
-    {
-      "line": 11,
-      "operation": "if",
-      "condition": "i less 10",
-      "result": false,
-      "timestamp": "2024-08-10T19:16:02.721Z",
-      "description": "Checked if i less 10."
-    }
-  ]
-}
-Final JSON: {
-  "actionFrames": [
-    {
-      "line": 1,
-      "operation": "set",
-      "varName": "i",
-      "value": 11,
-      "timestamp": "2024-08-10T19:16:30.645Z",
-      "description": "Set variable i to 11."
-    },
-    {
-      "line": 2,
-      "operation": "if",
-      "condition": "i less 10",
-      "result": false,
-      "timestamp": "2024-08-10T19:16:30.645Z",
-      "description": "Checked if i less 10."
-    }
-  ]
-}
-Final JSON: {
-  "actionFrames": [
-    {
-      "line": 1,
-      "operation": "set",
-      "varName": "i",
-      "value": 0,
-      "timestamp": "2024-08-10T19:16:47.047Z",
-      "description": "Set variable i to 0."
-    },
-    {
-      "line": 2,
-      "operation": "if",
-      "condition": "i less 10",
-      "result": false,
-      "timestamp": "2024-08-10T19:16:47.047Z",
-      "description": "Checked if i less 10."
-    }
-  ]
-}
-Final JSON: {
-  "actionFrames": [
-    {
-      "line": 1,
-      "operation": "set",
-      "varName": "x",
-      "value": 10,
-      "timestamp": "2024-08-10T19:17:16.432Z",
-      "description": "Set variable x to 10."
-    },
-    {
-      "line": 2,
-      "operation": "if",
-      "condition": "x greater 5",
-      "result": true,
-      "timestamp": "2024-08-10T19:17:16.432Z",
-      "description": "Checked if x greater 5."
-    },
-    {
-      "line": 3,
-      "operation": "print",
-      "isLiteral": true,
-      "varName": null,
-      "literal": "x is greater than 5",
-      "timestamp": "2024-08-10T19:17:16.432Z",
-      "description": "Printed x is greater than 5."
-    }
-  ]
-}
-Final JSON: {
-  "actionFrames": [
-    {
-      "line": 1,
-      "operation": "set",
-      "varName": "x",
-      "value": 10,
-      "timestamp": "2024-08-10T19:17:32.137Z",
-      "description": "Set variable x to 10."
-    },
-    {
-      "line": 2,
-      "operation": "if",
-      "condition": "x less 5",
-      "result": false,
-      "timestamp": "2024-08-10T19:17:32.137Z",
-      "description": "Checked if x less 5."
-    },
-    {
-      "line": 3,
-      "operation": "print",
-      "isLiteral": true,
-      "varName": null,
-      "literal": "x is 5 or less",
-      "timestamp": "2024-08-10T19:17:32.137Z",
-      "description": "Printed x is 5 or less."
-    }
-  ]
-}
-Final JSON: {
-  "actionFrames": [
-    {
-      "line": 1,
-      "operation": "set",
-      "varName": "i",
-      "value": 0,
-      "timestamp": "2024-08-10T19:18:05.748Z",
-      "description": "Set variable i to 0."
-    },
-    {
-      "line": 2,
-      "operation": "if",
-      "condition": "i less 10",
-      "result": false,
-      "timestamp": "2024-08-10T19:18:05.748Z",
-      "description": "Checked if i less 10."
-    }
-  ]
-}
-Final JSON: {
-  "actionFrames": [
-    {
-      "line": 1,
-      "operation": "set",
-      "varName": "i",
-      "value": 0,
-      "timestamp": "2024-08-10T19:18:33.423Z",
-      "description": "Set variable i to 0."
-    },
-    {
-      "line": 2,
-      "operation": "if",
-      "condition": "i less 10",
-      "result": false,
-      "timestamp": "2024-08-10T19:18:33.423Z",
-      "description": "Checked if i less 10."
-    },
-    {
-      "line": 3,
-      "operation": "print",
-      "isLiteral": true,
-      "varName": null,
-      "literal": "nah nah",
-      "timestamp": "2024-08-10T19:18:33.423Z",
-      "description": "Printed nah nah."
-    }
-  ]
-}
-Final JSON: {
-  "actionFrames": [
-    {
-      "line": 1,
-      "operation": "set",
-      "varName": "i",
-      "value": 1,
-      "timestamp": "2024-08-10T19:19:47.322Z",
-      "description": "Set variable i to 1."
-    },
-    {
-      "line": 2,
-      "operation": "if",
-      "condition": "i less 10",
-      "result": true,
-      "timestamp": "2024-08-10T19:19:47.322Z",
-      "description": "Checked if i less 10."
-    },
-    {
-      "line": 3,
-      "operation": "print",
-      "isLiteral": true,
-      "varName": null,
-      "literal": "yeah yeah",
-      "timestamp": "2024-08-10T19:19:47.322Z",
-      "description": "Printed yeah yeah."
-    }
-  ]
-}
-Final JSON: {
-  "actionFrames": [
-    {
-      "line": 1,
-      "operation": "set",
-      "varName": "i",
-      "value": 0,
-      "timestamp": "2024-08-10T19:20:00.406Z",
-      "description": "Set variable i to 0."
-    },
-    {
-      "line": 2,
-      "operation": "if",
-      "condition": "i less 10",
-      "result": false,
-      "timestamp": "2024-08-10T19:20:00.407Z",
-      "description": "Checked if i less 10."
-    },
-    {
-      "line": 3,
-      "operation": "print",
-      "isLiteral": true,
-      "varName": null,
-      "literal": "nah nah",
-      "timestamp": "2024-08-10T19:20:00.407Z",
-      "description": "Printed nah nah."
-    }
-  ]
-}
-Final JSON: {
-  "actionFrames": [
-    {
-      "line": 1,
-      "operation": "set",
-      "varName": "i",
-      "value": 2,
-      "timestamp": "2024-08-10T19:21:29.684Z",
-      "description": "Set variable i to 2."
-    },
-    {
-      "line": 2,
-      "operation": "if",
-      "condition": "i less 10",
-      "result": true,
-      "timestamp": "2024-08-10T19:21:29.684Z",
-      "description": "Checked if i less 10."
-    },
-    {
-      "line": 3,
-      "operation": "print",
-      "isLiteral": true,
-      "varName": null,
-      "literal": "yeah yeah",
-      "timestamp": "2024-08-10T19:21:29.684Z",
-      "description": "Printed yeah yeah."
-    }
-  ]
-}
-Final JSON: {
-  "actionFrames": [
-    {
-      "line": 1,
-      "operation": "set",
-      "varName": "i",
-      "value": 1,
-      "timestamp": "2024-08-10T19:22:31.116Z",
-      "description": "Set variable i to 1."
-    },
-    {
-      "line": 2,
-      "operation": "if",
-      "condition": "i less 10",
-      "result": true,
-      "timestamp": "2024-08-10T19:22:31.116Z",
-      "description": "Checked if i less 10."
-    },
-    {
-      "line": 3,
-      "operation": "print",
-      "isLiteral": true,
-      "varName": null,
-      "literal": "Hallo",
-      "timestamp": "2024-08-10T19:22:31.116Z",
-      "description": "Printed Hallo."
-    },
-    {
-      "line": 4,
-      "operation": "set",
-      "varName": "i",
-      "value": "i + 1",
-      "timestamp": "2024-08-10T19:22:31.116Z",
-      "description": "Set variable i to i + 1."
-    },
-    {
-      "line": 5,
-      "operation": "if",
-      "condition": "i less 10",
-      "result": false,
-      "timestamp": "2024-08-10T19:22:31.116Z",
-      "description": "Checked if i less 10."
-    },
-    {
-      "line": 6,
-      "operation": "if",
-      "condition": "i less 10",
-      "result": false,
-      "timestamp": "2024-08-10T19:22:31.116Z",
-      "description": "Checked if i less 10."
-    },
-    {
-      "line": 7,
-      "operation": "if",
-      "condition": "i less 10",
-      "result": false,
-      "timestamp": "2024-08-10T19:22:31.116Z",
-      "description": "Checked if i less 10."
-    },
-    {
-      "line": 8,
-      "operation": "if",
-      "condition": "i less 10",
-      "result": false,
-      "timestamp": "2024-08-10T19:22:31.116Z",
-      "description": "Checked if i less 10."
-    },
-    {
-      "line": 9,
-      "operation": "if",
-      "condition": "i less 10",
-      "result": false,
-      "timestamp": "2024-08-10T19:22:31.116Z",
-      "description": "Checked if i less 10."
-    },
-    {
-      "line": 10,
-      "operation": "if",
-      "condition": "i less 10",
-      "result": false,
-      "timestamp": "2024-08-10T19:22:31.116Z",
-      "description": "Checked if i less 10."
-    },
-    {
-      "line": 11,
-      "operation": "if",
-      "condition": "i less 10",
-      "result": false,
-      "timestamp": "2024-08-10T19:22:31.116Z",
-      "description": "Checked if i less 10."
-    },
-    {
-      "line": 12,
-      "operation": "if",
-      "condition": "i less 10",
-      "result": false,
-      "timestamp": "2024-08-10T19:22:31.116Z",
-      "description": "Checked if i less 10."
-    }
-  ]
-}
-Final JSON: {
-  "actionFrames": [
-    {
-      "line": 1,
-      "operation": "set",
-      "varName": "i",
-      "value": 0,
-      "timestamp": "2024-08-11T19:00:59.654Z",
-      "description": "Set variable i to 0."
-    },
-    {
-      "line": 2,
-      "operation": "if",
-      "condition": "i less 5",
-      "result": false,
-      "timestamp": "2024-08-11T19:00:59.654Z",
-      "description": "Checked if i less 5."
-    },
-    {
-      "line": 3,
-      "operation": "if",
-      "condition": "i less 5",
-      "result": false,
-      "timestamp": "2024-08-11T19:00:59.654Z",
-      "description": "Checked if i less 5."
-    },
-    {
-      "line": 4,
-      "operation": "if",
-      "condition": "i less 5",
-      "result": false,
-      "timestamp": "2024-08-11T19:00:59.654Z",
-      "description": "Checked if i less 5."
-    },
-    {
-      "line": 5,
-      "operation": "if",
-      "condition": "i less 5",
-      "result": false,
-      "timestamp": "2024-08-11T19:00:59.654Z",
-      "description": "Checked if i less 5."
-    },
-    {
-      "line": 6,
-      "operation": "if",
-      "condition": "i less 5",
-      "result": false,
-      "timestamp": "2024-08-11T19:00:59.654Z",
-      "description": "Checked if i less 5."
-    }
-  ]
-}
-Final JSON: {
-  "actionFrames": [
-    {
-      "line": 1,
-      "operation": "set",
-      "varName": "i",
-      "value": 0,
-      "timestamp": "2024-08-11T19:09:20.672Z",
-      "description": "Set variable i to 0."
-    },
-    {
-      "line": 2,
-      "operation": "if",
-      "condition": "i less 10",
-      "result": false,
-      "timestamp": "2024-08-11T19:09:20.672Z",
-      "description": "Checked if i less 10."
-    },
-    {
-      "line": 3,
-      "operation": "if",
-      "condition": "i less 10",
-      "result": false,
-      "timestamp": "2024-08-11T19:09:20.672Z",
-      "description": "Checked if i less 10."
-    },
-    {
-      "line": 4,
-      "operation": "if",
-      "condition": "i less 10",
-      "result": false,
-      "timestamp": "2024-08-11T19:09:20.672Z",
-      "description": "Checked if i less 10."
-    },
-    {
-      "line": 5,
-      "operation": "if",
-      "condition": "i less 10",
-      "result": false,
-      "timestamp": "2024-08-11T19:09:20.672Z",
-      "description": "Checked if i less 10."
-    },
-    {
-      "line": 6,
-      "operation": "if",
-      "condition": "i less 10",
-      "result": false,
-      "timestamp": "2024-08-11T19:09:20.672Z",
-      "description": "Checked if i less 10."
-    },
-    {
-      "line": 7,
-      "operation": "if",
-      "condition": "i less 10",
-      "result": false,
-      "timestamp": "2024-08-11T19:09:20.672Z",
-      "description": "Checked if i less 10."
-    },
-    {
-      "line": 8,
-      "operation": "if",
-      "condition": "i less 10",
-      "result": false,
-      "timestamp": "2024-08-11T19:09:20.672Z",
-      "description": "Checked if i less 10."
-    },
-    {
-      "line": 9,
-      "operation": "if",
-      "condition": "i less 10",
-      "result": false,
-      "timestamp": "2024-08-11T19:09:20.672Z",
-      "description": "Checked if i less 10."
-    },
-    {
-      "line": 10,
-      "operation": "if",
-      "condition": "i less 10",
-      "result": false,
-      "timestamp": "2024-08-11T19:09:20.672Z",
-      "description": "Checked if i less 10."
-    },
-    {
-      "line": 11,
-      "operation": "if",
-      "condition": "i less 10",
-      "result": false,
-      "timestamp": "2024-08-11T19:09:20.672Z",
-      "description": "Checked if i less 10."
-    }
-  ]
-}
-Final JSON: {
-  "actionFrames": [
-    {
-      "line": 1,
-      "operation": "set",
-      "varName": "i",
-      "value": 0,
-      "timestamp": "2024-08-11T19:11:38.377Z",
-      "description": "Set variable i to 0."
-    },
-    {
-      "line": 2,
-      "operation": "if",
-      "condition": "i less 4",
-      "result": false,
-      "timestamp": "2024-08-11T19:11:38.377Z",
-      "description": "Checked if i less 4."
-    },
-    {
-      "line": 3,
-      "operation": "if",
-      "condition": "i less 4",
-      "result": false,
-      "timestamp": "2024-08-11T19:11:38.377Z",
-      "description": "Checked if i less 4."
-    },
-    {
-      "line": 4,
-      "operation": "if",
-      "condition": "i less 4",
-      "result": false,
-      "timestamp": "2024-08-11T19:11:38.377Z",
-      "description": "Checked if i less 4."
-    },
-    {
-      "line": 5,
-      "operation": "if",
-      "condition": "i less 4",
-      "result": false,
-      "timestamp": "2024-08-11T19:11:38.377Z",
-      "description": "Checked if i less 4."
-    }
-  ]
-}
-Final JSON: {
-  "actionFrames": [
-    {
-      "line": 1,
-      "operation": "set",
-      "varName": "x",
-      "value": 10,
-      "timestamp": "2024-08-14T15:46:03.494Z",
-      "description": "Set variable x to 10."
-    }
-  ]
-}
-Tokens: [
-  {
-    "type": "Keyword",
-    "value": "loop",
-    "line": 1
-  },
-  {
-    "type": "Keyword",
-    "value": "from",
-    "line": 1
-  },
-  {
-    "type": "Number",
-    "value": "0",
-    "line": 1
-  },
-  {
-    "type": "Keyword",
-    "value": "to",
-    "line": 1
-  },
-  {
-    "type": "Number",
-    "value": "3",
-    "line": 1
-  },
-  {
-    "type": "Keyword",
-    "value": "print",
-    "line": 2
-  },
-  {
-    "type": "Identifier",
-    "value": "I",
-    "line": 2
-  },
-  {
-    "type": "Keyword",
-    "value": "end",
-    "line": 3
-  },
-  {
-    "type": "Keyword",
-    "value": "loop",
-    "line": 3
-  }
-]
-AST: {
-  "type": "Program",
-  "body": [
-    {
-      "type": "LoopFromTo",
-      "range": {
-        "start": {
-          "type": "NumberLiteral",
-          "value": "0",
-          "line": 1
-        },
-        "end": {
-          "type": "NumberLiteral",
-          "value": "3",
-          "line": 1
-        }
-      },
-      "body": [
-        {
-          "type": "PrintStatement",
-          "value": {
-            "type": "Identifier",
-            "value": "I",
-            "line": 2
-          },
-          "line": 2
-        }
-      ],
-      "line": 1
-    }
-  ]
-}
-Intermediate Representation: {
-  "program": [
-    {
-      "type": "LoopFromTo",
-      "range": {
-        "start": "0",
-        "end": "3"
-      },
-      "body": [
-        {
-          "type": "PrintStatement",
-          "value": "I"
-        }
-      ]
-    }
-  ]
-}
-Final JSON: {
-  "actionFrames": [
-    {
-      "line": 2,
-      "operation": "set",
-      "varName": "i",
-      "type": "number",
-      "value": 0,
-      "timestamp": "2024-08-15T19:39:14.651Z",
-      "description": "Set variable i to number 0."
-    },
-    {
-      "line": 4,
-      "operation": "loop_from_to",
-      "range": "0 to 3",
-      "body": [
-        {
-          "line": 3,
-          "operation": "print",
-          "isLiteral": true,
-          "varName": null,
-          "literal": "I",
-          "timestamp": "2024-08-15T19:39:14.651Z",
-          "description": "Printed I."
-        }
-      ],
-      "timestamp": "2024-08-15T19:39:14.651Z",
-      "description": "Loop from 0 to 3."
-    }
-  ]
-}
-Tokens: [
-  {
-    "type": "Keyword",
-    "value": "while",
-    "line": 1
-  },
-  {
-    "type": "Identifier",
-    "value": "x",
-    "line": 1
-  },
-  {
-    "type": "ComparisonOperator",
-    "value": ">",
-    "line": 1
-  },
-  {
-    "type": "Number",
-    "value": "0",
-    "line": 1
-  },
-  {
-    "type": "Keyword",
-    "value": "print",
-    "line": 2
-  },
-  {
-    "type": "Identifier",
-    "value": "x",
-    "line": 2
-  },
-  {
-    "type": "Keyword",
-    "value": "set",
-    "line": 3
-  },
-  {
-    "type": "Identifier",
-    "value": "x",
-    "line": 3
-  },
-  {
-    "type": "Keyword",
-    "value": "to",
-    "line": 3
-  },
-  {
-    "type": "Identifier",
-    "value": "x",
-    "line": 3
-  },
-  {
-    "type": "Operator",
-    "value": "-",
-    "line": 3
-  },
-  {
-    "type": "Number",
-    "value": "1",
-    "line": 3
-  },
-  {
-    "type": "Keyword",
-    "value": "end",
-    "line": 4
-  },
-  {
-    "type": "Keyword",
-    "value": "while",
-    "line": 4
-  }
-]
-AST: {
-  "type": "Program",
-  "body": [
-    {
-      "type": "WhileLoop",
-      "condition": {
-        "type": "Expression",
-        "left": "x",
-        "operator": ">",
-        "right": {
-          "type": "NumberLiteral",
-          "value": "0",
-          "line": 1
-        },
-        "line": 1
-      },
-      "body": [
-        {
-          "type": "PrintStatement",
-          "value": {
-            "type": "Identifier",
-            "value": "x",
-            "line": 2
-          },
-          "line": 2
-        },
-        {
-          "type": "VariableDeclaration",
-          "varName": "x",
-          "varType": null,
-          "value": {
-            "type": "Expression",
-            "left": {
-              "type": "Identifier",
-              "value": "x",
-              "line": 3
-            },
-            "operator": "-",
-            "right": {
-              "type": "NumberLiteral",
-              "value": "1",
-              "line": 3
-            },
-            "line": 4
-          },
-          "line": 3
-        }
-      ],
-      "line": 1
-    }
-  ]
-}
-Intermediate Representation: {
-  "program": [
-    {
-      "type": "WhileLoop",
-      "condition": {
-        "left": "x",
-        "operator": ">",
-        "right": "0"
-      },
-      "body": [
-        {
-          "type": "PrintStatement",
-          "value": "x"
-        },
-        {
-          "type": "VariableDeclaration",
-          "name": "x",
-          "value": {
-            "type": "Expression",
-            "left": "x",
-            "operator": "-",
-            "right": "1"
-          }
-        }
-      ]
-    }
-  ]
-}
-Final JSON: {
-  "actionFrames": [
-    {
-      "line": 1,
-      "operation": "while",
-      "condition": "x > 0",
-      "timestamp": "2024-08-15T19:51:13.804Z",
-      "description": "While loop with condition x > 0."
-    },
-    {
-      "line": 1,
-      "operation": "if",
-      "condition": "x > 0",
-      "result": false,
-      "timestamp": "2024-08-15T19:51:13.804Z",
-      "description": "Checked if x > 0."
-    },
-    {
-      "line": 4,
-      "operation": "loop_end",
-      "timestamp": "2024-08-15T19:51:13.804Z",
-      "description": "End of while loop"
-    }
-  ]
-}
-Tokens: [
-  {
-    "type": "Keyword",
-    "value": "set",
-    "line": 1
-  },
-  {
-    "type": "Identifier",
-    "value": "x",
-    "line": 1
-  },
-  {
-    "type": "Keyword",
-    "value": "to",
-    "line": 1
-  },
-  {
-    "type": "Number",
-    "value": "5",
-    "line": 1
-  },
-  {
-    "type": "Keyword",
-    "value": "while",
-    "line": 2
-  },
-  {
-    "type": "Identifier",
-    "value": "x",
-    "line": 2
-  },
-  {
-    "type": "ComparisonOperator",
-    "value": ">",
-    "line": 2
-  },
-  {
-    "type": "Number",
-    "value": "0",
-    "line": 2
-  },
-  {
-    "type": "Keyword",
-    "value": "print",
-    "line": 3
-  },
-  {
-    "type": "Identifier",
-    "value": "x",
-    "line": 3
-  },
-  {
-    "type": "Keyword",
-    "value": "set",
-    "line": 4
-  },
-  {
-    "type": "Identifier",
-    "value": "x",
-    "line": 4
-  },
-  {
-    "type": "Keyword",
-    "value": "to",
-    "line": 4
-  },
-  {
-    "type": "Identifier",
-    "value": "x",
-    "line": 4
-  },
-  {
-    "type": "Operator",
-    "value": "-",
-    "line": 4
-  },
-  {
-    "type": "Number",
-    "value": "1",
-    "line": 4
-  },
-  {
-    "type": "Keyword",
-    "value": "end",
-    "line": 5
-  },
-  {
-    "type": "Keyword",
-    "value": "while",
-    "line": 5
-  }
-]
-AST: {
-  "type": "Program",
-  "body": [
-    {
-      "type": "VariableDeclaration",
-      "varName": "x",
-      "varType": null,
-      "value": {
-        "type": "NumberLiteral",
-        "value": "5",
-        "line": 1
-      },
-      "line": 1
-    },
-    {
-      "type": "WhileLoop",
-      "condition": {
-        "type": "Expression",
-        "left": "x",
-        "operator": ">",
-        "right": {
-          "type": "NumberLiteral",
-          "value": "0",
-          "line": 2
-        },
-        "line": 2
-      },
-      "body": [
-        {
-          "type": "PrintStatement",
-          "value": {
-            "type": "Identifier",
-            "value": "x",
-            "line": 3
-          },
-          "line": 3
-        },
-        {
-          "type": "VariableDeclaration",
-          "varName": "x",
-          "varType": null,
-          "value": {
-            "type": "Expression",
-            "left": {
-              "type": "Identifier",
-              "value": "x",
-              "line": 4
-            },
-            "operator": "-",
-            "right": {
-              "type": "NumberLiteral",
-              "value": "1",
-              "line": 4
-            },
-            "line": 5
-          },
-          "line": 4
-        }
-      ],
-      "line": 2
-    }
-  ]
-}
-Intermediate Representation: {
-  "program": [
-    {
-      "type": "VariableDeclaration",
-      "name": "x",
-      "value": {
-        "type": "NumberLiteral",
-        "value": "5",
-        "line": 1
-      }
-    },
-    {
-      "type": "WhileLoop",
-      "condition": {
-        "left": "x",
-        "operator": ">",
-        "right": "0"
-      },
-      "body": [
-        {
-          "type": "PrintStatement",
-          "value": "x"
-        },
-        {
-          "type": "VariableDeclaration",
-          "name": "x",
-          "value": {
-            "type": "Expression",
-            "left": "x",
-            "operator": "-",
-            "right": "1"
-          }
-        }
-      ]
-    }
-  ]
-}
-Final JSON: {
-  "actionFrames": [
-    {
-      "line": 1,
-      "operation": "set",
-      "varName": "x",
-      "type": "number",
-      "value": 5,
-      "timestamp": "2024-08-15T19:51:52.423Z",
-      "description": "Set variable x to 5."
-    },
-    {
-      "line": 2,
-      "operation": "while",
-      "condition": "x > 0",
-      "timestamp": "2024-08-15T19:51:52.423Z",
-      "description": "While loop with condition x > 0."
-    },
-    {
-      "line": 2,
-      "operation": "if",
-      "condition": "x > 0",
-      "result": true,
-      "timestamp": "2024-08-15T19:51:52.423Z",
-      "description": "Checked if x > 0."
-    },
-    {
-      "line": 3,
-      "operation": "print",
-      "isLiteral": false,
-      "varName": "x",
-      "literal": 5,
-      "timestamp": "2024-08-15T19:51:52.423Z",
-      "description": "Printed x."
-    },
-    {
-      "line": 4,
-      "operation": "set",
-      "varName": "x",
-      "type": "number",
-      "value": 4,
-      "timestamp": "2024-08-15T19:51:52.423Z",
-      "description": "Set variable x to x - 1."
-    },
-    {
-      "line": 2,
-      "operation": "if",
-      "condition": "x > 0",
-      "result": true,
-      "timestamp": "2024-08-15T19:51:52.423Z",
-      "description": "Checked if x > 0."
-    },
-    {
-      "line": 3,
-      "operation": "print",
-      "isLiteral": false,
-      "varName": "x",
-      "literal": 4,
-      "timestamp": "2024-08-15T19:51:52.423Z",
-      "description": "Printed x."
-    },
-    {
-      "line": 4,
-      "operation": "set",
-      "varName": "x",
-      "type": "number",
-      "value": 3,
-      "timestamp": "2024-08-15T19:51:52.423Z",
-      "description": "Set variable x to x - 1."
-    },
-    {
-      "line": 2,
-      "operation": "if",
-      "condition": "x > 0",
-      "result": true,
-      "timestamp": "2024-08-15T19:51:52.423Z",
-      "description": "Checked if x > 0."
-    },
-    {
-      "line": 3,
-      "operation": "print",
-      "isLiteral": false,
-      "varName": "x",
-      "literal": 3,
-      "timestamp": "2024-08-15T19:51:52.423Z",
-      "description": "Printed x."
-    },
-    {
-      "line": 4,
-      "operation": "set",
-      "varName": "x",
-      "type": "number",
-      "value": 2,
-      "timestamp": "2024-08-15T19:51:52.423Z",
-      "description": "Set variable x to x - 1."
-    },
-    {
-      "line": 2,
-      "operation": "if",
-      "condition": "x > 0",
-      "result": true,
-      "timestamp": "2024-08-15T19:51:52.423Z",
-      "description": "Checked if x > 0."
-    },
-    {
-      "line": 3,
-      "operation": "print",
-      "isLiteral": false,
-      "varName": "x",
-      "literal": 2,
-      "timestamp": "2024-08-15T19:51:52.423Z",
-      "description": "Printed x."
-    },
-    {
-      "line": 4,
-      "operation": "set",
-      "varName": "x",
-      "type": "number",
-      "value": 1,
-      "timestamp": "2024-08-15T19:51:52.423Z",
-      "description": "Set variable x to x - 1."
-    },
-    {
-      "line": 2,
-      "operation": "if",
-      "condition": "x > 0",
-      "result": true,
-      "timestamp": "2024-08-15T19:51:52.423Z",
-      "description": "Checked if x > 0."
-    },
-    {
-      "line": 3,
-      "operation": "print",
-      "isLiteral": false,
-      "varName": "x",
-      "literal": 1,
-      "timestamp": "2024-08-15T19:51:52.423Z",
-      "description": "Printed x."
-    },
-    {
-      "line": 4,
-      "operation": "set",
-      "varName": "x",
-      "type": "number",
-      "value": 0,
-      "timestamp": "2024-08-15T19:51:52.423Z",
-      "description": "Set variable x to x - 1."
-    },
-    {
-      "line": 2,
-      "operation": "if",
-      "condition": "x > 0",
-      "result": false,
-      "timestamp": "2024-08-15T19:51:52.423Z",
-      "description": "Checked if x > 0."
-    },
-    {
-      "line": 5,
-      "operation": "loop_end",
-      "timestamp": "2024-08-15T19:51:52.423Z",
-      "description": "End of while loop"
-    }
-  ]
-}
-Tokens: [
-  {
-    "type": "Keyword",
-    "value": "set",
-    "line": 1
-  },
-  {
-    "type": "Identifier",
-    "value": "x",
-    "line": 1
-  },
-  {
-    "type": "Keyword",
-    "value": "to",
-    "line": 1
-  },
-  {
-    "type": "Number",
-    "value": "4",
-    "line": 1
-  },
-  {
-    "type": "Keyword",
-    "value": "while",
-    "line": 2
-  },
-  {
-    "type": "Identifier",
-    "value": "x",
-    "line": 2
-  },
-  {
-    "type": "ComparisonOperator",
-    "value": ">",
-    "line": 2
-  },
-  {
-    "type": "Number",
-    "value": "0",
-    "line": 2
-  },
-  {
-    "type": "Keyword",
-    "value": "print",
-    "line": 3
-  },
-  {
-    "type": "Identifier",
-    "value": "x",
-    "line": 3
-  },
-  {
-    "type": "Keyword",
-    "value": "set",
-    "line": 4
-  },
-  {
-    "type": "Identifier",
-    "value": "x",
-    "line": 4
-  },
-  {
-    "type": "Keyword",
-    "value": "to",
-    "line": 4
-  },
-  {
-    "type": "Identifier",
-    "value": "x",
-    "line": 4
-  },
-  {
-    "type": "Operator",
-    "value": "-",
-    "line": 4
-  },
-  {
-    "type": "Number",
-    "value": "1",
-    "line": 4
-  },
-  {
-    "type": "Keyword",
-    "value": "end",
-    "line": 5
-  },
-  {
-    "type": "Keyword",
-    "value": "while",
-    "line": 5
-  }
-]
-AST: {
-  "type": "Program",
-  "body": [
-    {
-      "type": "VariableDeclaration",
-      "varName": "x",
-      "varType": null,
-      "value": {
-        "type": "NumberLiteral",
-        "value": "4",
-        "line": 1
-      },
-      "line": 1
-    },
-    {
-      "type": "WhileLoop",
-      "condition": {
-        "type": "Expression",
-        "left": "x",
-        "operator": ">",
-        "right": {
-          "type": "NumberLiteral",
-          "value": "0",
-          "line": 2
-        },
-        "line": 2
-      },
-      "body": [
-        {
-          "type": "PrintStatement",
-          "value": {
-            "type": "Identifier",
-            "value": "x",
-            "line": 3
-          },
-          "line": 3
-        },
-        {
-          "type": "VariableDeclaration",
-          "varName": "x",
-          "varType": null,
-          "value": {
-            "type": "Expression",
-            "left": {
-              "type": "Identifier",
-              "value": "x",
-              "line": 4
-            },
-            "operator": "-",
-            "right": {
-              "type": "NumberLiteral",
-              "value": "1",
-              "line": 4
-            },
-            "line": 5
-          },
-          "line": 4
-        }
-      ],
-      "line": 2
-    }
-  ]
-}
-Intermediate Representation: {
-  "program": [
-    {
-      "type": "VariableDeclaration",
-      "name": "x",
-      "value": {
-        "type": "NumberLiteral",
-        "value": "4",
-        "line": 1
-      }
-    },
-    {
-      "type": "WhileLoop",
-      "condition": {
-        "left": "x",
-        "operator": ">",
-        "right": "0"
-      },
-      "body": [
-        {
-          "type": "PrintStatement",
-          "value": "x"
-        },
-        {
-          "type": "VariableDeclaration",
-          "name": "x",
-          "value": {
-            "type": "Expression",
-            "left": "x",
-            "operator": "-",
-            "right": "1"
-          }
-        }
-      ]
-    }
-  ]
-}
-Final JSON: {
-  "actionFrames": [
-    {
-      "line": 1,
-      "operation": "set",
-      "varName": "x",
-      "type": "number",
-      "value": 4,
-      "timestamp": "2024-08-15T19:53:22.303Z",
-      "description": "Set variable x to 4."
-    },
-    {
-      "line": 2,
-      "operation": "while",
-      "condition": "x > 0",
-      "timestamp": "2024-08-15T19:53:22.303Z",
-      "description": "While loop with condition x > 0."
-    },
-    {
-      "line": 2,
-      "operation": "if",
-      "condition": "x > 0",
-      "result": true,
-      "timestamp": "2024-08-15T19:53:22.303Z",
-      "description": "Checked if x > 0."
-    },
-    {
-      "line": 3,
-      "operation": "print",
-      "isLiteral": false,
-      "varName": "x",
-      "literal": 4,
-      "timestamp": "2024-08-15T19:53:22.303Z",
-      "description": "Printed x."
-    },
-    {
-      "line": 4,
-      "operation": "set",
-      "varName": "x",
-      "type": "number",
-      "value": 3,
-      "timestamp": "2024-08-15T19:53:22.303Z",
-      "description": "Set variable x to x - 1."
-    },
-    {
-      "line": 2,
-      "operation": "if",
-      "condition": "x > 0",
-      "result": true,
-      "timestamp": "2024-08-15T19:53:22.303Z",
-      "description": "Checked if x > 0."
-    },
-    {
-      "line": 3,
-      "operation": "print",
-      "isLiteral": false,
-      "varName": "x",
-      "literal": 3,
-      "timestamp": "2024-08-15T19:53:22.303Z",
-      "description": "Printed x."
-    },
-    {
-      "line": 4,
-      "operation": "set",
-      "varName": "x",
-      "type": "number",
-      "value": 2,
-      "timestamp": "2024-08-15T19:53:22.303Z",
-      "description": "Set variable x to x - 1."
-    },
-    {
-      "line": 2,
-      "operation": "if",
-      "condition": "x > 0",
-      "result": true,
-      "timestamp": "2024-08-15T19:53:22.303Z",
-      "description": "Checked if x > 0."
-    },
-    {
-      "line": 3,
-      "operation": "print",
-      "isLiteral": false,
-      "varName": "x",
-      "literal": 2,
-      "timestamp": "2024-08-15T19:53:22.303Z",
-      "description": "Printed x."
-    },
-    {
-      "line": 4,
-      "operation": "set",
-      "varName": "x",
-      "type": "number",
-      "value": 1,
-      "timestamp": "2024-08-15T19:53:22.303Z",
-      "description": "Set variable x to x - 1."
-    },
-    {
-      "line": 2,
-      "operation": "if",
-      "condition": "x > 0",
-      "result": true,
-      "timestamp": "2024-08-15T19:53:22.303Z",
-      "description": "Checked if x > 0."
-    },
-    {
-      "line": 3,
-      "operation": "print",
-      "isLiteral": false,
-      "varName": "x",
-      "literal": 1,
-      "timestamp": "2024-08-15T19:53:22.303Z",
-      "description": "Printed x."
-    },
-    {
-      "line": 4,
-      "operation": "set",
-      "varName": "x",
-      "type": "number",
-      "value": 0,
-      "timestamp": "2024-08-15T19:53:22.303Z",
-      "description": "Set variable x to x - 1."
-    },
-    {
-      "line": 2,
-      "operation": "if",
-      "condition": "x > 0",
-      "result": false,
-      "timestamp": "2024-08-15T19:53:22.303Z",
-      "description": "Checked if x > 0."
-    },
-    {
-      "line": 5,
-      "operation": "loop_end",
-      "timestamp": "2024-08-15T19:53:22.303Z",
-      "description": "End of while loop"
-    }
-  ]
-}
-Tokens: [
-  {
-    "type": "Keyword",
-    "value": "set",
-    "line": 1
-  },
-  {
-    "type": "Identifier",
-    "value": "x",
-    "line": 1
-  },
-  {
-    "type": "Keyword",
-    "value": "to",
-    "line": 1
-  },
-  {
-    "type": "Number",
-    "value": "4",
-    "line": 1
-  },
-  {
-    "type": "Keyword",
-    "value": "while",
-    "line": 2
-  },
-  {
-    "type": "Identifier",
-    "value": "x",
-    "line": 2
-  },
-  {
-    "type": "ComparisonOperator",
-    "value": ">",
-    "line": 2
-  },
-  {
-    "type": "Number",
-    "value": "0",
-    "line": 2
-  },
-  {
-    "type": "Keyword",
-    "value": "print",
-    "line": 3
-  },
-  {
-    "type": "Identifier",
-    "value": "x",
-    "line": 3
-  },
-  {
-    "type": "Keyword",
-    "value": "set",
-    "line": 4
-  },
-  {
-    "type": "Identifier",
-    "value": "x",
-    "line": 4
-  },
-  {
-    "type": "Keyword",
-    "value": "to",
-    "line": 4
-  },
-  {
-    "type": "Identifier",
-    "value": "x",
-    "line": 4
-  },
-  {
-    "type": "Operator",
-    "value": "-",
-    "line": 4
-  },
-  {
-    "type": "Number",
-    "value": "1",
-    "line": 4
-  },
-  {
-    "type": "Keyword",
-    "value": "end",
-    "line": 5
-  },
-  {
-    "type": "Keyword",
-    "value": "while",
-    "line": 5
-  }
-]
-AST: {
-  "type": "Program",
-  "body": [
-    {
-      "type": "VariableDeclaration",
-      "varName": "x",
-      "varType": null,
-      "value": {
-        "type": "NumberLiteral",
-        "value": "4",
-        "line": 1
-      },
-      "line": 1
-    },
-    {
-      "type": "WhileLoop",
-      "condition": {
-        "type": "Expression",
-        "left": "x",
-        "operator": ">",
-        "right": {
-          "type": "NumberLiteral",
-          "value": "0",
-          "line": 2
-        },
-        "line": 2
-      },
-      "body": [
-        {
-          "type": "PrintStatement",
-          "value": {
-            "type": "Identifier",
-            "value": "x",
-            "line": 3
-          },
-          "line": 3
-        },
-        {
-          "type": "VariableDeclaration",
-          "varName": "x",
-          "varType": null,
-          "value": {
-            "type": "Expression",
-            "left": {
-              "type": "Identifier",
-              "value": "x",
-              "line": 4
-            },
-            "operator": "-",
-            "right": {
-              "type": "NumberLiteral",
-              "value": "1",
-              "line": 4
-            },
-            "line": 5
-          },
-          "line": 4
-        }
-      ],
-      "line": 2
-    }
-  ]
-}
-Intermediate Representation: {
-  "program": [
-    {
-      "type": "VariableDeclaration",
-      "name": "x",
-      "value": {
-        "type": "NumberLiteral",
-        "value": "4",
-        "line": 1
-      }
-    },
-    {
-      "type": "WhileLoop",
-      "condition": {
-        "left": "x",
-        "operator": ">",
-        "right": "0"
-      },
-      "body": [
-        {
-          "type": "PrintStatement",
-          "value": "x"
-        },
-        {
-          "type": "VariableDeclaration",
-          "name": "x",
-          "value": {
-            "type": "Expression",
-            "left": "x",
-            "operator": "-",
-            "right": "1"
-          }
-        }
-      ]
-    }
-  ]
-}
-Final JSON: {
-  "actionFrames": [
-    {
-      "line": 1,
-      "operation": "set",
-      "varName": "x",
-      "type": "number",
-      "value": 4,
-      "timestamp": "2024-08-15T19:54:51.798Z",
-      "description": "Set variable x to 4."
-    },
-    {
-      "line": 2,
-      "operation": "while",
-      "condition": "x > 0",
-      "timestamp": "2024-08-15T19:54:51.798Z",
-      "description": "While loop with condition x > 0."
-    },
-    {
-      "line": 2,
-      "operation": "if",
-      "condition": "x > 0",
-      "result": true,
-      "timestamp": "2024-08-15T19:54:51.798Z",
-      "description": "Checked if x > 0."
-    },
-    {
-      "line": 3,
-      "operation": "print",
-      "isLiteral": false,
-      "varName": "x",
-      "literal": 4,
-      "timestamp": "2024-08-15T19:54:51.798Z",
-      "description": "Printed x."
-    },
-    {
-      "line": 4,
-      "operation": "set",
-      "varName": "x",
-      "type": "number",
-      "value": 3,
-      "timestamp": "2024-08-15T19:54:51.798Z",
-      "description": "Set variable x to x - 1."
-    },
-    {
-      "line": 2,
-      "operation": "if",
-      "condition": "x > 0",
-      "result": true,
-      "timestamp": "2024-08-15T19:54:51.798Z",
-      "description": "Checked if x > 0."
-    },
-    {
-      "line": 3,
-      "operation": "print",
-      "isLiteral": false,
-      "varName": "x",
-      "literal": 3,
-      "timestamp": "2024-08-15T19:54:51.798Z",
-      "description": "Printed x."
-    },
-    {
-      "line": 4,
-      "operation": "set",
-      "varName": "x",
-      "type": "number",
-      "value": 2,
-      "timestamp": "2024-08-15T19:54:51.798Z",
-      "description": "Set variable x to x - 1."
-    },
-    {
-      "line": 2,
-      "operation": "if",
-      "condition": "x > 0",
-      "result": true,
-      "timestamp": "2024-08-15T19:54:51.798Z",
-      "description": "Checked if x > 0."
-    },
-    {
-      "line": 3,
-      "operation": "print",
-      "isLiteral": false,
-      "varName": "x",
-      "literal": 2,
-      "timestamp": "2024-08-15T19:54:51.798Z",
-      "description": "Printed x."
-    },
-    {
-      "line": 4,
-      "operation": "set",
-      "varName": "x",
-      "type": "number",
-      "value": 1,
-      "timestamp": "2024-08-15T19:54:51.798Z",
-      "description": "Set variable x to x - 1."
-    },
-    {
-      "line": 2,
-      "operation": "if",
-      "condition": "x > 0",
-      "result": true,
-      "timestamp": "2024-08-15T19:54:51.798Z",
-      "description": "Checked if x > 0."
-    },
-    {
-      "line": 3,
-      "operation": "print",
-      "isLiteral": false,
-      "varName": "x",
-      "literal": 1,
-      "timestamp": "2024-08-15T19:54:51.798Z",
-      "description": "Printed x."
-    },
-    {
-      "line": 4,
-      "operation": "set",
-      "varName": "x",
-      "type": "number",
-      "value": 0,
-      "timestamp": "2024-08-15T19:54:51.798Z",
-      "description": "Set variable x to x - 1."
-    },
-    {
-      "line": 2,
-      "operation": "if",
-      "condition": "x > 0",
-      "result": false,
-      "timestamp": "2024-08-15T19:54:51.798Z",
-      "description": "Checked if x > 0."
-    },
-    {
-      "line": 5,
-      "operation": "loop_end",
-      "timestamp": "2024-08-15T19:54:51.798Z",
-      "description": "End of while loop"
-    }
-  ]
-}
-Tokens: [
-  {
-    "type": "Keyword",
-    "value": "set",
-    "line": 1
-  },
-  {
-    "type": "Identifier",
-    "value": "x",
-    "line": 1
-  },
-  {
-    "type": "Keyword",
-    "value": "to",
-    "line": 1
-  },
-  {
-    "type": "Number",
-    "value": "5",
-    "line": 1
-  },
-  {
-    "type": "Keyword",
-    "value": "while",
-    "line": 2
-  },
-  {
-    "type": "Identifier",
-    "value": "x",
-    "line": 2
-  },
-  {
-    "type": "ComparisonOperator",
-    "value": ">",
-    "line": 2
-  },
-  {
-    "type": "Number",
-    "value": "0",
-    "line": 2
-  },
-  {
-    "type": "Keyword",
-    "value": "print",
-    "line": 3
-  },
-  {
-    "type": "Identifier",
-    "value": "x",
-    "line": 3
-  },
-  {
-    "type": "Keyword",
-    "value": "set",
-    "line": 4
-  },
-  {
-    "type": "Identifier",
-    "value": "x",
-    "line": 4
-  },
-  {
-    "type": "Keyword",
-    "value": "to",
-    "line": 4
-  },
-  {
-    "type": "Identifier",
-    "value": "x",
-    "line": 4
-  },
-  {
-    "type": "Operator",
-    "value": "-",
-    "line": 4
-  },
-  {
-    "type": "Number",
-    "value": "1",
-    "line": 4
-  },
-  {
-    "type": "Keyword",
-    "value": "end",
-    "line": 5
-  },
-  {
-    "type": "Keyword",
-    "value": "while",
-    "line": 5
-  }
-]
-AST: {
-  "type": "Program",
-  "body": [
-    {
-      "type": "VariableDeclaration",
-      "varName": "x",
-      "varType": null,
-      "value": {
-        "type": "NumberLiteral",
-        "value": "5",
-        "line": 1
-      },
-      "line": 1
-    },
-    {
-      "type": "WhileLoop",
-      "condition": {
-        "type": "Expression",
-        "left": "x",
-        "operator": ">",
-        "right": {
-          "type": "NumberLiteral",
-          "value": "0",
-          "line": 2
-        },
-        "line": 2
-      },
-      "body": [
-        {
-          "type": "PrintStatement",
-          "value": {
-            "type": "Identifier",
-            "value": "x",
-            "line": 3
-          },
-          "line": 3
-        },
-        {
-          "type": "VariableDeclaration",
-          "varName": "x",
-          "varType": null,
-          "value": {
-            "type": "Expression",
-            "left": {
-              "type": "Identifier",
-              "value": "x",
-              "line": 4
-            },
-            "operator": "-",
-            "right": {
-              "type": "NumberLiteral",
-              "value": "1",
-              "line": 4
-            },
-            "line": 5
-          },
-          "line": 4
-        }
-      ],
-      "line": 2
-    }
-  ]
-}
-Intermediate Representation: {
-  "program": [
-    {
-      "type": "VariableDeclaration",
-      "name": "x",
-      "value": {
-        "type": "NumberLiteral",
-        "value": "5",
-        "line": 1
-      }
-    },
-    {
-      "type": "WhileLoop",
-      "condition": {
-        "left": "x",
-        "operator": ">",
-        "right": "0"
-      },
-      "body": [
-        {
-          "type": "PrintStatement",
-          "value": "x"
-        },
-        {
-          "type": "VariableDeclaration",
-          "name": "x",
-          "value": {
-            "type": "Expression",
-            "left": "x",
-            "operator": "-",
-            "right": "1"
-          }
-        }
-      ]
-    }
-  ]
-}
-Final JSON: {
-  "actionFrames": [
-    {
-      "line": 1,
-      "operation": "set",
-      "varName": "x",
-      "type": "number",
-      "value": 5,
-      "timestamp": "2024-08-15T19:56:33.081Z",
-      "description": "Set variable x to 5."
-    },
-    {
-      "line": 2,
-      "operation": "while",
-      "condition": "x > 0",
-      "timestamp": "2024-08-15T19:56:33.081Z",
-      "description": "While loop with condition x > 0."
-    },
-    {
-      "line": 2,
-      "operation": "if",
-      "condition": "x > 0",
-      "result": true,
-      "timestamp": "2024-08-15T19:56:33.081Z",
-      "description": "Checked if x > 0."
-    },
-    {
-      "line": 3,
-      "operation": "print",
-      "isLiteral": false,
-      "varName": "x",
-      "literal": 5,
-      "timestamp": "2024-08-15T19:56:33.081Z",
-      "description": "Printed x."
-    },
-    {
-      "line": 4,
-      "operation": "set",
-      "varName": "x",
-      "type": "number",
-      "value": 4,
-      "timestamp": "2024-08-15T19:56:33.081Z",
-      "description": "Set variable x to x - 1."
-    },
-    {
-      "line": 2,
-      "operation": "if",
-      "condition": "x > 0",
-      "result": true,
-      "timestamp": "2024-08-15T19:56:33.081Z",
-      "description": "Checked if x > 0."
-    },
-    {
-      "line": 3,
-      "operation": "print",
-      "isLiteral": false,
-      "varName": "x",
-      "literal": 4,
-      "timestamp": "2024-08-15T19:56:33.081Z",
-      "description": "Printed x."
-    },
-    {
-      "line": 4,
-      "operation": "set",
-      "varName": "x",
-      "type": "number",
-      "value": 3,
-      "timestamp": "2024-08-15T19:56:33.081Z",
-      "description": "Set variable x to x - 1."
-    },
-    {
-      "line": 2,
-      "operation": "if",
-      "condition": "x > 0",
-      "result": true,
-      "timestamp": "2024-08-15T19:56:33.081Z",
-      "description": "Checked if x > 0."
-    },
-    {
-      "line": 3,
-      "operation": "print",
-      "isLiteral": false,
-      "varName": "x",
-      "literal": 3,
-      "timestamp": "2024-08-15T19:56:33.082Z",
-      "description": "Printed x."
-    },
-    {
-      "line": 4,
-      "operation": "set",
-      "varName": "x",
-      "type": "number",
-      "value": 2,
-      "timestamp": "2024-08-15T19:56:33.082Z",
-      "description": "Set variable x to x - 1."
-    },
-    {
-      "line": 2,
-      "operation": "if",
-      "condition": "x > 0",
-      "result": true,
-      "timestamp": "2024-08-15T19:56:33.082Z",
-      "description": "Checked if x > 0."
-    },
-    {
-      "line": 3,
-      "operation": "print",
-      "isLiteral": false,
-      "varName": "x",
-      "literal": 2,
-      "timestamp": "2024-08-15T19:56:33.082Z",
-      "description": "Printed x."
-    },
-    {
-      "line": 4,
-      "operation": "set",
-      "varName": "x",
-      "type": "number",
-      "value": 1,
-      "timestamp": "2024-08-15T19:56:33.082Z",
-      "description": "Set variable x to x - 1."
-    },
-    {
-      "line": 2,
-      "operation": "if",
-      "condition": "x > 0",
-      "result": true,
-      "timestamp": "2024-08-15T19:56:33.082Z",
-      "description": "Checked if x > 0."
-    },
-    {
-      "line": 3,
-      "operation": "print",
-      "isLiteral": false,
-      "varName": "x",
-      "literal": 1,
-      "timestamp": "2024-08-15T19:56:33.082Z",
-      "description": "Printed x."
-    },
-    {
-      "line": 4,
-      "operation": "set",
-      "varName": "x",
-      "type": "number",
-      "value": 0,
-      "timestamp": "2024-08-15T19:56:33.082Z",
-      "description": "Set variable x to x - 1."
-    },
-    {
-      "line": 2,
-      "operation": "if",
-      "condition": "x > 0",
-      "result": false,
-      "timestamp": "2024-08-15T19:56:33.082Z",
-      "description": "Checked if x > 0."
-    },
-    {
-      "line": 5,
-      "operation": "loop_end",
-      "timestamp": "2024-08-15T19:56:33.082Z",
-      "description": "End of while loop"
-    }
-  ]
-}
-Tokens: [
-  {
-    "type": "Keyword",
-    "value": "set",
-    "line": 1
-  },
-  {
-    "type": "Identifier",
-    "value": "x",
-    "line": 1
-  },
-  {
-    "type": "Keyword",
-    "value": "to",
-    "line": 1
-  },
-  {
-    "type": "Number",
-    "value": "5",
-    "line": 1
-  },
-  {
-    "type": "Keyword",
-    "value": "while",
-    "line": 2
-  },
-  {
-    "type": "Identifier",
-    "value": "x",
-    "line": 2
-  },
-  {
-    "type": "ComparisonOperator",
-    "value": ">",
-    "line": 2
-  },
-  {
-    "type": "Number",
-    "value": "0",
-    "line": 2
-  },
-  {
-    "type": "Keyword",
-    "value": "print",
-    "line": 3
-  },
-  {
-    "type": "Identifier",
-    "value": "x",
-    "line": 3
-  },
-  {
-    "type": "Keyword",
-    "value": "set",
-    "line": 4
-  },
-  {
-    "type": "Identifier",
-    "value": "x",
-    "line": 4
-  },
-  {
-    "type": "Keyword",
-    "value": "to",
-    "line": 4
-  },
-  {
-    "type": "Identifier",
-    "value": "x",
-    "line": 4
-  },
-  {
-    "type": "Operator",
-    "value": "-",
-    "line": 4
-  },
-  {
-    "type": "Number",
-    "value": "1",
-    "line": 4
-  },
-  {
-    "type": "Keyword",
-    "value": "end",
-    "line": 5
-  },
-  {
-    "type": "Keyword",
-    "value": "while",
-    "line": 5
-  }
-]
-AST: {
-  "type": "Program",
-  "body": [
-    {
-      "type": "VariableDeclaration",
-      "varName": "x",
-      "varType": null,
-      "value": {
-        "type": "NumberLiteral",
-        "value": "5",
-        "line": 1
-      },
-      "line": 1
-    },
-    {
-      "type": "WhileLoop",
-      "condition": {
-        "type": "Expression",
-        "left": "x",
-        "operator": ">",
-        "right": {
-          "type": "NumberLiteral",
-          "value": "0",
-          "line": 2
-        },
-        "line": 2
-      },
-      "body": [
-        {
-          "type": "PrintStatement",
-          "value": {
-            "type": "Identifier",
-            "value": "x",
-            "line": 3
-          },
-          "line": 3
-        },
-        {
-          "type": "VariableDeclaration",
-          "varName": "x",
-          "varType": null,
-          "value": {
-            "type": "Expression",
-            "left": {
-              "type": "Identifier",
-              "value": "x",
-              "line": 4
-            },
-            "operator": "-",
-            "right": {
-              "type": "NumberLiteral",
-              "value": "1",
-              "line": 4
-            },
-            "line": 5
-          },
-          "line": 4
-        }
-      ],
-      "line": 2
-    }
-  ]
-}
-Intermediate Representation: {
-  "program": [
-    {
-      "type": "VariableDeclaration",
-      "name": "x",
-      "value": {
-        "type": "NumberLiteral",
-        "value": "5",
-        "line": 1
-      }
-    },
-    {
-      "type": "WhileLoop",
-      "condition": {
-        "left": "x",
-        "operator": ">",
-        "right": "0"
-      },
-      "body": [
-        {
-          "type": "PrintStatement",
-          "value": "x"
-        },
-        {
-          "type": "VariableDeclaration",
-          "name": "x",
-          "value": {
-            "type": "Expression",
-            "left": "x",
-            "operator": "-",
-            "right": "1"
-          }
-        }
-      ]
-    }
-  ]
-}
-Final JSON: {
-  "actionFrames": [
-    {
-      "line": 1,
-      "operation": "set",
-      "varName": "x",
-      "type": "number",
-      "value": 5,
-      "timestamp": "2024-08-15T19:57:39.622Z",
-      "description": "Set variable x to 5."
-    },
-    {
-      "line": 2,
-      "operation": "while",
-      "condition": "x > 0",
-      "timestamp": "2024-08-15T19:57:39.622Z",
-      "description": "While loop with condition x > 0."
-    },
-    {
-      "line": 2,
-      "operation": "if",
-      "condition": "x > 0",
-      "result": true,
-      "timestamp": "2024-08-15T19:57:39.622Z",
-      "description": "Checked if x > 0."
-    },
-    {
-      "line": 3,
-      "operation": "print",
-      "isLiteral": false,
-      "varName": "x",
-      "literal": 5,
-      "timestamp": "2024-08-15T19:57:39.622Z",
-      "description": "Printed x."
-    },
-    {
-      "line": 4,
-      "operation": "set",
-      "varName": "x",
-      "type": "number",
-      "value": 4,
-      "timestamp": "2024-08-15T19:57:39.622Z",
-      "description": "Set variable x to x - 1."
-    },
-    {
-      "line": 2,
-      "operation": "if",
-      "condition": "x > 0",
-      "result": true,
-      "timestamp": "2024-08-15T19:57:39.622Z",
-      "description": "Checked if x > 0."
-    },
-    {
-      "line": 3,
-      "operation": "print",
-      "isLiteral": false,
-      "varName": "x",
-      "literal": 4,
-      "timestamp": "2024-08-15T19:57:39.622Z",
-      "description": "Printed x."
-    },
-    {
-      "line": 4,
-      "operation": "set",
-      "varName": "x",
-      "type": "number",
-      "value": 3,
-      "timestamp": "2024-08-15T19:57:39.622Z",
-      "description": "Set variable x to x - 1."
-    },
-    {
-      "line": 2,
-      "operation": "if",
-      "condition": "x > 0",
-      "result": true,
-      "timestamp": "2024-08-15T19:57:39.622Z",
-      "description": "Checked if x > 0."
-    },
-    {
-      "line": 3,
-      "operation": "print",
-      "isLiteral": false,
-      "varName": "x",
-      "literal": 3,
-      "timestamp": "2024-08-15T19:57:39.622Z",
-      "description": "Printed x."
-    },
-    {
-      "line": 4,
-      "operation": "set",
-      "varName": "x",
-      "type": "number",
-      "value": 2,
-      "timestamp": "2024-08-15T19:57:39.622Z",
-      "description": "Set variable x to x - 1."
-    },
-    {
-      "line": 2,
-      "operation": "if",
-      "condition": "x > 0",
-      "result": true,
-      "timestamp": "2024-08-15T19:57:39.622Z",
-      "description": "Checked if x > 0."
-    },
-    {
-      "line": 3,
-      "operation": "print",
-      "isLiteral": false,
-      "varName": "x",
-      "literal": 2,
-      "timestamp": "2024-08-15T19:57:39.622Z",
-      "description": "Printed x."
-    },
-    {
-      "line": 4,
-      "operation": "set",
-      "varName": "x",
-      "type": "number",
-      "value": 1,
-      "timestamp": "2024-08-15T19:57:39.622Z",
-      "description": "Set variable x to x - 1."
-    },
-    {
-      "line": 2,
-      "operation": "if",
-      "condition": "x > 0",
-      "result": true,
-      "timestamp": "2024-08-15T19:57:39.622Z",
-      "description": "Checked if x > 0."
-    },
-    {
-      "line": 3,
-      "operation": "print",
-      "isLiteral": false,
-      "varName": "x",
-      "literal": 1,
-      "timestamp": "2024-08-15T19:57:39.622Z",
-      "description": "Printed x."
-    },
-    {
-      "line": 4,
-      "operation": "set",
-      "varName": "x",
-      "type": "number",
-      "value": 0,
-      "timestamp": "2024-08-15T19:57:39.622Z",
-      "description": "Set variable x to x - 1."
-    },
-    {
-      "line": 2,
-      "operation": "if",
-      "condition": "x > 0",
-      "result": false,
-      "timestamp": "2024-08-15T19:57:39.622Z",
-      "description": "Checked if x > 0."
-    },
-    {
-      "line": 5,
-      "operation": "loop_end",
-      "timestamp": "2024-08-15T19:57:39.622Z",
-      "description": "End of while loop"
-    }
-  ]
-}
-Tokens: [
-  {
-    "type": "Operator",
-    "value": "/",
-    "line": 1
-  },
-  {
-    "type": "Operator",
-    "value": "*",
-    "line": 1
-  },
-  {
-    "type": "Number",
-    "value": "1",
-    "line": 1
-  },
-  {
-    "type": "Operator",
-    "value": "*",
-    "line": 1
-  },
-  {
-    "type": "Operator",
-    "value": "/",
-    "line": 1
-  },
-  {
-    "type": "Keyword",
-    "value": "set",
-    "line": 1
-  },
-  {
-    "type": "Identifier",
-    "value": "i",
-    "line": 1
-  },
-  {
-    "type": "Keyword",
-    "value": "to",
-    "line": 1
-  },
-  {
-    "type": "Number",
-    "value": "0",
-    "line": 1
-  },
-  {
-    "type": "Operator",
-    "value": "/",
-    "line": 2
-  },
-  {
-    "type": "Operator",
-    "value": "*",
-    "line": 2
-  },
-  {
-    "type": "Number",
-    "value": "1",
-    "line": 2
-  },
-  {
-    "type": "Operator",
-    "value": "*",
-    "line": 2
-  },
-  {
-    "type": "Operator",
-    "value": "/",
-    "line": 2
-  },
-  {
-    "type": "Keyword",
-    "value": "if",
-    "line": 2
-  },
-  {
-    "type": "Identifier",
-    "value": "i",
-    "line": 2
-  },
-  {
-    "type": "Keyword",
-    "value": "is",
-    "line": 2
-  },
-  {
-    "type": "Keyword",
-    "value": "less",
-    "line": 2
-  },
-  {
-    "type": "Keyword",
-    "value": "than",
-    "line": 2
-  },
-  {
-    "type": "Number",
-    "value": "5",
-    "line": 2
-  },
-  {
-    "type": "Keyword",
-    "value": "then",
-    "line": 2
-  },
-  {
-    "type": "Operator",
-    "value": "/",
-    "line": 3
-  },
-  {
-    "type": "Operator",
-    "value": "*",
-    "line": 3
-  },
-  {
-    "type": "Number",
-    "value": "2",
-    "line": 3
-  },
-  {
-    "type": "Operator",
-    "value": "*",
-    "line": 3
-  },
-  {
-    "type": "Operator",
-    "value": "/",
-    "line": 3
-  },
-  {
-    "type": "Keyword",
-    "value": "print",
-    "line": 3
-  },
-  {
-    "type": "Identifier",
-    "value": "x",
-    "line": 3
-  },
-  {
-    "type": "Operator",
-    "value": "/",
-    "line": 4
-  },
-  {
-    "type": "Operator",
-    "value": "*",
-    "line": 4
-  },
-  {
-    "type": "Number",
-    "value": "1",
-    "line": 4
-  },
-  {
-    "type": "Operator",
-    "value": "*",
-    "line": 4
-  },
-  {
-    "type": "Operator",
-    "value": "/",
-    "line": 4
-  },
-  {
-    "type": "Keyword",
-    "value": "set",
-    "line": 4
-  },
-  {
-    "type": "Identifier",
-    "value": "i",
-    "line": 4
-  },
-  {
-    "type": "Keyword",
-    "value": "to",
-    "line": 4
-  },
-  {
-    "type": "Identifier",
-    "value": "i",
-    "line": 4
-  },
-  {
-    "type": "Operator",
-    "value": "+",
-    "line": 4
-  },
-  {
-    "type": "Number",
-    "value": "1",
-    "line": 4
-  },
-  {
-    "type": "Operator",
-    "value": "/",
-    "line": 5
-  },
-  {
-    "type": "Operator",
-    "value": "*",
-    "line": 5
-  },
-  {
-    "type": "Number",
-    "value": "3",
-    "line": 5
-  },
-  {
-    "type": "Operator",
-    "value": "*",
-    "line": 5
-  },
-  {
-    "type": "Operator",
-    "value": "/",
-    "line": 5
-  },
-  {
-    "type": "Keyword",
-    "value": "end",
-    "line": 5
-  },
-  {
-    "type": "Keyword",
-    "value": "if",
-    "line": 5
-  },
-  {
-    "type": "Operator",
-    "value": "/",
-    "line": 6
-  },
-  {
-    "type": "Operator",
-    "value": "*",
-    "line": 6
-  },
-  {
-    "type": "Number",
-    "value": "1",
-    "line": 6
-  },
-  {
-    "type": "Operator",
-    "value": "*",
-    "line": 6
-  },
-  {
-    "type": "Operator",
-    "value": "/",
-    "line": 6
-  },
-  {
-    "type": "Keyword",
-    "value": "if",
-    "line": 6
-  },
-  {
-    "type": "Identifier",
-    "value": "i",
-    "line": 6
-  },
-  {
-    "type": "Keyword",
-    "value": "is",
-    "line": 6
-  },
-  {
-    "type": "Keyword",
-    "value": "less",
-    "line": 6
-  },
-  {
-    "type": "Keyword",
-    "value": "than",
-    "line": 6
-  },
-  {
-    "type": "Number",
-    "value": "5",
-    "line": 6
-  },
-  {
-    "type": "Keyword",
-    "value": "then",
-    "line": 6
-  },
-  {
-    "type": "Operator",
-    "value": "/",
-    "line": 7
-  },
-  {
-    "type": "Operator",
-    "value": "*",
-    "line": 7
-  },
-  {
-    "type": "Number",
-    "value": "2",
-    "line": 7
-  },
-  {
-    "type": "Operator",
-    "value": "*",
-    "line": 7
-  },
-  {
-    "type": "Operator",
-    "value": "/",
-    "line": 7
-  },
-  {
-    "type": "Keyword",
-    "value": "print",
-    "line": 7
-  },
-  {
-    "type": "Identifier",
-    "value": "x",
-    "line": 7
-  },
-  {
-    "type": "Operator",
-    "value": "/",
-    "line": 8
-  },
-  {
-    "type": "Operator",
-    "value": "*",
-    "line": 8
-  },
-  {
-    "type": "Number",
-    "value": "1",
-    "line": 8
-  },
-  {
-    "type": "Operator",
-    "value": "*",
-    "line": 8
-  },
-  {
-    "type": "Operator",
-    "value": "/",
-    "line": 8
-  },
-  {
-    "type": "Keyword",
-    "value": "set",
-    "line": 8
-  },
-  {
-    "type": "Identifier",
-    "value": "i",
-    "line": 8
-  },
-  {
-    "type": "Keyword",
-    "value": "to",
-    "line": 8
-  },
-  {
-    "type": "Identifier",
-    "value": "i",
-    "line": 8
-  },
-  {
-    "type": "Operator",
-    "value": "+",
-    "line": 8
-  },
-  {
-    "type": "Number",
-    "value": "1",
-    "line": 8
-  },
-  {
-    "type": "Operator",
-    "value": "/",
-    "line": 9
-  },
-  {
-    "type": "Operator",
-    "value": "*",
-    "line": 9
-  },
-  {
-    "type": "Number",
-    "value": "3",
-    "line": 9
-  },
-  {
-    "type": "Operator",
-    "value": "*",
-    "line": 9
-  },
-  {
-    "type": "Operator",
-    "value": "/",
-    "line": 9
-  },
-  {
-    "type": "Keyword",
-    "value": "end",
-    "line": 9
-  },
-  {
-    "type": "Keyword",
-    "value": "if",
-    "line": 9
-  },
-  {
-    "type": "Operator",
-    "value": "/",
-    "line": 10
-  },
-  {
-    "type": "Operator",
-    "value": "*",
-    "line": 10
-  },
-  {
-    "type": "Number",
-    "value": "1",
-    "line": 10
-  },
-  {
-    "type": "Operator",
-    "value": "*",
-    "line": 10
-  },
-  {
-    "type": "Operator",
-    "value": "/",
-    "line": 10
-  },
-  {
-    "type": "Keyword",
-    "value": "if",
-    "line": 10
-  },
-  {
-    "type": "Identifier",
-    "value": "i",
-    "line": 10
-  },
-  {
-    "type": "Keyword",
-    "value": "is",
-    "line": 10
-  },
-  {
-    "type": "Keyword",
-    "value": "less",
-    "line": 10
-  },
-  {
-    "type": "Keyword",
-    "value": "than",
-    "line": 10
-  },
-  {
-    "type": "Number",
-    "value": "5",
-    "line": 10
-  },
-  {
-    "type": "Keyword",
-    "value": "then",
-    "line": 10
-  },
-  {
-    "type": "Operator",
-    "value": "/",
-    "line": 11
-  },
-  {
-    "type": "Operator",
-    "value": "*",
-    "line": 11
-  },
-  {
-    "type": "Number",
-    "value": "2",
-    "line": 11
-  },
-  {
-    "type": "Operator",
-    "value": "*",
-    "line": 11
-  },
-  {
-    "type": "Operator",
-    "value": "/",
-    "line": 11
-  },
-  {
-    "type": "Keyword",
-    "value": "print",
-    "line": 11
-  },
-  {
-    "type": "Identifier",
-    "value": "x",
-    "line": 11
-  },
-  {
-    "type": "Operator",
-    "value": "/",
-    "line": 12
-  },
-  {
-    "type": "Operator",
-    "value": "*",
-    "line": 12
-  },
-  {
-    "type": "Number",
-    "value": "1",
-    "line": 12
-  },
-  {
-    "type": "Operator",
-    "value": "*",
-    "line": 12
-  },
-  {
-    "type": "Operator",
-    "value": "/",
-    "line": 12
-  },
-  {
-    "type": "Keyword",
-    "value": "set",
-    "line": 12
-  },
-  {
-    "type": "Identifier",
-    "value": "i",
-    "line": 12
-  },
-  {
-    "type": "Keyword",
-    "value": "to",
-    "line": 12
-  },
-  {
-    "type": "Identifier",
-    "value": "i",
-    "line": 12
-  },
-  {
-    "type": "Operator",
-    "value": "+",
-    "line": 12
-  },
-  {
-    "type": "Number",
-    "value": "1",
-    "line": 12
-  },
-  {
-    "type": "Operator",
-    "value": "/",
-    "line": 13
-  },
-  {
-    "type": "Operator",
-    "value": "*",
-    "line": 13
-  },
-  {
-    "type": "Number",
-    "value": "3",
-    "line": 13
-  },
-  {
-    "type": "Operator",
-    "value": "*",
-    "line": 13
-  },
-  {
-    "type": "Operator",
-    "value": "/",
-    "line": 13
-  },
-  {
-    "type": "Keyword",
-    "value": "end",
-    "line": 13
-  },
-  {
-    "type": "Keyword",
-    "value": "if",
-    "line": 13
-  },
-  {
-    "type": "Operator",
-    "value": "/",
-    "line": 14
-  },
-  {
-    "type": "Operator",
-    "value": "*",
-    "line": 14
-  },
-  {
-    "type": "Number",
-    "value": "1",
-    "line": 14
-  },
-  {
-    "type": "Operator",
-    "value": "*",
-    "line": 14
-  },
-  {
-    "type": "Operator",
-    "value": "/",
-    "line": 14
-  },
-  {
-    "type": "Keyword",
-    "value": "if",
-    "line": 14
-  },
-  {
-    "type": "Identifier",
-    "value": "i",
-    "line": 14
-  },
-  {
-    "type": "Keyword",
-    "value": "is",
-    "line": 14
-  },
-  {
-    "type": "Keyword",
-    "value": "less",
-    "line": 14
-  },
-  {
-    "type": "Keyword",
-    "value": "than",
-    "line": 14
-  },
-  {
-    "type": "Number",
-    "value": "5",
-    "line": 14
-  },
-  {
-    "type": "Keyword",
-    "value": "then",
-    "line": 14
-  },
-  {
-    "type": "Operator",
-    "value": "/",
-    "line": 15
-  },
-  {
-    "type": "Operator",
-    "value": "*",
-    "line": 15
-  },
-  {
-    "type": "Number",
-    "value": "2",
-    "line": 15
-  },
-  {
-    "type": "Operator",
-    "value": "*",
-    "line": 15
-  },
-  {
-    "type": "Operator",
-    "value": "/",
-    "line": 15
-  },
-  {
-    "type": "Keyword",
-    "value": "print",
-    "line": 15
-  },
-  {
-    "type": "Identifier",
-    "value": "x",
-    "line": 15
-  },
-  {
-    "type": "Operator",
-    "value": "/",
-    "line": 16
-  },
-  {
-    "type": "Operator",
-    "value": "*",
-    "line": 16
-  },
-  {
-    "type": "Number",
-    "value": "1",
-    "line": 16
-  },
-  {
-    "type": "Operator",
-    "value": "*",
-    "line": 16
-  },
-  {
-    "type": "Operator",
-    "value": "/",
-    "line": 16
-  },
-  {
-    "type": "Keyword",
-    "value": "set",
-    "line": 16
-  },
-  {
-    "type": "Identifier",
-    "value": "i",
-    "line": 16
-  },
-  {
-    "type": "Keyword",
-    "value": "to",
-    "line": 16
-  },
-  {
-    "type": "Identifier",
-    "value": "i",
-    "line": 16
-  },
-  {
-    "type": "Operator",
-    "value": "+",
-    "line": 16
-  },
-  {
-    "type": "Number",
-    "value": "1",
-    "line": 16
-  },
-  {
-    "type": "Operator",
-    "value": "/",
-    "line": 17
-  },
-  {
-    "type": "Operator",
-    "value": "*",
-    "line": 17
-  },
-  {
-    "type": "Number",
-    "value": "3",
-    "line": 17
-  },
-  {
-    "type": "Operator",
-    "value": "*",
-    "line": 17
-  },
-  {
-    "type": "Operator",
-    "value": "/",
-    "line": 17
-  },
-  {
-    "type": "Keyword",
-    "value": "end",
-    "line": 17
-  },
-  {
-    "type": "Keyword",
-    "value": "if",
-    "line": 17
-  },
-  {
-    "type": "Operator",
-    "value": "/",
-    "line": 18
-  },
-  {
-    "type": "Operator",
-    "value": "*",
-    "line": 18
-  },
-  {
-    "type": "Number",
-    "value": "1",
-    "line": 18
-  },
-  {
-    "type": "Operator",
-    "value": "*",
-    "line": 18
-  },
-  {
-    "type": "Operator",
-    "value": "/",
-    "line": 18
-  },
-  {
-    "type": "Keyword",
-    "value": "if",
-    "line": 18
-  },
-  {
-    "type": "Identifier",
-    "value": "i",
-    "line": 18
-  },
-  {
-    "type": "Keyword",
-    "value": "is",
-    "line": 18
-  },
-  {
-    "type": "Keyword",
-    "value": "less",
-    "line": 18
-  },
-  {
-    "type": "Keyword",
-    "value": "than",
-    "line": 18
-  },
-  {
-    "type": "Number",
-    "value": "5",
-    "line": 18
-  },
-  {
-    "type": "Keyword",
-    "value": "then",
-    "line": 18
-  },
-  {
-    "type": "Operator",
-    "value": "/",
-    "line": 19
-  },
-  {
-    "type": "Operator",
-    "value": "*",
-    "line": 19
-  },
-  {
-    "type": "Number",
-    "value": "2",
-    "line": 19
-  },
-  {
-    "type": "Operator",
-    "value": "*",
-    "line": 19
-  },
-  {
-    "type": "Operator",
-    "value": "/",
-    "line": 19
-  },
-  {
-    "type": "Keyword",
-    "value": "print",
-    "line": 19
-  },
-  {
-    "type": "Identifier",
-    "value": "x",
-    "line": 19
-  },
-  {
-    "type": "Operator",
-    "value": "/",
-    "line": 20
-  },
-  {
-    "type": "Operator",
-    "value": "*",
-    "line": 20
-  },
-  {
-    "type": "Number",
-    "value": "1",
-    "line": 20
-  },
-  {
-    "type": "Operator",
-    "value": "*",
-    "line": 20
-  },
-  {
-    "type": "Operator",
-    "value": "/",
-    "line": 20
-  },
-  {
-    "type": "Keyword",
-    "value": "set",
-    "line": 20
-  },
-  {
-    "type": "Identifier",
-    "value": "i",
-    "line": 20
-  },
-  {
-    "type": "Keyword",
-    "value": "to",
-    "line": 20
-  },
-  {
-    "type": "Identifier",
-    "value": "i",
-    "line": 20
-  },
-  {
-    "type": "Operator",
-    "value": "+",
-    "line": 20
-  },
-  {
-    "type": "Number",
-    "value": "1",
-    "line": 20
-  },
-  {
-    "type": "Operator",
-    "value": "/",
-    "line": 21
-  },
-  {
-    "type": "Operator",
-    "value": "*",
-    "line": 21
-  },
-  {
-    "type": "Number",
-    "value": "3",
-    "line": 21
-  },
-  {
-    "type": "Operator",
-    "value": "*",
-    "line": 21
-  },
-  {
-    "type": "Operator",
-    "value": "/",
-    "line": 21
-  },
-  {
-    "type": "Keyword",
-    "value": "end",
-    "line": 21
-  },
-  {
-    "type": "Keyword",
-    "value": "if",
-    "line": 21
-  }
-]
-Tokens: [
-  {
-    "type": "Operator",
-    "value": "/",
-    "line": 1
-  },
-  {
-    "type": "Operator",
-    "value": "*",
-    "line": 1
-  },
-  {
-    "type": "Number",
-    "value": "1",
-    "line": 1
-  },
-  {
-    "type": "Operator",
-    "value": "*",
-    "line": 1
-  },
-  {
-    "type": "Operator",
-    "value": "/",
-    "line": 1
-  },
-  {
-    "type": "Keyword",
-    "value": "set",
-    "line": 1
-  },
-  {
-    "type": "Identifier",
-    "value": "i",
-    "line": 1
-  },
-  {
-    "type": "Keyword",
-    "value": "to",
-    "line": 1
-  },
-  {
-    "type": "Number",
-    "value": "0",
-    "line": 1
-  },
-  {
-    "type": "Operator",
-    "value": "/",
-    "line": 2
-  },
-  {
-    "type": "Operator",
-    "value": "*",
-    "line": 2
-  },
-  {
-    "type": "Number",
-    "value": "1",
-    "line": 2
-  },
-  {
-    "type": "Operator",
-    "value": "*",
-    "line": 2
-  },
-  {
-    "type": "Operator",
-    "value": "/",
-    "line": 2
-  },
-  {
-    "type": "Keyword",
-    "value": "if",
-    "line": 2
-  },
-  {
-    "type": "Identifier",
-    "value": "i",
-    "line": 2
-  },
-  {
-    "type": "Keyword",
-    "value": "is",
-    "line": 2
-  },
-  {
-    "type": "Keyword",
-    "value": "less",
-    "line": 2
-  },
-  {
-    "type": "Keyword",
-    "value": "than",
-    "line": 2
-  },
-  {
-    "type": "Number",
-    "value": "4",
-    "line": 2
-  },
-  {
-    "type": "Keyword",
-    "value": "then",
-    "line": 2
-  },
-  {
-    "type": "Operator",
-    "value": "/",
-    "line": 3
-  },
-  {
-    "type": "Operator",
-    "value": "*",
-    "line": 3
-  },
-  {
-    "type": "Number",
-    "value": "2",
-    "line": 3
-  },
-  {
-    "type": "Operator",
-    "value": "*",
-    "line": 3
-  },
-  {
-    "type": "Operator",
-    "value": "/",
-    "line": 3
-  },
-  {
-    "type": "Keyword",
-    "value": "print",
-    "line": 3
-  },
-  {
-    "type": "Identifier",
-    "value": "x",
-    "line": 3
-  },
-  {
-    "type": "Operator",
-    "value": "/",
-    "line": 4
-  },
-  {
-    "type": "Operator",
-    "value": "*",
-    "line": 4
-  },
-  {
-    "type": "Number",
-    "value": "1",
-    "line": 4
-  },
-  {
-    "type": "Operator",
-    "value": "*",
-    "line": 4
-  },
-  {
-    "type": "Operator",
-    "value": "/",
-    "line": 4
-  },
-  {
-    "type": "Keyword",
-    "value": "set",
-    "line": 4
-  },
-  {
-    "type": "Identifier",
-    "value": "i",
-    "line": 4
-  },
-  {
-    "type": "Keyword",
-    "value": "to",
-    "line": 4
-  },
-  {
-    "type": "Identifier",
-    "value": "i",
-    "line": 4
-  },
-  {
-    "type": "Operator",
-    "value": "+",
-    "line": 4
-  },
-  {
-    "type": "Number",
-    "value": "1",
-    "line": 4
-  },
-  {
-    "type": "Operator",
-    "value": "/",
-    "line": 5
-  },
-  {
-    "type": "Operator",
-    "value": "*",
-    "line": 5
-  },
-  {
-    "type": "Number",
-    "value": "3",
-    "line": 5
-  },
-  {
-    "type": "Operator",
-    "value": "*",
-    "line": 5
-  },
-  {
-    "type": "Operator",
-    "value": "/",
-    "line": 5
-  },
-  {
-    "type": "Keyword",
-    "value": "end",
-    "line": 5
-  },
-  {
-    "type": "Keyword",
-    "value": "if",
-    "line": 5
-  },
-  {
-    "type": "Operator",
-    "value": "/",
-    "line": 6
-  },
-  {
-    "type": "Operator",
-    "value": "*",
-    "line": 6
-  },
-  {
-    "type": "Number",
-    "value": "1",
-    "line": 6
-  },
-  {
-    "type": "Operator",
-    "value": "*",
-    "line": 6
-  },
-  {
-    "type": "Operator",
-    "value": "/",
-    "line": 6
-  },
-  {
-    "type": "Keyword",
-    "value": "if",
-    "line": 6
-  },
-  {
-    "type": "Identifier",
-    "value": "i",
-    "line": 6
-  },
-  {
-    "type": "Keyword",
-    "value": "is",
-    "line": 6
-  },
-  {
-    "type": "Keyword",
-    "value": "less",
-    "line": 6
-  },
-  {
-    "type": "Keyword",
-    "value": "than",
-    "line": 6
-  },
-  {
-    "type": "Number",
-    "value": "4",
-    "line": 6
-  },
-  {
-    "type": "Keyword",
-    "value": "then",
-    "line": 6
-  },
-  {
-    "type": "Operator",
-    "value": "/",
-    "line": 7
-  },
-  {
-    "type": "Operator",
-    "value": "*",
-    "line": 7
-  },
-  {
-    "type": "Number",
-    "value": "2",
-    "line": 7
-  },
-  {
-    "type": "Operator",
-    "value": "*",
-    "line": 7
-  },
-  {
-    "type": "Operator",
-    "value": "/",
-    "line": 7
-  },
-  {
-    "type": "Keyword",
-    "value": "print",
-    "line": 7
-  },
-  {
-    "type": "Identifier",
-    "value": "x",
-    "line": 7
-  },
-  {
-    "type": "Operator",
-    "value": "/",
-    "line": 8
-  },
-  {
-    "type": "Operator",
-    "value": "*",
-    "line": 8
-  },
-  {
-    "type": "Number",
-    "value": "1",
-    "line": 8
-  },
-  {
-    "type": "Operator",
-    "value": "*",
-    "line": 8
-  },
-  {
-    "type": "Operator",
-    "value": "/",
-    "line": 8
-  },
-  {
-    "type": "Keyword",
-    "value": "set",
-    "line": 8
-  },
-  {
-    "type": "Identifier",
-    "value": "i",
-    "line": 8
-  },
-  {
-    "type": "Keyword",
-    "value": "to",
-    "line": 8
-  },
-  {
-    "type": "Identifier",
-    "value": "i",
-    "line": 8
-  },
-  {
-    "type": "Operator",
-    "value": "+",
-    "line": 8
-  },
-  {
-    "type": "Number",
-    "value": "1",
-    "line": 8
-  },
-  {
-    "type": "Operator",
-    "value": "/",
-    "line": 9
-  },
-  {
-    "type": "Operator",
-    "value": "*",
-    "line": 9
-  },
-  {
-    "type": "Number",
-    "value": "3",
-    "line": 9
-  },
-  {
-    "type": "Operator",
-    "value": "*",
-    "line": 9
-  },
-  {
-    "type": "Operator",
-    "value": "/",
-    "line": 9
-  },
-  {
-    "type": "Keyword",
-    "value": "end",
-    "line": 9
-  },
-  {
-    "type": "Keyword",
-    "value": "if",
-    "line": 9
-  },
-  {
-    "type": "Operator",
-    "value": "/",
-    "line": 10
-  },
-  {
-    "type": "Operator",
-    "value": "*",
-    "line": 10
-  },
-  {
-    "type": "Number",
-    "value": "1",
-    "line": 10
-  },
-  {
-    "type": "Operator",
-    "value": "*",
-    "line": 10
-  },
-  {
-    "type": "Operator",
-    "value": "/",
-    "line": 10
-  },
-  {
-    "type": "Keyword",
-    "value": "if",
-    "line": 10
-  },
-  {
-    "type": "Identifier",
-    "value": "i",
-    "line": 10
-  },
-  {
-    "type": "Keyword",
-    "value": "is",
-    "line": 10
-  },
-  {
-    "type": "Keyword",
-    "value": "less",
-    "line": 10
-  },
-  {
-    "type": "Keyword",
-    "value": "than",
-    "line": 10
-  },
-  {
-    "type": "Number",
-    "value": "4",
-    "line": 10
-  },
-  {
-    "type": "Keyword",
-    "value": "then",
-    "line": 10
-  },
-  {
-    "type": "Operator",
-    "value": "/",
-    "line": 11
-  },
-  {
-    "type": "Operator",
-    "value": "*",
-    "line": 11
-  },
-  {
-    "type": "Number",
-    "value": "2",
-    "line": 11
-  },
-  {
-    "type": "Operator",
-    "value": "*",
-    "line": 11
-  },
-  {
-    "type": "Operator",
-    "value": "/",
-    "line": 11
-  },
-  {
-    "type": "Keyword",
-    "value": "print",
-    "line": 11
-  },
-  {
-    "type": "Identifier",
-    "value": "x",
-    "line": 11
-  },
-  {
-    "type": "Operator",
-    "value": "/",
-    "line": 12
-  },
-  {
-    "type": "Operator",
-    "value": "*",
-    "line": 12
-  },
-  {
-    "type": "Number",
-    "value": "1",
-    "line": 12
-  },
-  {
-    "type": "Operator",
-    "value": "*",
-    "line": 12
-  },
-  {
-    "type": "Operator",
-    "value": "/",
-    "line": 12
-  },
-  {
-    "type": "Keyword",
-    "value": "set",
-    "line": 12
-  },
-  {
-    "type": "Identifier",
-    "value": "i",
-    "line": 12
-  },
-  {
-    "type": "Keyword",
-    "value": "to",
-    "line": 12
-  },
-  {
-    "type": "Identifier",
-    "value": "i",
-    "line": 12
-  },
-  {
-    "type": "Operator",
-    "value": "+",
-    "line": 12
-  },
-  {
-    "type": "Number",
-    "value": "1",
-    "line": 12
-  },
-  {
-    "type": "Operator",
-    "value": "/",
-    "line": 13
-  },
-  {
-    "type": "Operator",
-    "value": "*",
-    "line": 13
-  },
-  {
-    "type": "Number",
-    "value": "3",
-    "line": 13
-  },
-  {
-    "type": "Operator",
-    "value": "*",
-    "line": 13
-  },
-  {
-    "type": "Operator",
-    "value": "/",
-    "line": 13
-  },
-  {
-    "type": "Keyword",
-    "value": "end",
-    "line": 13
-  },
-  {
-    "type": "Keyword",
-    "value": "if",
-    "line": 13
-  },
-  {
-    "type": "Operator",
-    "value": "/",
-    "line": 14
-  },
-  {
-    "type": "Operator",
-    "value": "*",
-    "line": 14
-  },
-  {
-    "type": "Number",
-    "value": "1",
-    "line": 14
-  },
-  {
-    "type": "Operator",
-    "value": "*",
-    "line": 14
-  },
-  {
-    "type": "Operator",
-    "value": "/",
-    "line": 14
-  },
-  {
-    "type": "Keyword",
-    "value": "if",
-    "line": 14
-  },
-  {
-    "type": "Identifier",
-    "value": "i",
-    "line": 14
-  },
-  {
-    "type": "Keyword",
-    "value": "is",
-    "line": 14
-  },
-  {
-    "type": "Keyword",
-    "value": "less",
-    "line": 14
-  },
-  {
-    "type": "Keyword",
-    "value": "than",
-    "line": 14
-  },
-  {
-    "type": "Number",
-    "value": "4",
-    "line": 14
-  },
-  {
-    "type": "Keyword",
-    "value": "then",
-    "line": 14
-  },
-  {
-    "type": "Operator",
-    "value": "/",
-    "line": 15
-  },
-  {
-    "type": "Operator",
-    "value": "*",
-    "line": 15
-  },
-  {
-    "type": "Number",
-    "value": "2",
-    "line": 15
-  },
-  {
-    "type": "Operator",
-    "value": "*",
-    "line": 15
-  },
-  {
-    "type": "Operator",
-    "value": "/",
-    "line": 15
-  },
-  {
-    "type": "Keyword",
-    "value": "print",
-    "line": 15
-  },
-  {
-    "type": "Identifier",
-    "value": "x",
-    "line": 15
-  },
-  {
-    "type": "Operator",
-    "value": "/",
-    "line": 16
-  },
-  {
-    "type": "Operator",
-    "value": "*",
-    "line": 16
-  },
-  {
-    "type": "Number",
-    "value": "1",
-    "line": 16
-  },
-  {
-    "type": "Operator",
-    "value": "*",
-    "line": 16
-  },
-  {
-    "type": "Operator",
-    "value": "/",
-    "line": 16
-  },
-  {
-    "type": "Keyword",
-    "value": "set",
-    "line": 16
-  },
-  {
-    "type": "Identifier",
-    "value": "i",
-    "line": 16
-  },
-  {
-    "type": "Keyword",
-    "value": "to",
-    "line": 16
-  },
-  {
-    "type": "Identifier",
-    "value": "i",
-    "line": 16
-  },
-  {
-    "type": "Operator",
-    "value": "+",
-    "line": 16
-  },
-  {
-    "type": "Number",
-    "value": "1",
-    "line": 16
-  },
-  {
-    "type": "Operator",
-    "value": "/",
-    "line": 17
-  },
-  {
-    "type": "Operator",
-    "value": "*",
-    "line": 17
-  },
-  {
-    "type": "Number",
-    "value": "3",
-    "line": 17
-  },
-  {
-    "type": "Operator",
-    "value": "*",
-    "line": 17
-  },
-  {
-    "type": "Operator",
-    "value": "/",
-    "line": 17
-  },
-  {
-    "type": "Keyword",
-    "value": "end",
-    "line": 17
-  },
-  {
-    "type": "Keyword",
-    "value": "if",
-    "line": 17
-  }
-]
-Tokens: [
-  {
-    "type": "Operator",
-    "value": "/",
-    "line": 1
-  },
-  {
-    "type": "Operator",
-    "value": "*",
-    "line": 1
-  },
-  {
-    "type": "Number",
-    "value": "1",
-    "line": 1
-  },
-  {
-    "type": "Operator",
-    "value": "*",
-    "line": 1
-  },
-  {
-    "type": "Operator",
-    "value": "/",
-    "line": 1
-  },
-  {
-    "type": "Keyword",
-    "value": "set",
-    "line": 1
-  },
-  {
-    "type": "Identifier",
-    "value": "x",
-    "line": 1
-  },
-  {
-    "type": "Keyword",
-    "value": "to",
-    "line": 1
-  },
-  {
-    "type": "Number",
-    "value": "10",
-    "line": 1
-  },
-  {
-    "type": "Operator",
-    "value": "/",
-    "line": 2
-  },
-  {
-    "type": "Operator",
-    "value": "*",
-    "line": 2
-  },
-  {
-    "type": "Number",
-    "value": "2",
-    "line": 2
-  },
-  {
-    "type": "Operator",
-    "value": "*",
-    "line": 2
-  },
-  {
-    "type": "Operator",
-    "value": "/",
-    "line": 2
-  },
-  {
-    "type": "Keyword",
-    "value": "if",
-    "line": 2
-  },
-  {
-    "type": "Identifier",
-    "value": "x",
-    "line": 2
-  },
-  {
-    "type": "Keyword",
-    "value": "is",
-    "line": 2
-  },
-  {
-    "type": "Keyword",
-    "value": "greater",
-    "line": 2
-  },
-  {
-    "type": "Keyword",
-    "value": "than",
-    "line": 2
-  },
-  {
-    "type": "Number",
-    "value": "5",
-    "line": 2
-  },
-  {
-    "type": "Keyword",
-    "value": "then",
-    "line": 2
-  },
-  {
-    "type": "Operator",
-    "value": "/",
-    "line": 3
-  },
-  {
-    "type": "Operator",
-    "value": "*",
-    "line": 3
-  },
-  {
-    "type": "Number",
-    "value": "3",
-    "line": 3
-  },
-  {
-    "type": "Operator",
-    "value": "*",
-    "line": 3
-  },
-  {
-    "type": "Operator",
-    "value": "/",
-    "line": 3
-  },
-  {
-    "type": "Keyword",
-    "value": "print",
-    "line": 3
-  },
-  {
-    "type": "String",
-    "value": "x is greater than 5",
-    "line": 3
-  },
-  {
-    "type": "Operator",
-    "value": "/",
-    "line": 4
-  },
-  {
-    "type": "Operator",
-    "value": "*",
-    "line": 4
-  },
-  {
-    "type": "Number",
-    "value": "4",
-    "line": 4
-  },
-  {
-    "type": "Operator",
-    "value": "*",
-    "line": 4
-  },
-  {
-    "type": "Operator",
-    "value": "/",
-    "line": 4
-  },
-  {
-    "type": "Keyword",
-    "value": "otherwise",
-    "line": 4
-  },
-  {
-    "type": "Operator",
-    "value": "/",
-    "line": 5
-  },
-  {
-    "type": "Operator",
-    "value": "*",
-    "line": 5
-  },
-  {
-    "type": "Number",
-    "value": "5",
-    "line": 5
-  },
-  {
-    "type": "Operator",
-    "value": "*",
-    "line": 5
-  },
-  {
-    "type": "Operator",
-    "value": "/",
-    "line": 5
-  },
-  {
-    "type": "Keyword",
-    "value": "print",
-    "line": 5
-  },
-  {
-    "type": "String",
-    "value": "x is 5 or less",
-    "line": 5
-  },
-  {
-    "type": "Operator",
-    "value": "/",
-    "line": 6
-  },
-  {
-    "type": "Operator",
-    "value": "*",
-    "line": 6
-  },
-  {
-    "type": "Number",
-    "value": "6",
-    "line": 6
-  },
-  {
-    "type": "Operator",
-    "value": "*",
-    "line": 6
-  },
-  {
-    "type": "Operator",
-    "value": "/",
-    "line": 6
-  },
-  {
-    "type": "Keyword",
-    "value": "end",
-    "line": 6
-  },
-  {
-    "type": "Keyword",
-    "value": "if",
-    "line": 6
-  },
-  {
-    "type": "Operator",
-    "value": "/",
-    "line": 7
-  },
-  {
-    "type": "Operator",
-    "value": "*",
-    "line": 7
-  },
-  {
-    "type": "Number",
-    "value": "7",
-    "line": 7
-  },
-  {
-    "type": "Operator",
-    "value": "*",
-    "line": 7
-  },
-  {
-    "type": "Operator",
-    "value": "/",
-    "line": 7
-  },
-  {
-    "type": "Keyword",
-    "value": "create",
-    "line": 7
-  },
-  {
-    "type": "Keyword",
-    "value": "array",
-    "line": 7
-  },
-  {
-    "type": "Keyword",
-    "value": "as",
-    "line": 7
-  },
-  {
-    "type": "Identifier",
-    "value": "nums",
-    "line": 7
-  },
-  {
-    "type": "Keyword",
-    "value": "with",
-    "line": 7
-  },
-  {
-    "type": "Delimiter",
-    "value": "[",
-    "line": 7
-  },
-  {
-    "type": "Number",
-    "value": "1",
-    "line": 7
-  },
-  {
-    "type": "Delimiter",
-    "value": ",",
-    "line": 7
-  },
-  {
-    "type": "Number",
-    "value": "2",
-    "line": 7
-  },
-  {
-    "type": "Delimiter",
-    "value": ",",
-    "line": 7
-  },
-  {
-    "type": "Number",
-    "value": "3",
-    "line": 7
-  },
-  {
-    "type": "Delimiter",
-    "value": ",",
-    "line": 7
-  },
-  {
-    "type": "Number",
-    "value": "4",
-    "line": 7
-  },
-  {
-    "type": "Delimiter",
-    "value": ",",
-    "line": 7
-  },
-  {
-    "type": "Number",
-    "value": "5",
-    "line": 7
-  },
-  {
-    "type": "Delimiter",
-    "value": ",",
-    "line": 7
-  },
-  {
-    "type": "Number",
-    "value": "6",
-    "line": 7
-  },
-  {
-    "type": "Delimiter",
-    "value": ",",
-    "line": 7
-  },
-  {
-    "type": "Number",
-    "value": "7",
-    "line": 7
-  },
-  {
-    "type": "Delimiter",
-    "value": ",",
-    "line": 7
-  },
-  {
-    "type": "Number",
-    "value": "8",
-    "line": 7
-  },
-  {
-    "type": "Delimiter",
-    "value": ",",
-    "line": 7
-  },
-  {
-    "type": "Number",
-    "value": "9",
-    "line": 7
-  },
-  {
-    "type": "Delimiter",
-    "value": "]",
-    "line": 7
-  },
-  {
-    "type": "Operator",
-    "value": "/",
-    "line": 8
-  },
-  {
-    "type": "Operator",
-    "value": "*",
-    "line": 8
-  },
-  {
-    "type": "Number",
-    "value": "8",
-    "line": 8
-  },
-  {
-    "type": "Operator",
-    "value": "*",
-    "line": 8
-  },
-  {
-    "type": "Operator",
-    "value": "/",
-    "line": 8
-  },
-  {
-    "type": "Keyword",
-    "value": "create",
-    "line": 8
-  },
-  {
-    "type": "Keyword",
-    "value": "array",
-    "line": 8
-  },
-  {
-    "type": "Keyword",
-    "value": "as",
-    "line": 8
-  },
-  {
-    "type": "Identifier",
-    "value": "letters",
-    "line": 8
-  },
-  {
-    "type": "Keyword",
-    "value": "with",
-    "line": 8
-  },
-  {
-    "type": "Delimiter",
-    "value": "[",
-    "line": 8
-  },
-  {
-    "type": "String",
-    "value": "a",
-    "line": 8
-  },
-  {
-    "type": "Delimiter",
-    "value": ",",
-    "line": 8
-  },
-  {
-    "type": "String",
-    "value": "b",
-    "line": 8
-  },
-  {
-    "type": "Delimiter",
-    "value": ",",
-    "line": 8
-  },
-  {
-    "type": "String",
-    "value": "c",
-    "line": 8
-  },
-  {
-    "type": "Delimiter",
-    "value": ",",
-    "line": 8
-  },
-  {
-    "type": "String",
-    "value": "d",
-    "line": 8
-  },
-  {
-    "type": "Delimiter",
-    "value": ",",
-    "line": 8
-  },
-  {
-    "type": "String",
-    "value": "e",
-    "line": 8
-  },
-  {
-    "type": "Delimiter",
-    "value": ",",
-    "line": 8
-  },
-  {
-    "type": "String",
-    "value": "f",
-    "line": 8
-  },
-  {
-    "type": "Delimiter",
-    "value": ",",
-    "line": 8
-  },
-  {
-    "type": "String",
-    "value": "g",
-    "line": 8
-  },
-  {
-    "type": "Delimiter",
-    "value": "]",
-    "line": 8
-  },
-  {
-    "type": "Operator",
-    "value": "/",
-    "line": 9
-  },
-  {
-    "type": "Operator",
-    "value": "*",
-    "line": 9
-  },
-  {
-    "type": "Number",
-    "value": "9",
-    "line": 9
-  },
-  {
-    "type": "Operator",
-    "value": "*",
-    "line": 9
-  },
-  {
-    "type": "Operator",
-    "value": "/",
-    "line": 9
-  },
-  {
-    "type": "Identifier",
-    "value": "remove",
-    "line": 9
-  },
-  {
-    "type": "Keyword",
-    "value": "position",
-    "line": 9
-  },
-  {
-    "type": "Number",
-    "value": "2",
-    "line": 9
-  },
-  {
-    "type": "Keyword",
-    "value": "from",
-    "line": 9
-  },
-  {
-    "type": "Identifier",
-    "value": "nums",
-    "line": 9
-  },
-  {
-    "type": "Operator",
-    "value": "/",
-    "line": 10
-  },
-  {
-    "type": "Operator",
-    "value": "*",
-    "line": 10
-  },
-  {
-    "type": "Number",
-    "value": "10",
-    "line": 10
-  },
-  {
-    "type": "Operator",
-    "value": "*",
-    "line": 10
-  },
-  {
-    "type": "Operator",
-    "value": "/",
-    "line": 10
-  },
-  {
-    "type": "Identifier",
-    "value": "remove",
-    "line": 10
-  },
-  {
-    "type": "Keyword",
-    "value": "position",
-    "line": 10
-  },
-  {
-    "type": "Number",
-    "value": "4",
-    "line": 10
-  },
-  {
-    "type": "Keyword",
-    "value": "from",
-    "line": 10
-  },
-  {
-    "type": "Identifier",
-    "value": "letters",
-    "line": 10
-  },
-  {
-    "type": "Operator",
-    "value": "/",
-    "line": 11
-  },
-  {
-    "type": "Operator",
-    "value": "*",
-    "line": 11
-  },
-  {
-    "type": "Number",
-    "value": "11",
-    "line": 11
-  },
-  {
-    "type": "Operator",
-    "value": "*",
-    "line": 11
-  },
-  {
-    "type": "Operator",
-    "value": "/",
-    "line": 11
-  },
-  {
-    "type": "Keyword",
-    "value": "insert",
-    "line": 11
-  },
-  {
-    "type": "Number",
-    "value": "5",
-    "line": 11
-  },
-  {
-    "type": "Keyword",
-    "value": "to",
-    "line": 11
-  },
-  {
-    "type": "Identifier",
-    "value": "nums",
-    "line": 11
-  },
-  {
-    "type": "Keyword",
-    "value": "at",
-    "line": 11
-  },
-  {
-    "type": "Keyword",
-    "value": "position",
-    "line": 11
-  },
-  {
-    "type": "Number",
-    "value": "4",
-    "line": 11
-  },
-  {
-    "type": "Operator",
-    "value": "/",
-    "line": 12
-  },
-  {
-    "type": "Operator",
-    "value": "*",
-    "line": 12
-  },
-  {
-    "type": "Number",
-    "value": "12",
-    "line": 12
-  },
-  {
-    "type": "Operator",
-    "value": "*",
-    "line": 12
-  },
-  {
-    "type": "Operator",
-    "value": "/",
-    "line": 12
-  },
-  {
-    "type": "Keyword",
-    "value": "create",
-    "line": 12
-  },
-  {
-    "type": "Keyword",
-    "value": "array",
-    "line": 12
-  },
-  {
-    "type": "Keyword",
-    "value": "as",
-    "line": 12
-  },
-  {
-    "type": "Identifier",
-    "value": "gangsterlicious",
-    "line": 12
-  },
-  {
-    "type": "Keyword",
-    "value": "with",
-    "line": 12
-  },
-  {
-    "type": "Delimiter",
-    "value": "[",
-    "line": 12
-  },
-  {
-    "type": "String",
-    "value": "g",
-    "line": 12
-  },
-  {
-    "type": "Delimiter",
-    "value": ",",
-    "line": 12
-  },
-  {
-    "type": "String",
-    "value": "a",
-    "line": 12
-  },
-  {
-    "type": "Delimiter",
-    "value": ",",
-    "line": 12
-  },
-  {
-    "type": "String",
-    "value": "n",
-    "line": 12
-  },
-  {
-    "type": "Delimiter",
-    "value": ",",
-    "line": 12
-  },
-  {
-    "type": "String",
-    "value": "g",
-    "line": 12
-  },
-  {
-    "type": "Delimiter",
-    "value": ",",
-    "line": 12
-  },
-  {
-    "type": "String",
-    "value": "s",
-    "line": 12
-  },
-  {
-    "type": "Delimiter",
-    "value": ",",
-    "line": 12
-  },
-  {
-    "type": "String",
-    "value": "t",
-    "line": 12
-  },
-  {
-    "type": "Delimiter",
-    "value": ",",
-    "line": 12
-  },
-  {
-    "type": "String",
-    "value": "a",
-    "line": 12
-  },
-  {
-    "type": "Delimiter",
-    "value": "]",
-    "line": 12
-  },
-  {
-    "type": "Operator",
-    "value": "/",
-    "line": 13
-  },
-  {
-    "type": "Operator",
-    "value": "*",
-    "line": 13
-  },
-  {
-    "type": "Number",
-    "value": "13",
-    "line": 13
-  },
-  {
-    "type": "Operator",
-    "value": "*",
-    "line": 13
-  },
-  {
-    "type": "Operator",
-    "value": "/",
-    "line": 13
-  },
-  {
-    "type": "Keyword",
-    "value": "insert",
-    "line": 13
-  },
-  {
-    "type": "String",
-    "value": "z",
-    "line": 13
-  },
-  {
-    "type": "Keyword",
-    "value": "to",
-    "line": 13
-  },
-  {
-    "type": "Identifier",
-    "value": "letters",
-    "line": 13
-  },
-  {
-    "type": "Keyword",
-    "value": "at",
-    "line": 13
-  },
-  {
-    "type": "Keyword",
-    "value": "position",
-    "line": 13
-  },
-  {
-    "type": "Number",
-    "value": "0",
-    "line": 13
-  },
-  {
-    "type": "Operator",
-    "value": "/",
-    "line": 14
-  },
-  {
-    "type": "Operator",
-    "value": "*",
-    "line": 14
-  },
-  {
-    "type": "Number",
-    "value": "14",
-    "line": 14
-  },
-  {
-    "type": "Operator",
-    "value": "*",
-    "line": 14
-  },
-  {
-    "type": "Operator",
-    "value": "/",
-    "line": 14
-  },
-  {
-    "type": "Identifier",
-    "value": "swap",
-    "line": 14
-  },
-  {
-    "type": "Identifier",
-    "value": "positions",
-    "line": 14
-  },
-  {
-    "type": "Number",
-    "value": "1",
-    "line": 14
-  },
-  {
-    "type": "Identifier",
-    "value": "and",
-    "line": 14
-  },
-  {
-    "type": "Number",
-    "value": "3",
-    "line": 14
-  },
-  {
-    "type": "Keyword",
-    "value": "in",
-    "line": 14
-  },
-  {
-    "type": "Identifier",
-    "value": "nums",
-    "line": 14
-  },
-  {
-    "type": "Operator",
-    "value": "/",
-    "line": 15
-  },
-  {
-    "type": "Operator",
-    "value": "*",
-    "line": 15
-  },
-  {
-    "type": "Number",
-    "value": "15",
-    "line": 15
-  },
-  {
-    "type": "Operator",
-    "value": "*",
-    "line": 15
-  },
-  {
-    "type": "Operator",
-    "value": "/",
-    "line": 15
-  },
-  {
-    "type": "Identifier",
-    "value": "swap",
-    "line": 15
-  },
-  {
-    "type": "Identifier",
-    "value": "positions",
-    "line": 15
-  },
-  {
-    "type": "Number",
-    "value": "1",
-    "line": 15
-  },
-  {
-    "type": "Identifier",
-    "value": "and",
-    "line": 15
-  },
-  {
-    "type": "Number",
-    "value": "3",
-    "line": 15
-  },
-  {
-    "type": "Keyword",
-    "value": "in",
-    "line": 15
-  },
-  {
-    "type": "Identifier",
-    "value": "letters",
-    "line": 15
-  },
-  {
-    "type": "Operator",
-    "value": "/",
-    "line": 16
-  },
-  {
-    "type": "Operator",
-    "value": "*",
-    "line": 16
-  },
-  {
-    "type": "Number",
-    "value": "16",
-    "line": 16
-  },
-  {
-    "type": "Operator",
-    "value": "*",
-    "line": 16
-  },
-  {
-    "type": "Operator",
-    "value": "/",
-    "line": 16
-  },
-  {
-    "type": "Keyword",
-    "value": "set",
-    "line": 16
-  },
-  {
-    "type": "Identifier",
-    "value": "wordString",
-    "line": 16
-  },
-  {
-    "type": "Keyword",
-    "value": "as",
-    "line": 16
-  },
-  {
-    "type": "Keyword",
-    "value": "string",
-    "line": 16
-  },
-  {
-    "type": "String",
-    "value": "Hello World",
-    "line": 16
-  },
-  {
-    "type": "Operator",
-    "value": "/",
-    "line": 17
-  },
-  {
-    "type": "Operator",
-    "value": "*",
-    "line": 17
-  },
-  {
-    "type": "Number",
-    "value": "17",
-    "line": 17
-  },
-  {
-    "type": "Operator",
-    "value": "*",
-    "line": 17
-  },
-  {
-    "type": "Operator",
-    "value": "/",
-    "line": 17
-  },
-  {
-    "type": "Keyword",
-    "value": "set",
-    "line": 17
-  },
-  {
-    "type": "Identifier",
-    "value": "z",
-    "line": 17
-  },
-  {
-    "type": "Keyword",
-    "value": "as",
-    "line": 17
-  },
-  {
-    "type": "Identifier",
-    "value": "BOOLEAN",
-    "line": 17
-  },
-  {
-    "type": "Identifier",
-    "value": "true",
-    "line": 17
-  },
-  {
-    "type": "Operator",
-    "value": "/",
-    "line": 18
-  },
-  {
-    "type": "Operator",
-    "value": "*",
-    "line": 18
-  },
-  {
-    "type": "Number",
-    "value": "18",
-    "line": 18
-  },
-  {
-    "type": "Operator",
-    "value": "*",
-    "line": 18
-  },
-  {
-    "type": "Operator",
-    "value": "/",
-    "line": 18
-  },
-  {
-    "type": "Keyword",
-    "value": "set",
-    "line": 18
-  },
-  {
-    "type": "Identifier",
-    "value": "wordString",
-    "line": 18
-  },
-  {
-    "type": "Keyword",
-    "value": "as",
-    "line": 18
-  },
-  {
-    "type": "Keyword",
-    "value": "string",
-    "line": 18
-  },
-  {
-    "type": "String",
-    "value": "Hello Again World",
-    "line": 18
-  }
-]
-Tokens: [
-  {
-    "type": "Keyword",
-    "value": "set",
-    "line": 1
-  },
-  {
-    "type": "Identifier",
-    "value": "x",
-    "line": 1
-  },
-  {
-    "type": "Keyword",
-    "value": "to",
-    "line": 1
-  },
-  {
-    "type": "Number",
-    "value": "10",
-    "line": 1
-  },
-  {
-    "type": "Keyword",
-    "value": "if",
-    "line": 2
-  },
-  {
-    "type": "Identifier",
-    "value": "x",
-    "line": 2
-  },
-  {
-    "type": "Keyword",
-    "value": "is",
-    "line": 2
-  },
-  {
-    "type": "Keyword",
-    "value": "greater",
-    "line": 2
-  },
-  {
-    "type": "Keyword",
-    "value": "than",
-    "line": 2
-  },
-  {
-    "type": "Number",
-    "value": "5",
-    "line": 2
-  },
-  {
-    "type": "Keyword",
-    "value": "then",
-    "line": 2
-  },
-  {
-    "type": "Keyword",
-    "value": "print",
-    "line": 3
-  },
-  {
-    "type": "String",
-    "value": "x is greater than 5",
-    "line": 3
-  },
-  {
-    "type": "Keyword",
-    "value": "otherwise",
-    "line": 4
-  },
-  {
-    "type": "Keyword",
-    "value": "print",
-    "line": 5
-  },
-  {
-    "type": "String",
-    "value": "x is 5 or less",
-    "line": 5
-  },
-  {
-    "type": "Keyword",
-    "value": "end",
-    "line": 6
-  },
-  {
-    "type": "Keyword",
-    "value": "if",
-    "line": 6
-  },
-  {
-    "type": "Keyword",
-    "value": "create",
-    "line": 7
-  },
-  {
-    "type": "Keyword",
-    "value": "array",
-    "line": 7
-  },
-  {
-    "type": "Keyword",
-    "value": "as",
-    "line": 7
-  },
-  {
-    "type": "Identifier",
-    "value": "nums",
-    "line": 7
-  },
-  {
-    "type": "Keyword",
-    "value": "with",
-    "line": 7
-  },
-  {
-    "type": "Delimiter",
-    "value": "[",
-    "line": 7
-  },
-  {
-    "type": "Number",
-    "value": "1",
-    "line": 7
-  },
-  {
-    "type": "Delimiter",
-    "value": ",",
-    "line": 7
-  },
-  {
-    "type": "Number",
-    "value": "2",
-    "line": 7
-  },
-  {
-    "type": "Delimiter",
-    "value": ",",
-    "line": 7
-  },
-  {
-    "type": "Number",
-    "value": "3",
-    "line": 7
-  },
-  {
-    "type": "Delimiter",
-    "value": ",",
-    "line": 7
-  },
-  {
-    "type": "Number",
-    "value": "4",
-    "line": 7
-  },
-  {
-    "type": "Delimiter",
-    "value": ",",
-    "line": 7
-  },
-  {
-    "type": "Number",
-    "value": "5",
-    "line": 7
-  },
-  {
-    "type": "Delimiter",
-    "value": ",",
-    "line": 7
-  },
-  {
-    "type": "Number",
-    "value": "6",
-    "line": 7
-  },
-  {
-    "type": "Delimiter",
-    "value": ",",
-    "line": 7
-  },
-  {
-    "type": "Number",
-    "value": "7",
-    "line": 7
-  },
-  {
-    "type": "Delimiter",
-    "value": ",",
-    "line": 7
-  },
-  {
-    "type": "Number",
-    "value": "8",
-    "line": 7
-  },
-  {
-    "type": "Delimiter",
-    "value": ",",
-    "line": 7
-  },
-  {
-    "type": "Number",
-    "value": "9",
-    "line": 7
-  },
-  {
-    "type": "Delimiter",
-    "value": "]",
-    "line": 7
-  },
-  {
-    "type": "Keyword",
-    "value": "create",
-    "line": 8
-  },
-  {
-    "type": "Keyword",
-    "value": "array",
-    "line": 8
-  },
-  {
-    "type": "Keyword",
-    "value": "as",
-    "line": 8
-  },
-  {
-    "type": "Identifier",
-    "value": "letters",
-    "line": 8
-  },
-  {
-    "type": "Keyword",
-    "value": "with",
-    "line": 8
-  },
-  {
-    "type": "Delimiter",
-    "value": "[",
-    "line": 8
-  },
-  {
-    "type": "String",
-    "value": "a",
-    "line": 8
-  },
-  {
-    "type": "Delimiter",
-    "value": ",",
-    "line": 8
-  },
-  {
-    "type": "String",
-    "value": "b",
-    "line": 8
-  },
-  {
-    "type": "Delimiter",
-    "value": ",",
-    "line": 8
-  },
-  {
-    "type": "String",
-    "value": "c",
-    "line": 8
-  },
-  {
-    "type": "Delimiter",
-    "value": ",",
-    "line": 8
-  },
-  {
-    "type": "String",
-    "value": "d",
-    "line": 8
-  },
-  {
-    "type": "Delimiter",
-    "value": ",",
-    "line": 8
-  },
-  {
-    "type": "String",
-    "value": "e",
-    "line": 8
-  },
-  {
-    "type": "Delimiter",
-    "value": ",",
-    "line": 8
-  },
-  {
-    "type": "String",
-    "value": "f",
-    "line": 8
-  },
-  {
-    "type": "Delimiter",
-    "value": ",",
-    "line": 8
-  },
-  {
-    "type": "String",
-    "value": "g",
-    "line": 8
-  },
-  {
-    "type": "Delimiter",
-    "value": "]",
-    "line": 8
-  },
-  {
-    "type": "Identifier",
-    "value": "remove",
-    "line": 9
-  },
-  {
-    "type": "Keyword",
-    "value": "position",
-    "line": 9
-  },
-  {
-    "type": "Number",
-    "value": "2",
-    "line": 9
-  },
-  {
-    "type": "Keyword",
-    "value": "from",
-    "line": 9
-  },
-  {
-    "type": "Identifier",
-    "value": "nums",
-    "line": 9
-  },
-  {
-    "type": "Identifier",
-    "value": "remove",
-    "line": 10
-  },
-  {
-    "type": "Keyword",
-    "value": "position",
-    "line": 10
-  },
-  {
-    "type": "Number",
-    "value": "4",
-    "line": 10
-  },
-  {
-    "type": "Keyword",
-    "value": "from",
-    "line": 10
-  },
-  {
-    "type": "Identifier",
-    "value": "letters",
-    "line": 10
-  },
-  {
-    "type": "Keyword",
-    "value": "insert",
-    "line": 11
-  },
-  {
-    "type": "Number",
-    "value": "5",
-    "line": 11
-  },
-  {
-    "type": "Keyword",
-    "value": "to",
-    "line": 11
-  },
-  {
-    "type": "Identifier",
-    "value": "nums",
-    "line": 11
-  },
-  {
-    "type": "Keyword",
-    "value": "at",
-    "line": 11
-  },
-  {
-    "type": "Keyword",
-    "value": "position",
-    "line": 11
-  },
-  {
-    "type": "Number",
-    "value": "4",
-    "line": 11
-  },
-  {
-    "type": "Keyword",
-    "value": "create",
-    "line": 12
-  },
-  {
-    "type": "Keyword",
-    "value": "array",
-    "line": 12
-  },
-  {
-    "type": "Keyword",
-    "value": "as",
-    "line": 12
-  },
-  {
-    "type": "Identifier",
-    "value": "gangsterlicious",
-    "line": 12
-  },
-  {
-    "type": "Keyword",
-    "value": "with",
-    "line": 12
-  },
-  {
-    "type": "Delimiter",
-    "value": "[",
-    "line": 12
-  },
-  {
-    "type": "String",
-    "value": "g",
-    "line": 12
-  },
-  {
-    "type": "Delimiter",
-    "value": ",",
-    "line": 12
-  },
-  {
-    "type": "String",
-    "value": "a",
-    "line": 12
-  },
-  {
-    "type": "Delimiter",
-    "value": ",",
-    "line": 12
-  },
-  {
-    "type": "String",
-    "value": "n",
-    "line": 12
-  },
-  {
-    "type": "Delimiter",
-    "value": ",",
-    "line": 12
-  },
-  {
-    "type": "String",
-    "value": "g",
-    "line": 12
-  },
-  {
-    "type": "Delimiter",
-    "value": ",",
-    "line": 12
-  },
-  {
-    "type": "String",
-    "value": "s",
-    "line": 12
-  },
-  {
-    "type": "Delimiter",
-    "value": ",",
-    "line": 12
-  },
-  {
-    "type": "String",
-    "value": "t",
-    "line": 12
-  },
-  {
-    "type": "Delimiter",
-    "value": ",",
-    "line": 12
-  },
-  {
-    "type": "String",
-    "value": "a",
-    "line": 12
-  },
-  {
-    "type": "Delimiter",
-    "value": "]",
-    "line": 12
-  },
-  {
-    "type": "Keyword",
-    "value": "insert",
-    "line": 13
-  },
-  {
-    "type": "String",
-    "value": "z",
-    "line": 13
-  },
-  {
-    "type": "Keyword",
-    "value": "to",
-    "line": 13
-  },
-  {
-    "type": "Identifier",
-    "value": "letters",
-    "line": 13
-  },
-  {
-    "type": "Keyword",
-    "value": "at",
-    "line": 13
-  },
-  {
-    "type": "Keyword",
-    "value": "position",
-    "line": 13
-  },
-  {
-    "type": "Number",
-    "value": "0",
-    "line": 13
-  },
-  {
-    "type": "Identifier",
-    "value": "swap",
-    "line": 14
-  },
-  {
-    "type": "Identifier",
-    "value": "positions",
-    "line": 14
-  },
-  {
-    "type": "Number",
-    "value": "1",
-    "line": 14
-  },
-  {
-    "type": "Identifier",
-    "value": "and",
-    "line": 14
-  },
-  {
-    "type": "Number",
-    "value": "3",
-    "line": 14
-  },
-  {
-    "type": "Keyword",
-    "value": "in",
-    "line": 14
-  },
-  {
-    "type": "Identifier",
-    "value": "nums",
-    "line": 14
-  },
-  {
-    "type": "Identifier",
-    "value": "swap",
-    "line": 15
-  },
-  {
-    "type": "Identifier",
-    "value": "positions",
-    "line": 15
-  },
-  {
-    "type": "Number",
-    "value": "1",
-    "line": 15
-  },
-  {
-    "type": "Identifier",
-    "value": "and",
-    "line": 15
-  },
-  {
-    "type": "Number",
-    "value": "3",
-    "line": 15
-  },
-  {
-    "type": "Keyword",
-    "value": "in",
-    "line": 15
-  },
-  {
-    "type": "Identifier",
-    "value": "letters",
-    "line": 15
-  },
-  {
-    "type": "Keyword",
-    "value": "set",
-    "line": 16
-  },
-  {
-    "type": "Identifier",
-    "value": "wordString",
-    "line": 16
-  },
-  {
-    "type": "Keyword",
-    "value": "as",
-    "line": 16
-  },
-  {
-    "type": "Keyword",
-    "value": "string",
-    "line": 16
-  },
-  {
-    "type": "String",
-    "value": "Hello World",
-    "line": 16
-  },
-  {
-    "type": "Keyword",
-    "value": "set",
-    "line": 17
-  },
-  {
-    "type": "Identifier",
-    "value": "z",
-    "line": 17
-  },
-  {
-    "type": "Keyword",
-    "value": "as",
-    "line": 17
-  },
-  {
-    "type": "Identifier",
-    "value": "BOOLEAN",
-    "line": 17
-  },
-  {
-    "type": "Identifier",
-    "value": "true",
-    "line": 17
-  },
-  {
-    "type": "Keyword",
-    "value": "set",
-    "line": 18
-  },
-  {
-    "type": "Identifier",
-    "value": "wordString",
-    "line": 18
-  },
-  {
-    "type": "Keyword",
-    "value": "as",
-    "line": 18
-  },
-  {
-    "type": "Keyword",
-    "value": "string",
-    "line": 18
-  },
-  {
-    "type": "String",
-    "value": "Hello Again World",
-    "line": 18
-  }
-]
-Tokens: [
-  {
-    "type": "Keyword",
-    "value": "set",
-    "line": 1
-  },
-  {
-    "type": "Identifier",
-    "value": "x",
-    "line": 1
-  },
-  {
-    "type": "Keyword",
-    "value": "to",
-    "line": 1
-  },
-  {
-    "type": "Number",
-    "value": "5",
-    "line": 1
-  },
-  {
-    "type": "Keyword",
-    "value": "if",
-    "line": 2
-  },
-  {
-    "type": "Identifier",
-    "value": "x",
-    "line": 2
-  },
-  {
-    "type": "Keyword",
-    "value": "less",
-    "line": 2
-  },
-  {
-    "type": "Keyword",
-    "value": "than",
-    "line": 2
-  },
-  {
-    "type": "Number",
-    "value": "10",
-    "line": 2
-  },
-  {
-    "type": "Keyword",
-    "value": "then",
-    "line": 2
-  },
-  {
-    "type": "Keyword",
-    "value": "print",
-    "line": 3
-  },
-  {
-    "type": "Identifier",
-    "value": "x",
-    "line": 3
-  },
-  {
-    "type": "Keyword",
-    "value": "end",
-    "line": 4
-  },
-  {
-    "type": "Keyword",
-    "value": "if",
-    "line": 4
-  }
-]
-Tokens: [
-  {
-    "type": "Keyword",
-    "value": "set",
-    "line": 1
-  },
-  {
-    "type": "Identifier",
-    "value": "x",
-    "line": 1
-  },
-  {
-    "type": "Keyword",
-    "value": "to",
-    "line": 1
-  },
-  {
-    "type": "Number",
-    "value": "5",
-    "line": 1
-  },
-  {
-    "type": "Keyword",
-    "value": "if",
-    "line": 2
-  },
-  {
-    "type": "Identifier",
-    "value": "x",
-    "line": 2
-  },
-  {
-    "type": "Keyword",
-    "value": "is",
-    "line": 2
-  },
-  {
-    "type": "Keyword",
-    "value": "less",
-    "line": 2
-  },
-  {
-    "type": "Keyword",
-    "value": "than",
-    "line": 2
-  },
-  {
-    "type": "Number",
-    "value": "10",
-    "line": 2
-  },
-  {
-    "type": "Keyword",
-    "value": "then",
-    "line": 2
-  },
-  {
-    "type": "Keyword",
-    "value": "print",
-    "line": 3
-  },
-  {
-    "type": "Identifier",
-    "value": "x",
-    "line": 3
-  },
-  {
-    "type": "Keyword",
-    "value": "end",
-    "line": 4
-  },
-  {
-    "type": "Keyword",
-    "value": "if",
-    "line": 4
-  }
-]
-AST: {
-  "type": "Program",
-  "body": [
-    {
-      "type": "VariableDeclaration",
-      "varName": "x",
-      "varType": null,
-      "value": {
-        "type": "NumberLiteral",
-        "value": "5",
-        "line": 1
-      },
-      "line": 1
-    },
-    {
-      "type": "IfStatement",
-      "condition": {
-        "type": "Expression",
-        "left": "x",
-        "operator": "less",
-        "right": {
-          "type": "NumberLiteral",
-          "value": "10",
-          "line": 2
-        },
-        "line": 2
-      },
-      "consequent": [
-        {
-          "type": "PrintStatement",
-          "value": {
-            "type": "Identifier",
-            "value": "x",
-            "line": 3
-          },
-          "line": 3
-        }
-      ],
-      "alternate": null,
-      "line": 2
-    }
-  ]
-}
-Intermediate Representation: {
-  "program": [
-    {
-      "type": "VariableDeclaration",
-      "name": "x",
-      "value": {
-        "type": "NumberLiteral",
-        "value": "5",
-        "line": 1
-      }
-    },
-    {
-      "type": "IfStatement",
-      "condition": {
-        "left": "x",
-        "operator": "less",
-        "right": "10"
-      },
-      "consequent": [
-        {
-          "type": "PrintStatement",
-          "value": "x"
-        }
-      ],
-      "alternate": null
-    }
-  ]
-}
-Final JSON: {
-  "actionFrames": [
-    {
-      "line": 1,
-      "operation": "set",
-      "varName": "x",
-      "type": "number",
-      "value": 5,
-      "timestamp": "2024-08-15T21:10:11.451Z",
-      "description": "Set variable x to 5."
-    },
-    {
-      "line": 2,
-      "operation": "if",
-      "condition": "x < 10",
-      "result": true,
-      "timestamp": "2024-08-15T21:10:11.452Z",
-      "description": "Checked if x < 10."
-    },
-    {
-      "line": 3,
-      "operation": "print",
-      "isLiteral": false,
-      "varName": "x",
-      "literal": 5,
-      "timestamp": "2024-08-15T21:10:11.452Z",
-      "description": "Printed x."
-    },
-    {
-      "line": 4,
-      "operation": "endif",
-      "timestamp": "2024-08-15T21:10:11.452Z",
-      "description": "End of if statement."
-    }
-  ]
-}
-Tokens: [
-  {
-    "type": "Keyword",
-    "value": "set",
-    "line": 1
-  },
-  {
-    "type": "Identifier",
-    "value": "x",
-    "line": 1
-  },
-  {
-    "type": "Keyword",
-    "value": "to",
-    "line": 1
-  },
-  {
-    "type": "Number",
-    "value": "5",
-    "line": 1
-  },
-  {
-    "type": "Keyword",
-    "value": "if",
-    "line": 2
-  },
-  {
-    "type": "Identifier",
-    "value": "x",
-    "line": 2
-  },
-  {
-    "type": "Keyword",
-    "value": "is",
-    "line": 2
-  },
-  {
-    "type": "Keyword",
-    "value": "less",
-    "line": 2
-  },
-  {
-    "type": "Keyword",
-    "value": "than",
-    "line": 2
-  },
-  {
-    "type": "Number",
-    "value": "10",
-    "line": 2
-  },
-  {
-    "type": "Keyword",
-    "value": "then",
-    "line": 2
-  },
-  {
-    "type": "Keyword",
-    "value": "print",
-    "line": 3
-  },
-  {
-    "type": "Identifier",
-    "value": "x",
-    "line": 3
-  },
-  {
-    "type": "Keyword",
-    "value": "end",
-    "line": 4
-  },
-  {
-    "type": "Keyword",
-    "value": "if",
-    "line": 4
-  }
-]
-AST: {
-  "type": "Program",
-  "body": [
-    {
-      "type": "VariableDeclaration",
-      "varName": "x",
-      "varType": null,
-      "value": {
-        "type": "NumberLiteral",
-        "value": "5",
-        "line": 1
-      },
-      "line": 1
-    },
-    {
-      "type": "IfStatement",
-      "condition": {
-        "type": "Expression",
-        "left": "x",
-        "operator": "less",
-        "right": {
-          "type": "NumberLiteral",
-          "value": "10",
-          "line": 2
-        },
-        "line": 2
-      },
-      "consequent": [
-        {
-          "type": "PrintStatement",
-          "value": {
-            "type": "Identifier",
-            "value": "x",
-            "line": 3
-          },
-          "line": 3
-        }
-      ],
-      "alternate": null,
-      "line": 2
-    }
-  ]
-}
-Intermediate Representation: {
-  "program": [
-    {
-      "type": "VariableDeclaration",
-      "name": "x",
-      "value": {
-        "type": "NumberLiteral",
-        "value": "5",
-        "line": 1
-      }
-    },
-    {
-      "type": "IfStatement",
-      "condition": {
-        "left": "x",
-        "operator": "less",
-        "right": "10"
-      },
-      "consequent": [
-        {
-          "type": "PrintStatement",
-          "value": "x"
-        }
-      ],
-      "alternate": null
-    }
-  ]
-}
-Final JSON: {
-  "actionFrames": [
-    {
-      "line": 1,
-      "operation": "set",
-      "varName": "x",
-      "type": "number",
-      "value": 5,
-      "timestamp": "2024-08-15T21:10:33.879Z",
-      "description": "Set variable x to 5."
-    },
-    {
-      "line": 2,
-      "operation": "if",
-      "condition": "x < 10",
-      "result": true,
-      "timestamp": "2024-08-15T21:10:33.879Z",
-      "description": "Checked if x < 10."
-    },
-    {
-      "line": 3,
-      "operation": "print",
-      "isLiteral": false,
-      "varName": "x",
-      "literal": 5,
-      "timestamp": "2024-08-15T21:10:33.879Z",
-      "description": "Printed x."
-    },
-    {
-      "line": 4,
-      "operation": "endif",
-      "timestamp": "2024-08-15T21:10:33.879Z",
-      "description": "End of if statement."
-    }
-  ]
-}
-Tokens: [
-  {
-    "type": "Keyword",
-    "value": "set",
-    "line": 1
-  },
-  {
-    "type": "Identifier",
-    "value": "x",
-    "line": 1
-  },
-  {
-    "type": "Keyword",
-    "value": "to",
-    "line": 1
-  },
-  {
-    "type": "Number",
-    "value": "5",
-    "line": 1
-  },
-  {
-    "type": "Keyword",
-    "value": "if",
-    "line": 2
-  },
-  {
-    "type": "Identifier",
-    "value": "x",
-    "line": 2
-  },
-  {
-    "type": "Keyword",
-    "value": "is",
-    "line": 2
-  },
-  {
-    "type": "Keyword",
-    "value": "less",
-    "line": 2
-  },
-  {
-    "type": "Keyword",
-    "value": "than",
-    "line": 2
-  },
-  {
-    "type": "Number",
-    "value": "10",
-    "line": 2
-  },
-  {
-    "type": "Keyword",
-    "value": "then",
-    "line": 2
-  },
-  {
-    "type": "Keyword",
-    "value": "print",
-    "line": 3
-  },
-  {
-    "type": "Identifier",
-    "value": "x",
-    "line": 3
-  },
-  {
-    "type": "Keyword",
-    "value": "end",
-    "line": 4
-  },
-  {
-    "type": "Keyword",
-    "value": "if",
-    "line": 4
-  }
-]
-AST: {
-  "type": "Program",
-  "body": [
-    {
-      "type": "VariableDeclaration",
-      "varName": "x",
-      "varType": null,
-      "value": {
-        "type": "NumberLiteral",
-        "value": "5",
-        "line": 1
-      },
-      "line": 1
-    },
-    {
-      "type": "IfStatement",
-      "condition": {
-        "type": "Expression",
-        "left": "x",
-        "operator": "less",
-        "right": {
-          "type": "NumberLiteral",
-          "value": "10",
-          "line": 2
-        },
-        "line": 2
-      },
-      "consequent": [
-        {
-          "type": "PrintStatement",
-          "value": {
-            "type": "Identifier",
-            "value": "x",
-            "line": 3
-          },
-          "line": 3
-        }
-      ],
-      "alternate": null,
-      "line": 2
-    }
-  ]
-}
-Intermediate Representation: {
-  "program": [
-    {
-      "type": "VariableDeclaration",
-      "name": "x",
-      "value": {
-        "type": "NumberLiteral",
-        "value": "5",
-        "line": 1
-      }
-    },
-    {
-      "type": "IfStatement",
-      "condition": {
-        "left": "x",
-        "operator": "less",
-        "right": "10"
-      },
-      "consequent": [
-        {
-          "type": "PrintStatement",
-          "value": "x"
-        }
-      ],
-      "alternate": null
-    }
-  ]
-}
-Final JSON: {
-  "actionFrames": [
-    {
-      "line": 1,
-      "operation": "set",
-      "varName": "x",
-      "type": "number",
-      "value": 5,
-      "timestamp": "2024-08-15T21:11:12.116Z",
-      "description": "Set variable x to 5."
-    },
-    {
-      "line": 2,
-      "operation": "if",
-      "condition": "x < 10",
-      "result": true,
-      "timestamp": "2024-08-15T21:11:12.116Z",
-      "description": "Checked if x < 10."
-    },
-    {
-      "line": 3,
-      "operation": "print",
-      "isLiteral": false,
-      "varName": "x",
-      "literal": 5,
-      "timestamp": "2024-08-15T21:11:12.116Z",
-      "description": "Printed x."
-    },
-    {
-      "line": 4,
-      "operation": "endif",
-      "timestamp": "2024-08-15T21:11:12.116Z",
-      "description": "End of if statement."
-    }
-  ]
-}
-Tokens: [
-  {
-    "type": "Keyword",
-    "value": "set",
-    "line": 1
-  },
-  {
-    "type": "Identifier",
-    "value": "x",
-    "line": 1
-  },
-  {
-    "type": "Keyword",
-    "value": "to",
-    "line": 1
-  },
-  {
-    "type": "Number",
-    "value": "5",
-    "line": 1
-  },
-  {
-    "type": "Keyword",
-    "value": "if",
-    "line": 2
-  },
-  {
-    "type": "Identifier",
-    "value": "x",
-    "line": 2
-  },
-  {
-    "type": "Keyword",
-    "value": "is",
-    "line": 2
-  },
-  {
-    "type": "Keyword",
-    "value": "less",
-    "line": 2
-  },
-  {
-    "type": "Keyword",
-    "value": "than",
-    "line": 2
-  },
-  {
-    "type": "Number",
-    "value": "10",
-    "line": 2
-  },
-  {
-    "type": "Keyword",
-    "value": "then",
-    "line": 2
-  },
-  {
-    "type": "Keyword",
-    "value": "print",
-    "line": 3
-  },
-  {
-    "type": "Identifier",
-    "value": "x",
-    "line": 3
-  },
-  {
-    "type": "Keyword",
-    "value": "end",
-    "line": 4
-  },
-  {
-    "type": "Keyword",
-    "value": "if",
-    "line": 4
-  }
-]
-AST: {
-  "type": "Program",
-  "body": [
-    {
-      "type": "VariableDeclaration",
-      "varName": "x",
-      "varType": null,
-      "value": {
-        "type": "NumberLiteral",
-        "value": "5",
-        "line": 1
-      },
-      "line": 1
-    },
-    {
-      "type": "IfStatement",
-      "condition": {
-        "type": "Expression",
-        "left": "x",
-        "operator": "less",
-        "right": {
-          "type": "NumberLiteral",
-          "value": "10",
-          "line": 2
-        },
-        "line": 2
-      },
-      "consequent": [
-        {
-          "type": "PrintStatement",
-          "value": {
-            "type": "Identifier",
-            "value": "x",
-            "line": 3
-          },
-          "line": 3
-        }
-      ],
-      "alternate": null,
-      "line": 2
-    }
-  ]
-}
-Intermediate Representation: {
-  "program": [
-    {
-      "type": "VariableDeclaration",
-      "name": "x",
-      "value": {
-        "type": "NumberLiteral",
-        "value": "5",
-        "line": 1
-      }
-    },
-    {
-      "type": "IfStatement",
-      "condition": {
-        "left": "x",
-        "operator": "less",
-        "right": "10"
-      },
-      "consequent": [
-        {
-          "type": "PrintStatement",
-          "value": "x"
-        }
-      ],
-      "alternate": null
-    }
-  ]
-}
-Final JSON: {
-  "actionFrames": [
-    {
-      "line": 1,
-      "operation": "set",
-      "varName": "x",
-      "type": "number",
-      "value": 5,
-      "timestamp": "2024-08-15T21:11:28.393Z",
-      "description": "Set variable x to 5."
-    },
-    {
-      "line": 2,
-      "operation": "if",
-      "condition": "x < 10",
-      "result": true,
-      "timestamp": "2024-08-15T21:11:28.393Z",
-      "description": "Checked if x < 10."
-    },
-    {
-      "line": 3,
-      "operation": "print",
-      "isLiteral": false,
-      "varName": "x",
-      "literal": 5,
-      "timestamp": "2024-08-15T21:11:28.393Z",
-      "description": "Printed x."
-    },
-    {
-      "line": 4,
-      "operation": "endif",
-      "timestamp": "2024-08-15T21:11:28.393Z",
-      "description": "End of if statement."
-    }
-  ]
-}
-Tokens: [
-  {
-    "type": "Keyword",
-    "value": "set",
-    "line": 1
-  },
-  {
-    "type": "Identifier",
-    "value": "x",
-    "line": 1
-  },
-  {
-    "type": "Keyword",
-    "value": "to",
-    "line": 1
-  },
-  {
-    "type": "Number",
-    "value": "5",
-    "line": 1
-  },
-  {
-    "type": "Keyword",
-    "value": "if",
-    "line": 2
-  },
-  {
-    "type": "Identifier",
-    "value": "x",
-    "line": 2
-  },
-  {
-    "type": "Keyword",
-    "value": "is",
-    "line": 2
-  },
-  {
-    "type": "Keyword",
-    "value": "less",
-    "line": 2
-  },
-  {
-    "type": "Keyword",
-    "value": "than",
-    "line": 2
-  },
-  {
-    "type": "Number",
-    "value": "10",
-    "line": 2
-  },
-  {
-    "type": "Keyword",
-    "value": "then",
-    "line": 2
-  },
-  {
-    "type": "Keyword",
-    "value": "print",
-    "line": 3
-  },
-  {
-    "type": "Identifier",
-    "value": "x",
-    "line": 3
-  },
-  {
-    "type": "Keyword",
-    "value": "end",
-    "line": 4
-  },
-  {
-    "type": "Keyword",
-    "value": "if",
-    "line": 4
-  }
-]
-AST: {
-  "type": "Program",
-  "body": [
-    {
-      "type": "VariableDeclaration",
-      "varName": "x",
-      "varType": null,
-      "value": {
-        "type": "NumberLiteral",
-        "value": "5",
-        "line": 1
-      },
-      "line": 1
-    },
-    {
-      "type": "IfStatement",
-      "condition": {
-        "type": "Expression",
-        "left": "x",
-        "operator": "less",
-        "right": {
-          "type": "NumberLiteral",
-          "value": "10",
-          "line": 2
-        },
-        "line": 2
-      },
-      "consequent": [
-        {
-          "type": "PrintStatement",
-          "value": {
-            "type": "Identifier",
-            "value": "x",
-            "line": 3
-          },
-          "line": 3
-        }
-      ],
-      "alternate": null,
-      "line": 2
-    }
-  ]
-}
-Intermediate Representation: {
-  "program": [
-    {
-      "type": "VariableDeclaration",
-      "name": "x",
-      "value": {
-        "type": "NumberLiteral",
-        "value": "5",
-        "line": 1
-      }
-    },
-    {
-      "type": "IfStatement",
-      "condition": {
-        "left": "x",
-        "operator": "less",
-        "right": "10"
-      },
-      "consequent": [
-        {
-          "type": "PrintStatement",
-          "value": "x"
-        }
-      ],
-      "alternate": null
-    }
-  ]
-}
-Final JSON: {
-  "actionFrames": [
-    {
-      "line": 1,
-      "operation": "set",
-      "varName": "x",
-      "type": "number",
-      "value": 5,
-      "timestamp": "2024-08-15T21:13:18.127Z",
-      "description": "Set variable x to 5."
-    },
-    {
-      "line": 2,
-      "operation": "if",
-      "condition": "x < 10",
-      "result": true,
-      "timestamp": "2024-08-15T21:13:18.128Z",
-      "description": "Checked if x < 10."
-    },
-    {
-      "line": 3,
-      "operation": "print",
-      "isLiteral": false,
-      "varName": "x",
-      "literal": 5,
-      "timestamp": "2024-08-15T21:13:18.128Z",
-      "description": "Printed x."
-    },
-    {
-      "line": 4,
-      "operation": "endif",
-      "timestamp": "2024-08-15T21:13:18.128Z",
-      "description": "End of if statement."
-    }
-  ]
-}
-Tokens: [
-  {
-    "type": "Keyword",
-    "value": "set",
-    "line": 1
-  },
-  {
-    "type": "Identifier",
-    "value": "x",
-    "line": 1
-  },
-  {
-    "type": "Keyword",
-    "value": "to",
-    "line": 1
-  },
-  {
-    "type": "Number",
-    "value": "5",
-    "line": 1
-  },
-  {
-    "type": "Keyword",
-    "value": "if",
-    "line": 2
-  },
-  {
-    "type": "Identifier",
-    "value": "x",
-    "line": 2
-  },
-  {
-    "type": "Keyword",
-    "value": "is",
-    "line": 2
-  },
-  {
-    "type": "Keyword",
-    "value": "less",
-    "line": 2
-  },
-  {
-    "type": "Keyword",
-    "value": "than",
-    "line": 2
-  },
-  {
-    "type": "Number",
-    "value": "10",
-    "line": 2
-  },
-  {
-    "type": "Keyword",
-    "value": "then",
-    "line": 2
-  },
-  {
-    "type": "Keyword",
-    "value": "print",
-    "line": 3
-  },
-  {
-    "type": "Identifier",
-    "value": "x",
-    "line": 3
-  },
-  {
-    "type": "Keyword",
-    "value": "end",
-    "line": 4
-  },
-  {
-    "type": "Keyword",
-    "value": "if",
-    "line": 4
-  }
-]
-AST: {
-  "type": "Program",
-  "body": [
-    {
-      "type": "VariableDeclaration",
-      "varName": "x",
-      "varType": null,
-      "value": {
-        "type": "NumberLiteral",
-        "value": "5",
-        "line": 1
-      },
-      "line": 1
-    },
-    {
-      "type": "IfStatement",
-      "condition": {
-        "type": "Expression",
-        "left": "x",
-        "operator": "less",
-        "right": {
-          "type": "NumberLiteral",
-          "value": "10",
-          "line": 2
-        },
-        "line": 2
-      },
-      "consequent": [
-        {
-          "type": "PrintStatement",
-          "value": {
-            "type": "Identifier",
-            "value": "x",
-            "line": 3
-          },
-          "line": 3
-        }
-      ],
-      "alternate": null,
-      "line": 2
-    }
-  ]
-}
-Intermediate Representation: {
-  "program": [
-    {
-      "type": "VariableDeclaration",
-      "name": "x",
-      "value": {
-        "type": "NumberLiteral",
-        "value": "5",
-        "line": 1
-      }
-    },
-    {
-      "type": "IfStatement",
-      "condition": {
-        "left": "x",
-        "operator": "less",
-        "right": "10"
-      },
-      "consequent": [
-        {
-          "type": "PrintStatement",
-          "value": "x"
-        }
-      ],
-      "alternate": null
-    }
-  ]
-}
-Final JSON: {
-  "actionFrames": [
-    {
-      "line": 1,
-      "operation": "set",
-      "varName": "x",
-      "type": "number",
-      "value": 5,
-      "timestamp": "2024-08-15T21:16:15.094Z",
-      "description": "Set variable x to 5."
-    },
-    {
-      "line": 2,
-      "operation": "if",
-      "condition": "x < 10",
-      "result": true,
-      "timestamp": "2024-08-15T21:16:15.094Z",
-      "description": "Checked if x < 10."
-    },
-    {
-      "line": 3,
-      "operation": "print",
-      "isLiteral": false,
-      "varName": "x",
-      "literal": 5,
-      "timestamp": "2024-08-15T21:16:15.094Z",
-      "description": "Printed x."
-    },
-    {
-      "line": 4,
-      "operation": "endif",
-      "timestamp": "2024-08-15T21:16:15.094Z",
-      "description": "End of if statement."
-    }
-  ]
-}
-Tokens: [
-  {
-    "type": "Keyword",
-    "value": "set",
-    "line": 1
-  },
-  {
-    "type": "Identifier",
-    "value": "x",
-    "line": 1
-  },
-  {
-    "type": "Keyword",
-    "value": "to",
-    "line": 1
-  },
-  {
-    "type": "Number",
-    "value": "5",
-    "line": 1
-  },
-  {
-    "type": "Keyword",
-    "value": "if",
-    "line": 2
-  },
-  {
-    "type": "Identifier",
-    "value": "x",
-    "line": 2
-  },
-  {
-    "type": "Keyword",
-    "value": "is",
-    "line": 2
-  },
-  {
-    "type": "Keyword",
-    "value": "less",
-    "line": 2
-  },
-  {
-    "type": "Keyword",
-    "value": "than",
-    "line": 2
-  },
-  {
-    "type": "Number",
-    "value": "10",
-    "line": 2
-  },
-  {
-    "type": "Keyword",
-    "value": "then",
-    "line": 2
-  },
-  {
-    "type": "Keyword",
-    "value": "print",
-    "line": 3
-  },
-  {
-    "type": "Identifier",
-    "value": "x",
-    "line": 3
-  },
-  {
-    "type": "Keyword",
-    "value": "end",
-    "line": 4
-  },
-  {
-    "type": "Keyword",
-    "value": "if",
-    "line": 4
-  }
-]
-AST: {
-  "type": "Program",
-  "body": [
-    {
-      "type": "VariableDeclaration",
-      "varName": "x",
-      "varType": null,
-      "value": {
-        "type": "NumberLiteral",
-        "value": "5",
-        "line": 1
-      },
-      "line": 1
-    },
-    {
-      "type": "IfStatement",
-      "condition": {
-        "type": "Expression",
-        "left": "x",
-        "operator": "less",
-        "right": {
-          "type": "NumberLiteral",
-          "value": "10",
-          "line": 2
-        },
-        "line": 2
-      },
-      "consequent": [
-        {
-          "type": "PrintStatement",
-          "value": {
-            "type": "Identifier",
-            "value": "x",
-            "line": 3
-          },
-          "line": 3
-        }
-      ],
-      "alternate": null,
-      "line": 2
-    }
-  ]
-}
-Intermediate Representation: {
-  "program": [
-    {
-      "type": "VariableDeclaration",
-      "name": "x",
-      "value": {
-        "type": "NumberLiteral",
-        "value": "5",
-        "line": 1
-      }
-    },
-    {
-      "type": "IfStatement",
-      "condition": {
-        "left": "x",
-        "operator": "less",
-        "right": "10"
-      },
-      "consequent": [
-        {
-          "type": "PrintStatement",
-          "value": "x"
-        }
-      ],
-      "alternate": null
-    }
-  ]
-}
-Final JSON: {
-  "actionFrames": [
-    {
-      "line": 1,
-      "operation": "set",
-      "varName": "x",
-      "type": "number",
-      "value": 5,
-      "timestamp": "2024-08-15T21:17:13.384Z",
-      "description": "Set variable x to 5."
-    },
-    {
-      "line": 2,
-      "operation": "if",
-      "condition": "x < 10",
-      "result": true,
-      "timestamp": "2024-08-15T21:17:13.384Z",
-      "description": "Checked if x < 10."
-    },
-    {
-      "line": 3,
-      "operation": "print",
-      "isLiteral": false,
-      "varName": "x",
-      "literal": 5,
-      "timestamp": "2024-08-15T21:17:13.384Z",
-      "description": "Printed x."
-    },
-    {
-      "line": 4,
-      "operation": "endif",
-      "timestamp": "2024-08-15T21:17:13.384Z",
-      "description": "End of if statement."
-    }
-  ]
-}
-Tokens: [
-  {
-    "type": "Keyword",
-    "value": "set",
-    "line": 1
-  },
-  {
-    "type": "Identifier",
-    "value": "x",
-    "line": 1
-  },
-  {
-    "type": "Keyword",
-    "value": "to",
-    "line": 1
-  },
-  {
-    "type": "Number",
-    "value": "5",
-    "line": 1
-  },
-  {
-    "type": "Keyword",
-    "value": "if",
-    "line": 2
-  },
-  {
-    "type": "Identifier",
-    "value": "x",
-    "line": 2
-  },
-  {
-    "type": "Keyword",
-    "value": "is",
-    "line": 2
-  },
-  {
-    "type": "Keyword",
-    "value": "less",
-    "line": 2
-  },
-  {
-    "type": "Keyword",
-    "value": "than",
-    "line": 2
-  },
-  {
-    "type": "Number",
-    "value": "10",
-    "line": 2
-  },
-  {
-    "type": "Keyword",
-    "value": "then",
-    "line": 2
-  },
-  {
-    "type": "Keyword",
-    "value": "print",
-    "line": 3
-  },
-  {
-    "type": "Identifier",
-    "value": "x",
-    "line": 3
-  },
-  {
-    "type": "Keyword",
-    "value": "end",
-    "line": 4
-  },
-  {
-    "type": "Keyword",
-    "value": "if",
-    "line": 4
-  }
-]
-AST: {
-  "type": "Program",
-  "body": [
-    {
-      "type": "VariableDeclaration",
-      "varName": "x",
-      "varType": null,
-      "value": {
-        "type": "NumberLiteral",
-        "value": "5",
-        "line": 1
-      },
-      "line": 1
-    },
-    {
-      "type": "IfStatement",
-      "condition": {
-        "type": "Expression",
-        "left": "x",
-        "operator": "less",
-        "right": {
-          "type": "NumberLiteral",
-          "value": "10",
-          "line": 2
-        },
-        "line": 2
-      },
-      "consequent": [
-        {
-          "type": "PrintStatement",
-          "value": {
-            "type": "Identifier",
-            "value": "x",
-            "line": 3
-          },
-          "line": 3
-        }
-      ],
-      "alternate": null,
-      "line": 2
-    }
-  ]
-}
-Intermediate Representation: {
-  "program": [
-    {
-      "type": "VariableDeclaration",
-      "name": "x",
-      "value": {
-        "type": "NumberLiteral",
-        "value": "5",
-        "line": 1
-      }
-    },
-    {
-      "type": "IfStatement",
-      "condition": {
-        "left": "x",
-        "operator": "less",
-        "right": "10"
-      },
-      "consequent": [
-        {
-          "type": "PrintStatement",
-          "value": "x"
-        }
-      ],
-      "alternate": null
-    }
-  ]
-}
-Final JSON: {
-  "actionFrames": [
-    {
-      "line": 1,
-      "operation": "set",
-      "varName": "x",
-      "type": "number",
-      "value": 5,
-      "timestamp": "2024-08-15T21:28:23.719Z",
-      "description": "Set variable x to 5."
-    },
-    {
-      "line": 2,
-      "operation": "if",
-      "condition": "x < 10",
-      "result": true,
-      "timestamp": "2024-08-15T21:28:23.719Z",
-      "description": "Checked if x < 10."
-    },
-    {
-      "line": 3,
-      "operation": "print",
-      "isLiteral": false,
-      "varName": "x",
-      "literal": 5,
-      "timestamp": "2024-08-15T21:28:23.719Z",
-      "description": "Printed x."
-    },
-    {
-      "line": 4,
-      "operation": "endif",
-      "timestamp": "2024-08-15T21:28:23.719Z",
-      "description": "End of if statement."
-    }
-  ]
-}
-Tokens: [
-  {
-    "type": "Keyword",
-    "value": "set",
-    "line": 1
-  },
-  {
-    "type": "Identifier",
-    "value": "x",
-    "line": 1
-  },
-  {
-    "type": "Keyword",
-    "value": "to",
-    "line": 1
-  },
-  {
-    "type": "Number",
-    "value": "5",
-    "line": 1
-  },
-  {
-    "type": "Keyword",
-    "value": "if",
-    "line": 2
-  },
-  {
-    "type": "Identifier",
-    "value": "x",
-    "line": 2
-  },
-  {
-    "type": "Keyword",
-    "value": "is",
-    "line": 2
-  },
-  {
-    "type": "Keyword",
-    "value": "less",
-    "line": 2
-  },
-  {
-    "type": "Keyword",
-    "value": "than",
-    "line": 2
-  },
-  {
-    "type": "Number",
-    "value": "10",
-    "line": 2
-  },
-  {
-    "type": "Keyword",
-    "value": "then",
-    "line": 2
-  },
-  {
-    "type": "Keyword",
-    "value": "print",
-    "line": 3
-  },
-  {
-    "type": "Identifier",
-    "value": "x",
-    "line": 3
-  },
-  {
-    "type": "Keyword",
-    "value": "end",
-    "line": 4
-  },
-  {
-    "type": "Keyword",
-    "value": "if",
-    "line": 4
-  }
-]
-AST: {
-  "type": "Program",
-  "body": [
-    {
-      "type": "VariableDeclaration",
-      "varName": "x",
-      "varType": null,
-      "value": {
-        "type": "NumberLiteral",
-        "value": "5",
-        "line": 1
-      },
-      "line": 1
-    },
-    {
-      "type": "IfStatement",
-      "condition": {
-        "type": "Expression",
-        "left": "x",
-        "operator": "less",
-        "right": {
-          "type": "NumberLiteral",
-          "value": "10",
-          "line": 2
-        },
-        "line": 2
-      },
-      "consequent": [
-        {
-          "type": "PrintStatement",
-          "value": {
-            "type": "Identifier",
-            "value": "x",
-            "line": 3
-          },
-          "line": 3
-        }
-      ],
-      "alternate": null,
-      "line": 2
-    }
-  ]
-}
-Intermediate Representation: {
-  "program": [
-    {
-      "type": "VariableDeclaration",
-      "name": "x",
-      "value": {
-        "type": "NumberLiteral",
-        "value": "5",
-        "line": 1
-      }
-    },
-    {
-      "type": "IfStatement",
-      "condition": {
-        "left": "x",
-        "operator": "less",
-        "right": "10"
-      },
-      "consequent": [
-        {
-          "type": "PrintStatement",
-          "value": "x"
-        }
-      ],
-      "alternate": null
-    }
-  ]
-}
-Final JSON: {
-  "actionFrames": [
-    {
-      "line": 1,
-      "operation": "set",
-      "varName": "x",
-      "type": "number",
-      "value": 5,
-      "timestamp": "2024-08-15T21:29:00.279Z",
-      "description": "Set variable x to 5."
-    },
-    {
-      "line": 2,
-      "operation": "if",
-      "condition": "x < 10",
-      "result": true,
-      "timestamp": "2024-08-15T21:29:00.279Z",
-      "description": "Checked if x < 10."
-    },
-    {
-      "line": 3,
-      "operation": "print",
-      "isLiteral": false,
-      "varName": "x",
-      "literal": 5,
-      "timestamp": "2024-08-15T21:29:00.280Z",
-      "description": "Printed x."
-    },
-    {
-      "line": 4,
-      "operation": "endif",
-      "timestamp": "2024-08-15T21:29:00.280Z",
-      "description": "End of if statement."
-    }
-  ]
-}
-Tokens: [
-  {
-    "type": "Keyword",
-    "value": "set",
-    "line": 1
-  },
-  {
-    "type": "Identifier",
-    "value": "x",
-    "line": 1
-  },
-  {
-    "type": "Keyword",
-    "value": "to",
-    "line": 1
-  },
-  {
-    "type": "Number",
-    "value": "5",
-    "line": 1
-  },
-  {
-    "type": "Keyword",
-    "value": "if",
-    "line": 2
-  },
-  {
-    "type": "Identifier",
-    "value": "x",
-    "line": 2
-  },
-  {
-    "type": "Keyword",
-    "value": "is",
-    "line": 2
-  },
-  {
-    "type": "Keyword",
-    "value": "less",
-    "line": 2
-  },
-  {
-    "type": "Keyword",
-    "value": "than",
-    "line": 2
-  },
-  {
-    "type": "Number",
-    "value": "10",
-    "line": 2
-  },
-  {
-    "type": "Keyword",
-    "value": "then",
-    "line": 2
-  },
-  {
-    "type": "Keyword",
-    "value": "print",
-    "line": 3
-  },
-  {
-    "type": "Identifier",
-    "value": "x",
-    "line": 3
-  },
-  {
-    "type": "Keyword",
-    "value": "end",
-    "line": 4
-  },
-  {
-    "type": "Keyword",
-    "value": "if",
-    "line": 4
-  }
-]
-AST: {
-  "type": "Program",
-  "body": [
-    {
-      "type": "VariableDeclaration",
-      "varName": "x",
-      "varType": null,
-      "value": {
-        "type": "NumberLiteral",
-        "value": "5",
-        "line": 1
-      },
-      "line": 1
-    },
-    {
-      "type": "IfStatement",
-      "condition": {
-        "type": "Expression",
-        "left": "x",
-        "operator": "less",
-        "right": {
-          "type": "NumberLiteral",
-          "value": "10",
-          "line": 2
-        },
-        "line": 2
-      },
-      "consequent": [
-        {
-          "type": "PrintStatement",
-          "value": {
-            "type": "Identifier",
-            "value": "x",
-            "line": 3
-          },
-          "line": 3
-        }
-      ],
-      "alternate": null,
-      "line": 2
-    }
-  ]
-}
-Intermediate Representation: {
-  "program": [
-    {
-      "type": "VariableDeclaration",
-      "name": "x",
-      "value": {
-        "type": "NumberLiteral",
-        "value": "5",
-        "line": 1
-      }
-    },
-    {
-      "type": "IfStatement",
-      "condition": {
-        "left": "x",
-        "operator": "less",
-        "right": "10"
-      },
-      "consequent": [
-        {
-          "type": "PrintStatement",
-          "value": "x"
-        }
-      ],
-      "alternate": null
-    }
-  ]
-}
-Final JSON: {
-  "actionFrames": [
-    {
-      "line": 1,
-      "operation": "set",
-      "varName": "x",
-      "type": "number",
-      "value": 5,
-      "timestamp": "2024-08-15T21:29:32.130Z",
-      "description": "Set variable x to 5."
-    },
-    {
-      "line": 2,
-      "operation": "if",
-      "condition": "x < 10",
-      "result": true,
-      "timestamp": "2024-08-15T21:29:32.130Z",
-      "description": "Checked if x < 10."
-    },
-    {
-      "line": 3,
-      "operation": "print",
-      "isLiteral": false,
-      "varName": "x",
-      "literal": 5,
-      "timestamp": "2024-08-15T21:29:32.130Z",
-      "description": "Printed x."
-    },
-    {
-      "line": 4,
-      "operation": "endif",
-      "timestamp": "2024-08-15T21:29:32.130Z",
-      "description": "End of if statement."
-    }
-  ]
-}
-Tokens: [
-  {
-    "type": "Keyword",
-    "value": "set",
-    "line": 1
-  },
-  {
-    "type": "Identifier",
-    "value": "x",
-    "line": 1
-  },
-  {
-    "type": "Keyword",
-    "value": "to",
-    "line": 1
-  },
-  {
-    "type": "Number",
-    "value": "5",
-    "line": 1
-  },
-  {
-    "type": "Keyword",
-    "value": "if",
-    "line": 2
-  },
-  {
-    "type": "Identifier",
-    "value": "x",
-    "line": 2
-  },
-  {
-    "type": "Keyword",
-    "value": "is",
-    "line": 2
-  },
-  {
-    "type": "Keyword",
-    "value": "less",
-    "line": 2
-  },
-  {
-    "type": "Keyword",
-    "value": "than",
-    "line": 2
-  },
-  {
-    "type": "Number",
-    "value": "10",
-    "line": 2
-  },
-  {
-    "type": "Keyword",
-    "value": "then",
-    "line": 2
-  },
-  {
-    "type": "Keyword",
-    "value": "print",
-    "line": 3
-  },
-  {
-    "type": "Identifier",
-    "value": "x",
-    "line": 3
-  },
-  {
-    "type": "Keyword",
-    "value": "end",
-    "line": 4
-  },
-  {
-    "type": "Keyword",
-    "value": "if",
-    "line": 4
-  }
-]
-AST: {
-  "type": "Program",
-  "body": [
-    {
-      "type": "VariableDeclaration",
-      "varName": "x",
-      "varType": null,
-      "value": {
-        "type": "NumberLiteral",
-        "value": "5",
-        "line": 1
-      },
-      "line": 1
-    },
-    {
-      "type": "IfStatement",
-      "condition": {
-        "type": "Expression",
-        "left": "x",
-        "operator": "less",
-        "right": {
-          "type": "NumberLiteral",
-          "value": "10",
-          "line": 2
-        },
-        "line": 2
-      },
-      "consequent": [
-        {
-          "type": "PrintStatement",
-          "value": {
-            "type": "Identifier",
-            "value": "x",
-            "line": 3
-          },
-          "line": 3
-        }
-      ],
-      "alternate": null,
-      "line": 2
-    }
-  ]
-}
-Intermediate Representation: {
-  "program": [
-    {
-      "type": "VariableDeclaration",
-      "name": "x",
-      "value": {
-        "type": "NumberLiteral",
-        "value": "5",
-        "line": 1
-      }
-    },
-    {
-      "type": "IfStatement",
-      "condition": {
-        "left": "x",
-        "operator": "less",
-        "right": "10"
-      },
-      "consequent": [
-        {
-          "type": "PrintStatement",
-          "value": "x"
-        }
-      ],
-      "alternate": null
-    }
-  ]
-}
-Final JSON: {
-  "actionFrames": [
-    {
-      "line": 1,
-      "operation": "set",
-      "varName": "x",
-      "type": "number",
-      "value": 5,
-      "timestamp": "2024-08-15T21:29:45.345Z",
-      "description": "Set variable x to 5."
-    },
-    {
-      "line": 2,
-      "operation": "if",
-      "condition": "x < 10",
-      "result": true,
-      "timestamp": "2024-08-15T21:29:45.345Z",
-      "description": "Checked if x < 10."
-    },
-    {
-      "line": 3,
-      "operation": "print",
-      "isLiteral": false,
-      "varName": "x",
-      "literal": 5,
-      "timestamp": "2024-08-15T21:29:45.345Z",
-      "description": "Printed x."
-    },
-    {
-      "line": 4,
-      "operation": "endif",
-      "timestamp": "2024-08-15T21:29:45.345Z",
-      "description": "End of if statement."
-    }
-  ]
-}
-Tokens: [
-  {
-    "type": "Keyword",
-    "value": "set",
-    "line": 1
-  },
-  {
-    "type": "Identifier",
-    "value": "x",
-    "line": 1
-  },
-  {
-    "type": "Keyword",
-    "value": "to",
-    "line": 1
-  },
-  {
-    "type": "Number",
-    "value": "10",
-    "line": 1
-  },
-  {
-    "type": "Keyword",
-    "value": "if",
-    "line": 2
-  },
-  {
-    "type": "Identifier",
-    "value": "x",
-    "line": 2
-  },
-  {
-    "type": "Keyword",
-    "value": "is",
-    "line": 2
-  },
-  {
-    "type": "Keyword",
-    "value": "less",
-    "line": 2
-  },
-  {
-    "type": "Keyword",
-    "value": "than",
-    "line": 2
-  },
-  {
-    "type": "Number",
-    "value": "20",
-    "line": 2
-  },
-  {
-    "type": "Keyword",
-    "value": "then",
-    "line": 2
-  },
-  {
-    "type": "Keyword",
-    "value": "print",
-    "line": 3
-  },
-  {
-    "type": "Identifier",
-    "value": "x",
-    "line": 3
-  },
-  {
-    "type": "Keyword",
-    "value": "end",
-    "line": 4
-  },
-  {
-    "type": "Keyword",
-    "value": "if",
-    "line": 4
-  }
-]
-AST: {
-  "type": "Program",
-  "body": [
-    {
-      "type": "VariableDeclaration",
-      "varName": "x",
-      "varType": null,
-      "value": {
-        "type": "NumberLiteral",
-        "value": "10",
-        "line": 1
-      },
-      "line": 1
-    },
-    {
-      "type": "IfStatement",
-      "condition": {
-        "type": "Expression",
-        "left": "x",
-        "operator": "less",
-        "right": {
-          "type": "NumberLiteral",
-          "value": "20",
-          "line": 2
-        },
-        "line": 2
-      },
-      "consequent": [
-        {
-          "type": "PrintStatement",
-          "value": {
-            "type": "Identifier",
-            "value": "x",
-            "line": 3
-          },
-          "line": 3
-        }
-      ],
-      "alternate": null,
-      "line": 2
-    }
-  ]
-}
-Intermediate Representation: {
-  "program": [
-    {
-      "type": "VariableDeclaration",
-      "name": "x",
-      "value": {
-        "type": "NumberLiteral",
-        "value": "10",
-        "line": 1
-      }
-    },
-    {
-      "type": "IfStatement",
-      "condition": {
-        "left": "x",
-        "operator": "less",
-        "right": "20"
-      },
-      "consequent": [
-        {
-          "type": "PrintStatement",
-          "value": "x"
-        }
-      ],
-      "alternate": null
-    }
-  ]
-}
-Final JSON: {
-  "actionFrames": [
-    {
-      "line": 1,
-      "operation": "set",
-      "varName": "x",
-      "type": "number",
-      "value": 10,
-      "timestamp": "2024-08-15T21:34:11.847Z",
-      "description": "Set variable x to 10."
-    },
-    {
-      "line": 2,
-      "operation": "if",
-      "condition": "x < 20",
-      "result": true,
-      "timestamp": "2024-08-15T21:34:11.847Z",
-      "description": "Checked if x < 20."
-    },
-    {
-      "line": 3,
-      "operation": "print",
-      "isLiteral": false,
-      "varName": "x",
-      "literal": 10,
-      "timestamp": "2024-08-15T21:34:11.847Z",
-      "description": "Printed x."
-    },
-    {
-      "line": 4,
-      "operation": "endif",
-      "timestamp": "2024-08-15T21:34:11.847Z",
-      "description": "End of if statement."
-    }
-  ]
-}
-Tokens: [
-  {
-    "type": "Keyword",
-    "value": "set",
-    "line": 1
-  },
-  {
-    "type": "Identifier",
-    "value": "x",
-    "line": 1
-  },
-  {
-    "type": "Keyword",
-    "value": "to",
-    "line": 1
-  },
-  {
-    "type": "Number",
-    "value": "10",
-    "line": 1
-  },
-  {
-    "type": "Keyword",
-    "value": "if",
-    "line": 2
-  },
-  {
-    "type": "Identifier",
-    "value": "x",
-    "line": 2
-  },
-  {
-    "type": "Keyword",
-    "value": "is",
-    "line": 2
-  },
-  {
-    "type": "Keyword",
-    "value": "less",
-    "line": 2
-  },
-  {
-    "type": "Keyword",
-    "value": "than",
-    "line": 2
-  },
-  {
-    "type": "Number",
-    "value": "20",
-    "line": 2
-  },
-  {
-    "type": "Keyword",
-    "value": "then",
-    "line": 2
-  },
-  {
-    "type": "Keyword",
-    "value": "print",
-    "line": 3
-  },
-  {
-    "type": "String",
-    "value": "hey sexy lady look at this",
-    "line": 3
-  },
-  {
-    "type": "Keyword",
-    "value": "end",
-    "line": 4
-  },
-  {
-    "type": "Keyword",
-    "value": "if",
-    "line": 4
-  }
-]
-AST: {
-  "type": "Program",
-  "body": [
-    {
-      "type": "VariableDeclaration",
-      "varName": "x",
-      "varType": null,
-      "value": {
-        "type": "NumberLiteral",
-        "value": "10",
-        "line": 1
-      },
-      "line": 1
-    },
-    {
-      "type": "IfStatement",
-      "condition": {
-        "type": "Expression",
-        "left": "x",
-        "operator": "less",
-        "right": {
-          "type": "NumberLiteral",
-          "value": "20",
-          "line": 2
-        },
-        "line": 2
-      },
-      "consequent": [
-        {
-          "type": "PrintStatement",
-          "value": {
-            "type": "StringLiteral",
-            "value": "hey sexy lady look at this",
-            "line": 3
-          },
-          "line": 3
-        }
-      ],
-      "alternate": null,
-      "line": 2
-    }
-  ]
-}
-Intermediate Representation: {
-  "program": [
-    {
-      "type": "VariableDeclaration",
-      "name": "x",
-      "value": {
-        "type": "NumberLiteral",
-        "value": "10",
-        "line": 1
-      }
-    },
-    {
-      "type": "IfStatement",
-      "condition": {
-        "left": "x",
-        "operator": "less",
-        "right": "20"
-      },
-      "consequent": [
-        {
-          "type": "PrintStatement",
-          "value": "hey sexy lady look at this"
-        }
-      ],
-      "alternate": null
-    }
-  ]
-}
-Final JSON: {
-  "actionFrames": [
-    {
-      "line": 1,
-      "operation": "set",
-      "varName": "x",
-      "type": "number",
-      "value": 10,
-      "timestamp": "2024-08-15T21:36:01.822Z",
-      "description": "Set variable x to 10."
-    },
-    {
-      "line": 2,
-      "operation": "if",
-      "condition": "x < 20",
-      "result": true,
-      "timestamp": "2024-08-15T21:36:01.822Z",
-      "description": "Checked if x < 20."
-    },
-    {
-      "line": 3,
-      "operation": "print",
-      "isLiteral": true,
-      "varName": null,
-      "literal": "hey sexy lady look at this",
-      "timestamp": "2024-08-15T21:36:01.822Z",
-      "description": "Printed hey sexy lady look at this."
-    },
-    {
-      "line": 4,
-      "operation": "endif",
-      "timestamp": "2024-08-15T21:36:01.822Z",
-      "description": "End of if statement."
-    }
-  ]
-}
-Intermediate Representation: {
-  "program": [
-    {
-      "type": "VariableDeclaration",
-      "name": "counter",
-      "value": {
-        "type": "NumberLiteral",
-        "value": "10",
-        "line": 1
-      }
-    },
-    {
-      "type": "LoopUntil",
-      "condition": {
-        "left": "counter",
-        "operator": "==",
-        "right": "0"
-      },
-      "body": [
-        {
-          "type": "VariableDeclaration",
-          "name": "counter",
-          "value": {
-            "type": "Expression",
-            "left": "counter",
-            "operator": "-",
-            "right": "1"
-          }
-        }
-      ]
-    }
-  ]
-}
-Intermediate Representation: {
-  "program": [
-    {
-      "type": "VariableDeclaration",
-      "name": "counter",
-      "value": {
-        "type": "NumberLiteral",
-        "value": "5",
-        "line": 1
-      }
-    },
-    {
-      "type": "LoopUntil",
-      "condition": {
-        "left": "counter",
-        "operator": "==",
-        "right": "0"
-      },
-      "body": [
-        {
-          "type": "PrintStatement",
-          "value": "counter"
-        },
-        {
-          "type": "VariableDeclaration",
-          "name": "counter",
-          "value": {
-            "type": "Expression",
-            "left": "counter",
-            "operator": "-",
-            "right": "1"
-          }
-        }
-      ]
-    }
-  ]
-}
-Intermediate Representation: {
-  "program": [
-    {
-      "type": "VariableDeclaration",
-      "name": "x",
-      "value": {
-        "type": "NumberLiteral",
-        "value": "1",
-        "line": 1
-      }
-    },
-    {
-      "type": "LoopUntil",
-      "condition": {
-        "left": "x",
-        "operator": ">=",
-        "right": "10"
-      },
-      "body": [
-        {
-          "type": "PrintStatement",
-          "value": "x"
-        },
-        {
-          "type": "IfStatement",
-          "condition": {
-            "left": "x",
-            "operator": "<",
-            "right": "5"
-          },
-          "consequent": [
-            {
-              "type": "VariableDeclaration",
-              "name": "x",
-              "value": {
-                "type": "Expression",
-                "left": "x",
-                "operator": "+",
-                "right": "2"
-              }
-            }
-          ],
-          "alternate": [
-            {
-              "type": "VariableDeclaration",
-              "name": "x",
-              "value": {
-                "type": "Expression",
-                "left": "x",
-                "operator": "+",
-                "right": "3"
-              }
-            }
-          ]
-        }
-      ]
-    }
-  ]
-}
-Intermediate Representation: {
-  "program": [
-    {
-      "type": "VariableDeclaration",
-      "name": "x",
-      "value": {
-        "type": "NumberLiteral",
-        "value": "1",
-        "line": 1
-      }
-    },
-    {
-      "type": "VariableDeclaration",
-      "name": "y",
-      "value": {
-        "type": "NumberLiteral",
-        "value": "2",
-        "line": 2
-      }
-    },
-    {
-      "type": "VariableDeclaration",
-      "name": "z",
-      "value": {
-        "type": "NumberLiteral",
-        "value": "4",
-        "line": 3
-      }
-    }
-  ]
-}
-Intermediate Representation: {
-  "program": [
-    {
-      "type": "VariableDeclaration",
-      "name": "x",
-      "value": {
-        "type": "NumberLiteral",
-        "value": "1",
-        "line": 1
-      }
-    },
-    {
-      "type": "VariableDeclaration",
-      "name": "y",
-      "value": {
-        "type": "NumberLiteral",
-        "value": "2",
-        "line": 2
-      }
-    },
-    {
-      "type": "VariableDeclaration",
-      "name": "x",
-      "value": {
-        "type": "NumberLiteral",
-        "value": "2",
-        "line": 3
-      }
-    }
-  ]
-}
-Intermediate Representation: {
-  "program": [
-    {
-      "type": "VariableDeclaration",
-      "name": "x",
-      "value": {
-        "type": "NumberLiteral",
-        "value": "1",
-        "line": 1
-      }
-    },
-    {
-      "type": "VariableDeclaration",
-      "name": "x",
-      "value": {
-        "type": "NumberLiteral",
-        "value": "2",
-        "line": 2
-      }
-    }
-  ]
-}
-Intermediate Representation: {
-  "program": [
-    {
-      "type": "VariableDeclaration",
-      "name": "x",
-      "value": {
-        "type": "NumberLiteral",
-        "value": "1",
-        "line": 1
-      }
-    },
-    {
-      "type": "VariableDeclaration",
-      "name": "x",
-      "value": {
-        "type": "NumberLiteral",
-        "value": "2",
-        "line": 2
-      }
-    }
-  ]
-}
-Intermediate Representation: {
-  "program": [
-    {
-      "type": "VariableDeclaration",
-      "name": "x",
-      "value": {
-        "type": "NumberLiteral",
-        "value": "1",
-        "line": 1
-      }
-    },
-    {
-      "type": "VariableDeclaration",
-      "name": "x",
-      "value": {
-        "type": "NumberLiteral",
-        "value": "2",
-        "line": 2
-      }
-    }
-  ]
-}
-Intermediate Representation: {
-  "program": [
-    {
-      "type": "VariableDeclaration",
-      "name": "x",
-      "value": {
-        "type": "NumberLiteral",
-        "value": "1",
-        "line": 1
-      }
-    },
-    {
-      "type": "VariableDeclaration",
-      "name": "x",
-      "value": {
-        "type": "NumberLiteral",
-        "value": "2",
-        "line": 2
-      }
-    }
-  ]
-}
-Intermediate Representation: {
-  "program": [
-    {
-      "type": "VariableDeclaration",
-      "name": "x",
-      "value": {
-        "type": "NumberLiteral",
-        "value": "1",
-        "line": 1
-      }
-    },
-    {
-      "type": "VariableDeclaration",
-      "name": "x",
-      "value": {
-        "type": "NumberLiteral",
-        "value": "2",
-        "line": 2
-      }
-    }
-  ]
-}
-Intermediate Representation: {
-  "program": [
-    {
-      "type": "VariableDeclaration",
-      "name": "x",
-      "value": {
-        "type": "NumberLiteral",
-        "value": "1",
-        "line": 1
-      }
-    },
-    {
-      "type": "VariableDeclaration",
-      "name": "x",
-      "value": {
-        "type": "NumberLiteral",
-        "value": "2",
-        "line": 2
-      }
-    }
-  ]
-}
-Intermediate Representation: {
-  "program": [
-    {
-      "type": "VariableDeclaration",
-      "name": "x",
-      "value": {
-        "type": "NumberLiteral",
-        "value": "1",
-        "line": 1
-      }
-    },
-    {
-      "type": "VariableDeclaration",
-      "name": "x",
-      "value": {
-        "type": "NumberLiteral",
-        "value": "2",
-        "line": 2
-      }
-    }
-  ]
-}
-Intermediate Representation: {
-  "program": [
-    {
-      "type": "VariableDeclaration",
-      "name": "x",
-      "value": {
-        "type": "NumberLiteral",
-        "value": "1",
-        "line": 1
-      }
-    },
-    {
-      "type": "VariableDeclaration",
-      "name": "x",
-      "value": {
-        "type": "NumberLiteral",
-        "value": "2",
-        "line": 2
-      }
-    }
-  ]
-}
-Intermediate Representation: {
-  "program": [
-    {
-      "type": "VariableDeclaration",
-      "name": "x",
-      "value": {
-        "type": "NumberLiteral",
-        "value": "1",
-        "line": 1
-      }
-    },
-    {
-      "type": "VariableDeclaration",
-      "name": "x",
-      "value": {
-        "type": "NumberLiteral",
-        "value": "2",
-        "line": 2
-      }
-    }
-  ]
-}
-Intermediate Representation: {
-  "program": [
-    {
-      "type": "VariableDeclaration",
-      "name": "x",
-      "value": {
-        "type": "NumberLiteral",
-        "value": "1",
-        "line": 1
-      }
-    },
-    {
-      "type": "VariableDeclaration",
-      "name": "x",
-      "value": {
-        "type": "NumberLiteral",
-        "value": "2",
-        "line": 2
-      }
-    }
-  ]
-}
-Intermediate Representation: {
-  "program": [
-    {
-      "type": "VariableDeclaration",
-      "name": "x",
-      "value": {
-        "type": "NumberLiteral",
-        "value": "1",
-        "line": 1
-      }
-    },
-    {
-      "type": "VariableDeclaration",
-      "name": "x",
-      "value": {
-        "type": "NumberLiteral",
-        "value": "2",
-        "line": 2
-      }
-    }
-  ]
-}
-Intermediate Representation: {
-  "program": [
-    {
-      "type": "VariableDeclaration",
-      "name": "x",
-      "value": {
-        "type": "NumberLiteral",
-        "value": "1",
-        "line": 1
-      }
-    },
-    {
-      "type": "VariableDeclaration",
-      "name": "x",
-      "value": {
-        "type": "NumberLiteral",
-        "value": "2",
-        "line": 2
-      }
-    }
-  ]
-}
-Intermediate Representation: {
-  "program": [
-    {
-      "type": "VariableDeclaration",
-      "name": "x",
-      "value": {
-        "type": "NumberLiteral",
-        "value": "1",
-        "line": 1
-      }
-    },
-    {
-      "type": "VariableDeclaration",
-      "name": "x",
-      "value": {
-        "type": "NumberLiteral",
-        "value": "2",
-        "line": 2
-      }
-    }
-  ]
-}
-Intermediate Representation: {
-  "program": [
-    {
-      "type": "VariableDeclaration",
-      "name": "x",
-      "value": {
-        "type": "NumberLiteral",
-        "value": "1",
-        "line": 1
-      }
-    },
-    {
-      "type": "VariableDeclaration",
-      "name": "x",
-      "value": {
-        "type": "NumberLiteral",
-        "value": "2",
-        "line": 2
-      }
-    }
-  ]
-}
-Intermediate Representation: {
-  "program": [
-    {
-      "type": "VariableDeclaration",
-      "name": "x",
-      "value": {
-        "type": "NumberLiteral",
-        "value": "1",
-        "line": 1
-      }
-    },
-    {
-      "type": "VariableDeclaration",
-      "name": "x",
-      "value": {
-        "type": "NumberLiteral",
-        "value": "2",
-        "line": 2
-      }
-    }
-  ]
-}
-Intermediate Representation: {
-  "program": [
-    {
-      "type": "VariableDeclaration",
-      "name": "x",
-      "value": {
-        "type": "NumberLiteral",
-        "value": "1",
-        "line": 1
-      }
-    },
-    {
-      "type": "VariableDeclaration",
-      "name": "x",
-      "value": {
-        "type": "NumberLiteral",
-        "value": "2",
-        "line": 2
-      }
-    }
-  ]
-}
-Intermediate Representation: {
-  "program": [
-    {
-      "type": "VariableDeclaration",
-      "name": "x",
-      "value": {
-        "type": "NumberLiteral",
-        "value": "1",
-        "line": 1
-      }
-    },
-    {
-      "type": "VariableDeclaration",
-      "name": "x",
-      "value": {
-        "type": "NumberLiteral",
-        "value": "2",
-        "line": 2
-      }
-    }
-  ]
-}
-Intermediate Representation: {
-  "program": [
-    {
-      "type": "VariableDeclaration",
-      "name": "x",
-      "value": {
-        "type": "NumberLiteral",
-        "value": "5",
-        "line": 1
-      }
-    },
-    {
-      "type": "VariableDeclaration",
-      "name": "y",
-      "value": {
-        "type": "NumberLiteral",
-        "value": "0",
-        "line": 2
-      }
-    },
-    {
-      "type": "WhileLoop",
-      "condition": {
-        "left": "x",
-        "operator": ">",
-        "right": "0"
-      },
-      "body": [
-        {
-          "type": "PrintStatement",
-          "value": "x"
-        },
-        {
-          "type": "VariableDeclaration",
-          "name": "y",
-          "value": {
-            "type": "Expression",
-            "left": "y",
-            "operator": "+",
-            "right": "x"
-          }
-        },
-        {
-          "type": "VariableDeclaration",
-          "name": "x",
-          "value": {
-            "type": "Expression",
-            "left": "x",
-            "operator": "-",
-            "right": "1"
-          }
-        }
-      ]
-    },
-    {
-      "type": "PrintStatement",
-      "value": "y"
-    }
-  ]
-}
-Intermediate Representation: {
-  "program": [
-    {
-      "type": "VariableDeclaration",
-      "name": "sum",
-      "value": {
-        "type": "NumberLiteral",
-        "value": "0",
-        "line": 1
-      }
-    },
-    {
-      "type": "LoopFromTo",
-      "loopVariable": "i",
-      "range": {
-        "start": "1",
-        "end": "3"
-      },
-      "body": [
-        {
-          "type": "PrintStatement",
-          "value": "i"
-        },
-        {
-          "type": "VariableDeclaration",
-          "name": "sum",
-          "value": {
-            "type": "Expression",
-            "left": "sum",
-            "operator": "+",
-            "right": "i"
-          }
-        }
-      ]
-    },
-    {
-      "type": "PrintStatement",
-      "value": "sum"
-    },
-    {
-      "type": "VariableDeclaration",
-      "name": "sum",
-      "value": {
-        "type": "Expression",
-        "left": "sum",
-        "operator": "*",
-        "right": "2"
-      }
-    },
-    {
-      "type": "PrintStatement",
-      "value": "sum"
-    }
-  ]
-}
-Intermediate Representation: {
-  "program": [
-    {
-      "type": "LoopFromTo",
-      "loopVariable": "i",
-      "range": {
-        "start": "0",
-        "end": "5"
-      },
-      "body": [
-        {
-          "type": "PrintStatement",
-          "value": "i"
-        }
-      ]
-    }
-  ]
-}
-Intermediate Representation: {
-  "program": [
-    {
-      "type": "VariableDeclaration",
-      "name": "x",
-      "value": {
-        "type": "NumberLiteral",
-        "value": "5",
-        "line": 1
-      }
-    },
-    {
-      "type": "WhileLoop",
-      "condition": {
-        "left": "x",
-        "operator": ">",
-        "right": "0"
-      },
-      "body": [
-        {
-          "type": "PrintStatement",
-          "value": "x"
-        },
-        {
-          "type": "VariableDeclaration",
-          "name": "x",
-          "value": {
-            "type": "Expression",
-            "left": "x",
-            "operator": "-",
-            "right": "1"
-          }
-        }
-      ]
-    }
-  ]
-}
-Intermediate Representation: {
-  "program": [
-    {
-      "type": "VariableDeclaration",
-      "name": "x",
-      "value": {
-        "type": "NumberLiteral",
-        "value": "5",
-        "line": 1
-      }
-    },
-    {
-      "type": "WhileLoop",
-      "condition": {
-        "left": "x",
-        "operator": ">",
-        "right": "0"
-      },
-      "body": [
-        {
-          "type": "PrintStatement",
-          "value": "x"
-        },
-        {
-          "type": "VariableDeclaration",
-          "name": "x",
-          "value": {
-            "type": "Expression",
-            "left": "x",
-            "operator": "-",
-            "right": "1"
-          }
-        }
-      ]
-    }
-  ]
-}
-Intermediate Representation: {
-  "program": [
-    {
-      "type": "VariableDeclaration",
-      "name": "x",
-      "value": {
-        "type": "NumberLiteral",
-        "value": "1",
-        "line": 1
-      }
-    },
-    {
-      "type": "VariableDeclaration",
-      "name": "y",
-      "value": {
-        "type": "NumberLiteral",
-        "value": "2",
-        "line": 2
-      }
-    },
-    {
-      "type": "VariableDeclaration",
-      "name": "z",
-      "value": {
-        "type": "NumberLiteral",
-        "value": "3",
-        "line": 3
-      }
-    }
-  ]
-}
-Intermediate Representation: {
-  "program": [
-    {
-      "type": "VariableDeclaration",
-      "name": "y",
-      "value": {
-        "type": "NumberLiteral",
-        "value": "3",
-        "line": 1
-      }
-    },
-    {
-      "type": "VariableDeclaration",
-      "name": "x",
-      "value": {
-        "type": "NumberLiteral",
-        "value": "1",
-        "line": 2
-      }
-    },
-    {
-      "type": "VariableDeclaration",
-      "name": "u",
-      "value": {
-        "type": "StringLiteral",
-        "value": "a",
-        "line": 3
-      }
-    }
-  ]
-}
-Intermediate Representation: {
-  "program": [
-    {
-      "type": "VariableDeclaration",
-      "name": "y",
-      "value": {
-        "type": "NumberLiteral",
-        "value": "3",
-        "line": 1
-      }
-    },
-    {
-      "type": "VariableDeclaration",
-      "name": "x",
-      "value": {
-        "type": "NumberLiteral",
-        "value": "1",
-        "line": 2
-      }
-    },
-    {
-      "type": "VariableDeclaration",
-      "name": "u",
-      "value": {
-        "type": "StringLiteral",
-        "value": "a",
-        "line": 3
-      }
-    }
-  ]
-}
-Intermediate Representation: {
-  "program": [
-    {
-      "type": "VariableDeclaration",
-      "name": "y",
-      "value": {
-        "type": "NumberLiteral",
-        "value": "3",
-        "line": 1
-      }
-    },
-    {
-      "type": "VariableDeclaration",
-      "name": "x",
-      "value": {
-        "type": "NumberLiteral",
-        "value": "1",
-        "line": 2
-      }
-    },
-    {
-      "type": "VariableDeclaration",
-      "name": "u",
-      "value": {
-        "type": "StringLiteral",
-        "value": "a",
-        "line": 3
-      }
-    }
-  ]
-}
-Intermediate Representation: {
-  "program": [
-    {
-      "type": "VariableDeclaration",
-      "name": "y",
-      "value": {
-        "type": "NumberLiteral",
-        "value": "3",
-        "line": 1
-      }
-    },
-    {
-      "type": "VariableDeclaration",
-      "name": "x",
-      "value": {
-        "type": "NumberLiteral",
-        "value": "1",
-        "line": 2
-      }
-    },
-    {
-      "type": "VariableDeclaration",
-      "name": "u",
-      "value": {
-        "type": "StringLiteral",
-        "value": "a",
-        "line": 3
-      }
-    }
-  ]
-}
-Intermediate Representation: {
-  "program": [
-    {
-      "type": "VariableDeclaration",
-      "name": "y",
-      "value": {
-        "type": "NumberLiteral",
-        "value": "3",
-        "line": 1
-      }
-    },
-    {
-      "type": "VariableDeclaration",
-      "name": "x",
-      "value": {
-        "type": "NumberLiteral",
-        "value": "1",
-        "line": 2
-      }
-    },
-    {
-      "type": "VariableDeclaration",
-      "name": "u",
-      "value": {
-        "type": "StringLiteral",
-        "value": "a",
-        "line": 3
-      }
-    }
-  ]
-}
-Intermediate Representation: {
-  "program": [
-    {
-      "type": "VariableDeclaration",
-      "name": "y",
-      "value": {
-        "type": "NumberLiteral",
-        "value": "3",
-        "line": 1
-      }
-    },
-    {
-      "type": "VariableDeclaration",
-      "name": "x",
-      "value": {
-        "type": "NumberLiteral",
-        "value": "1",
-        "line": 2
-      }
-    },
-    {
-      "type": "VariableDeclaration",
-      "name": "u",
-      "value": {
-        "type": "StringLiteral",
-        "value": "a",
-        "line": 3
-      }
-    }
-  ]
-}
-Intermediate Representation: {
-  "program": [
-    {
-      "type": "VariableDeclaration",
-      "name": "y",
-      "value": {
-        "type": "NumberLiteral",
-        "value": "3",
-        "line": 1
-      }
-    },
-    {
-      "type": "VariableDeclaration",
-      "name": "x",
-      "value": {
-        "type": "NumberLiteral",
-        "value": "1",
-        "line": 2
-      }
-    },
-    {
-      "type": "VariableDeclaration",
-      "name": "u",
-      "value": {
-        "type": "StringLiteral",
-        "value": "a",
-        "line": 3
-      }
-    }
-  ]
-}
-Intermediate Representation: {
-  "program": [
-    {
-      "type": "VariableDeclaration",
-      "name": "y",
-      "value": {
-        "type": "NumberLiteral",
-        "value": "3",
-        "line": 1
-      }
-    },
-    {
-      "type": "VariableDeclaration",
-      "name": "x",
-      "value": {
-        "type": "NumberLiteral",
-        "value": "1",
-        "line": 2
-      }
-    },
-    {
-      "type": "VariableDeclaration",
-      "name": "u",
-      "value": {
-        "type": "StringLiteral",
-        "value": "a",
-        "line": 3
-      }
-    }
-  ]
-}
-Intermediate Representation: {
-  "program": [
-    {
-      "type": "VariableDeclaration",
-      "name": "y",
-      "value": {
-        "type": "NumberLiteral",
-        "value": "3",
-        "line": 1
-      }
-    },
-    {
-      "type": "VariableDeclaration",
-      "name": "x",
-      "value": {
-        "type": "NumberLiteral",
-        "value": "1",
-        "line": 2
-      }
-    },
-    {
-      "type": "VariableDeclaration",
-      "name": "u",
-      "value": {
-        "type": "StringLiteral",
-        "value": "a",
-        "line": 3
-      }
-    }
-  ]
-}
-Intermediate Representation: {
-  "program": [
-    {
-      "type": "VariableDeclaration",
-      "name": "y",
-      "value": {
-        "type": "NumberLiteral",
-        "value": "3",
-        "line": 1
-      }
-    },
-    {
-      "type": "VariableDeclaration",
-      "name": "x",
-      "value": {
-        "type": "NumberLiteral",
-        "value": "1",
-        "line": 2
-      }
-    },
-    {
-      "type": "VariableDeclaration",
-      "name": "u",
-      "value": {
-        "type": "StringLiteral",
-        "value": "a",
-        "line": 3
-      }
-    }
-  ]
-}
-Intermediate Representation: {
-  "program": [
-    {
-      "type": "VariableDeclaration",
-      "name": "y",
-      "value": {
-        "type": "NumberLiteral",
-        "value": "3",
-        "line": 1
-      }
-    },
-    {
-      "type": "VariableDeclaration",
-      "name": "x",
-      "value": {
-        "type": "NumberLiteral",
-        "value": "1",
-        "line": 2
-      }
-    },
-    {
-      "type": "VariableDeclaration",
-      "name": "u",
-      "value": {
-        "type": "StringLiteral",
-        "value": "a",
-        "line": 3
-      }
-    }
-  ]
-}
-Intermediate Representation: {
-  "program": [
-    {
-      "type": "VariableDeclaration",
-      "name": "y",
-      "value": {
-        "type": "NumberLiteral",
-        "value": "3",
-        "line": 1
-      }
-    },
-    {
-      "type": "VariableDeclaration",
-      "name": "x",
-      "value": {
-        "type": "NumberLiteral",
-        "value": "1",
-        "line": 2
-      }
-    },
-    {
-      "type": "VariableDeclaration",
-      "name": "u",
-      "value": {
-        "type": "StringLiteral",
-        "value": "a",
-        "line": 3
-      }
-    }
-  ]
-}
-Intermediate Representation: {
-  "program": [
-    {
-      "type": "VariableDeclaration",
-      "name": "y",
-      "value": {
-        "type": "NumberLiteral",
-        "value": "3",
-        "line": 1
-      }
-    },
-    {
-      "type": "VariableDeclaration",
-      "name": "x",
-      "value": {
-        "type": "NumberLiteral",
-        "value": "1",
-        "line": 2
-      }
-    },
-    {
-      "type": "VariableDeclaration",
-      "name": "u",
-      "value": {
-        "type": "StringLiteral",
-        "value": "a",
-        "line": 3
-      }
-    }
-  ]
-}
-Intermediate Representation: {
-  "program": [
-    {
-      "type": "VariableDeclaration",
-      "name": "y",
-      "value": {
-        "type": "NumberLiteral",
-        "value": "3",
-        "line": 1
-      }
-    },
-    {
-      "type": "VariableDeclaration",
-      "name": "x",
-      "value": {
-        "type": "NumberLiteral",
-        "value": "1",
-        "line": 2
-      }
-    },
-    {
-      "type": "VariableDeclaration",
-      "name": "u",
-      "value": {
-        "type": "StringLiteral",
-        "value": "a",
-        "line": 3
-      }
-    }
-  ]
-}
-Intermediate Representation: {
-  "program": [
-    {
-      "type": "VariableDeclaration",
-      "name": "y",
-      "value": {
-        "type": "NumberLiteral",
-        "value": "3",
-        "line": 1
-      }
-    },
-    {
-      "type": "VariableDeclaration",
-      "name": "x",
-      "value": {
-        "type": "NumberLiteral",
-        "value": "1",
-        "line": 2
-      }
-    },
-    {
-      "type": "VariableDeclaration",
-      "name": "u",
-      "value": {
-        "type": "StringLiteral",
-        "value": "a",
-        "line": 3
-      }
-    }
-  ]
-}
-Intermediate Representation: {
-  "program": [
-    {
-      "type": "VariableDeclaration",
-      "name": "y",
-      "value": {
-        "type": "NumberLiteral",
-        "value": "3",
-        "line": 1
-      }
-    },
-    {
-      "type": "VariableDeclaration",
-      "name": "x",
-      "value": {
-        "type": "NumberLiteral",
-        "value": "1",
-        "line": 2
-      }
-    },
-    {
-      "type": "VariableDeclaration",
-      "name": "u",
-      "value": {
-        "type": "StringLiteral",
-        "value": "a",
-        "line": 3
-      }
-    }
-  ]
-}
-Intermediate Representation: {
-  "program": [
-    {
-      "type": "VariableDeclaration",
-      "name": "y",
-      "value": {
-        "type": "NumberLiteral",
-        "value": "3",
-        "line": 1
-      }
-    },
-    {
-      "type": "VariableDeclaration",
-      "name": "x",
-      "value": {
-        "type": "NumberLiteral",
-        "value": "1",
-        "line": 2
-      }
-    },
-    {
-      "type": "VariableDeclaration",
-      "name": "u",
-      "value": {
-        "type": "StringLiteral",
-        "value": "a",
-        "line": 3
-      }
-    }
-  ]
-}
-Intermediate Representation: {
-  "program": [
-    {
-      "type": "VariableDeclaration",
-      "name": "y",
-      "value": {
-        "type": "NumberLiteral",
-        "value": "3",
-        "line": 1
-      }
-    },
-    {
-      "type": "VariableDeclaration",
-      "name": "x",
-      "value": {
-        "type": "NumberLiteral",
-        "value": "1",
-        "line": 2
-      }
-    },
-    {
-      "type": "VariableDeclaration",
-      "name": "u",
-      "value": {
-        "type": "StringLiteral",
-        "value": "a",
-        "line": 3
-      }
-    }
-  ]
-}
-Intermediate Representation: {
-  "program": [
-    {
-      "type": "VariableDeclaration",
-      "name": "y",
-      "value": {
-        "type": "NumberLiteral",
-        "value": "3",
-        "line": 1
-      }
-    },
-    {
-      "type": "VariableDeclaration",
-      "name": "x",
-      "value": {
-        "type": "NumberLiteral",
-        "value": "1",
-        "line": 2
-      }
-    },
-    {
-      "type": "VariableDeclaration",
-      "name": "u",
-      "value": {
-        "type": "StringLiteral",
-        "value": "a",
-        "line": 3
-      }
-    }
-  ]
-}
-Intermediate Representation: {
-  "program": [
-    {
-      "type": "VariableDeclaration",
-      "name": "y",
-      "value": {
-        "type": "NumberLiteral",
-        "value": "3",
-        "line": 1
-      }
-    },
-    {
-      "type": "VariableDeclaration",
-      "name": "x",
-      "value": {
-        "type": "NumberLiteral",
-        "value": "1",
-        "line": 2
-      }
-    },
-    {
-      "type": "VariableDeclaration",
-      "name": "u",
-      "value": {
-        "type": "StringLiteral",
-        "value": "a",
-        "line": 3
-      }
-    }
-  ]
-}
-Intermediate Representation: {
-  "program": [
-    {
-      "type": "VariableDeclaration",
-      "name": "y",
-      "value": {
-        "type": "NumberLiteral",
-        "value": "3",
-        "line": 1
-      }
-    },
-    {
-      "type": "VariableDeclaration",
-      "name": "x",
-      "value": {
-        "type": "NumberLiteral",
-        "value": "1",
-        "line": 2
-      }
-    },
-    {
-      "type": "VariableDeclaration",
-      "name": "u",
-      "value": {
-        "type": "StringLiteral",
-        "value": "a",
-        "line": 3
-      }
-    }
-  ]
-}
-Intermediate Representation: {
-  "program": [
-    {
-      "type": "VariableDeclaration",
-      "name": "y",
-      "value": {
-        "type": "NumberLiteral",
-        "value": "3",
-        "line": 1
-      }
-    },
-    {
-      "type": "VariableDeclaration",
-      "name": "x",
-      "value": {
-        "type": "NumberLiteral",
-        "value": "1",
-        "line": 2
-      }
-    },
-    {
-      "type": "VariableDeclaration",
-      "name": "u",
-      "value": {
-        "type": "StringLiteral",
-        "value": "a",
-        "line": 3
-      }
-    }
-  ]
-}
-Intermediate Representation: {
-  "program": [
-    {
-      "type": "VariableDeclaration",
-      "name": "y",
-      "value": {
-        "type": "NumberLiteral",
-        "value": "3",
-        "line": 1
-      }
-    },
-    {
-      "type": "VariableDeclaration",
-      "name": "x",
-      "value": {
-        "type": "NumberLiteral",
-        "value": "1",
-        "line": 2
-      }
-    },
-    {
-      "type": "VariableDeclaration",
-      "name": "u",
-      "value": {
-        "type": "StringLiteral",
-        "value": "a",
-        "line": 3
-      }
-    }
-  ]
-}
-Intermediate Representation: {
-  "program": [
-    {
-      "type": "VariableDeclaration",
-      "name": "y",
-      "value": {
-        "type": "NumberLiteral",
-        "value": "3",
-        "line": 1
-      }
-    },
-    {
-      "type": "VariableDeclaration",
-      "name": "x",
-      "value": {
-        "type": "NumberLiteral",
-        "value": "1",
-        "line": 2
-      }
-    },
-    {
-      "type": "VariableDeclaration",
-      "name": "u",
-      "value": {
-        "type": "StringLiteral",
-        "value": "a",
-        "line": 3
-      }
-    }
-  ]
-}
-Intermediate Representation: {
-  "program": [
-    {
-      "type": "VariableDeclaration",
-      "name": "y",
-      "value": {
-        "type": "NumberLiteral",
-        "value": "3",
-        "line": 1
-      }
-    },
-    {
-      "type": "VariableDeclaration",
-      "name": "x",
-      "value": {
-        "type": "NumberLiteral",
-        "value": "1",
-        "line": 2
-      }
-    },
-    {
-      "type": "VariableDeclaration",
-      "name": "u",
-      "value": {
-        "type": "StringLiteral",
-        "value": "a",
-        "line": 3
-      }
-    }
-  ]
-}
-Intermediate Representation: {
-  "program": [
-    {
-      "type": "VariableDeclaration",
-      "name": "y",
-      "value": {
-        "type": "NumberLiteral",
-        "value": "3",
-        "line": 1
-      }
-    },
-    {
-      "type": "VariableDeclaration",
-      "name": "x",
-      "value": {
-        "type": "NumberLiteral",
-        "value": "1",
-        "line": 2
-      }
-    },
-    {
-      "type": "VariableDeclaration",
-      "name": "u",
-      "value": {
-        "type": "StringLiteral",
-        "value": "a",
-        "line": 3
-      }
-    }
-  ]
-}
-Intermediate Representation: {
-  "program": [
-    {
-      "type": "VariableDeclaration",
-      "name": "y",
-      "value": {
-        "type": "NumberLiteral",
-        "value": "3",
-        "line": 1
-      }
-    },
-    {
-      "type": "VariableDeclaration",
-      "name": "x",
-      "value": {
-        "type": "NumberLiteral",
-        "value": "1",
-        "line": 2
-      }
-    },
-    {
-      "type": "VariableDeclaration",
-      "name": "u",
-      "value": {
-        "type": "StringLiteral",
-        "value": "a",
-        "line": 3
-      }
-    }
-  ]
-}
-Intermediate Representation: {
-  "program": [
-    {
-      "type": "VariableDeclaration",
-      "name": "y",
-      "value": {
-        "type": "NumberLiteral",
-        "value": "3",
-        "line": 1
-      }
-    },
-    {
-      "type": "VariableDeclaration",
-      "name": "x",
-      "value": {
-        "type": "NumberLiteral",
-        "value": "1",
-        "line": 2
-      }
-    },
-    {
-      "type": "VariableDeclaration",
-      "name": "u",
-      "value": {
-        "type": "StringLiteral",
-        "value": "a",
-        "line": 3
-      }
-    }
-  ]
-}
-Intermediate Representation: {
-  "program": [
-    {
-      "type": "VariableDeclaration",
-      "name": "y",
-      "value": {
-        "type": "NumberLiteral",
-        "value": "3",
-        "line": 1
-      }
-    },
-    {
-      "type": "VariableDeclaration",
-      "name": "x",
-      "value": {
-        "type": "NumberLiteral",
-        "value": "1",
-        "line": 2
-      }
-    },
-    {
-      "type": "VariableDeclaration",
-      "name": "u",
-      "value": {
-        "type": "StringLiteral",
-        "value": "a",
-        "line": 3
-      }
-    }
-  ]
-}
-Intermediate Representation: {
-  "program": [
-    {
-      "type": "VariableDeclaration",
-      "name": "y",
-      "value": {
-        "type": "NumberLiteral",
-        "value": "3",
-        "line": 1
-      }
-    },
-    {
-      "type": "VariableDeclaration",
-      "name": "x",
-      "value": {
-        "type": "NumberLiteral",
-        "value": "1",
-        "line": 2
-      }
-    },
-    {
-      "type": "VariableDeclaration",
-      "name": "u",
-      "value": {
-        "type": "StringLiteral",
-        "value": "a",
-        "line": 3
-      }
-    }
-  ]
-}
-Intermediate Representation: {
-  "program": [
-    {
-      "type": "VariableDeclaration",
-      "name": "y",
-      "value": {
-        "type": "NumberLiteral",
-        "value": "3",
-        "line": 1
-      }
-    },
-    {
-      "type": "VariableDeclaration",
-      "name": "x",
-      "value": {
-        "type": "NumberLiteral",
-        "value": "1",
-        "line": 2
-      }
-    },
-    {
-      "type": "VariableDeclaration",
-      "name": "u",
-      "value": {
-        "type": "StringLiteral",
-        "value": "a",
-        "line": 3
-      }
-    }
-  ]
-}
-Intermediate Representation: {
-  "program": [
-    {
-      "type": "VariableDeclaration",
-      "name": "y",
-      "value": {
-        "type": "NumberLiteral",
-        "value": "3",
-        "line": 1
-      }
-    },
-    {
-      "type": "VariableDeclaration",
-      "name": "x",
-      "value": {
-        "type": "NumberLiteral",
-        "value": "1",
-        "line": 2
-      }
-    },
-    {
-      "type": "VariableDeclaration",
-      "name": "u",
-      "value": {
-        "type": "StringLiteral",
-        "value": "a",
-        "line": 3
-      }
-    }
-  ]
-}
-Intermediate Representation: {
-  "program": [
-    {
-      "type": "VariableDeclaration",
-      "name": "y",
-      "value": {
-        "type": "NumberLiteral",
-        "value": "3",
-        "line": 1
-      }
-    },
-    {
-      "type": "VariableDeclaration",
-      "name": "x",
-      "value": {
-        "type": "NumberLiteral",
-        "value": "1",
-        "line": 2
-      }
-    },
-    {
-      "type": "VariableDeclaration",
-      "name": "u",
-      "value": {
-        "type": "StringLiteral",
-        "value": "a",
-        "line": 3
-      }
-    }
-  ]
-}
-Intermediate Representation: {
-  "program": [
-    {
-      "type": "VariableDeclaration",
-      "name": "y",
-      "value": {
-        "type": "NumberLiteral",
-        "value": "3",
-        "line": 1
-      }
-    },
-    {
-      "type": "VariableDeclaration",
-      "name": "x",
-      "value": {
-        "type": "NumberLiteral",
-        "value": "1",
-        "line": 2
-      }
-    },
-    {
-      "type": "VariableDeclaration",
-      "name": "u",
-      "value": {
-        "type": "StringLiteral",
-        "value": "a",
-        "line": 3
-      }
-    }
-  ]
-}
-Intermediate Representation: {
-  "program": [
-    {
-      "type": "VariableDeclaration",
-      "name": "counter",
-      "value": {
-        "type": "NumberLiteral",
-        "value": "10",
-        "line": 1
-      }
-    },
-    {
-      "type": "LoopUntil",
-      "condition": {
-        "left": "counter",
-        "operator": "==",
-        "right": "0"
-      },
-      "body": [
-        {
-          "type": "VariableDeclaration",
-          "name": "counter",
-          "value": {
-            "type": "Expression",
-            "left": "counter",
-            "operator": "-",
-            "right": "1"
-          }
-        }
-      ]
-    }
-  ]
-}
-Intermediate Representation: {
-  "program": [
-    {
-      "type": "VariableDeclaration",
-      "name": "counter",
-      "value": {
-        "type": "NumberLiteral",
-        "value": "10",
-        "line": 1
-      }
-    },
-    {
-      "type": "LoopUntil",
-      "condition": {
-        "left": "counter",
-        "operator": "==",
-        "right": "0"
-      },
-      "body": [
-        {
-          "type": "VariableDeclaration",
-          "name": "counter",
-          "value": {
-            "type": "Expression",
-            "left": "counter",
-            "operator": "-",
-            "right": "1"
-          }
-        }
-      ]
-    }
-  ]
-}
-Intermediate Representation: {
-  "program": [
-    {
-      "type": "VariableDeclaration",
-      "name": "counter",
-      "value": {
-        "type": "NumberLiteral",
-        "value": "10",
-        "line": 1
-      }
-    },
-    {
-      "type": "LoopUntil",
-      "condition": {
-        "left": "counter",
-        "operator": "==",
-        "right": "0"
-      },
-      "body": [
-        {
-          "type": "VariableDeclaration",
-          "name": "counter",
-          "value": {
-            "type": "Expression",
-            "left": "counter",
-            "operator": "-",
-            "right": "1"
-          }
-        }
-      ]
-    }
-  ]
-}
-Intermediate Representation: {
-  "program": [
-    {
-      "type": "VariableDeclaration",
-      "name": "counter",
-      "value": {
-        "type": "NumberLiteral",
-        "value": "5",
-        "line": 1
-      }
-    },
-    {
-      "type": "LoopUntil",
-      "condition": {
-        "left": "counter",
-        "operator": "==",
-        "right": "0"
-      },
-      "body": [
-        {
-          "type": "PrintStatement",
-          "value": "counter"
-        },
-        {
-          "type": "VariableDeclaration",
-          "name": "counter",
-          "value": {
-            "type": "Expression",
-            "left": "counter",
-            "operator": "-",
-            "right": "1"
-          }
-        }
-      ]
-    }
-  ]
-}
-Intermediate Representation: {
-  "program": [
-    {
-      "type": "VariableDeclaration",
-      "name": "x",
-      "value": {
-        "type": "NumberLiteral",
-        "value": "5",
-        "line": 1
-      }
-    },
-    {
-      "type": "VariableDeclaration",
-      "name": "y",
-      "value": {
-        "type": "NumberLiteral",
-        "value": "0",
-        "line": 2
-      }
-    },
-    {
-      "type": "WhileLoop",
-      "condition": {
-        "left": "x",
-        "operator": ">",
-        "right": "0"
-      },
-      "body": [
-        {
-          "type": "PrintStatement",
-          "value": "x"
-        },
-        {
-          "type": "VariableDeclaration",
-          "name": "y",
-          "value": {
-            "type": "Expression",
-            "left": "y",
-            "operator": "+",
-            "right": "x"
-          }
-        },
-        {
-          "type": "VariableDeclaration",
-          "name": "x",
-          "value": {
-            "type": "Expression",
-            "left": "x",
-            "operator": "-",
-            "right": "1"
-          }
-        }
-      ]
-    },
-    {
-      "type": "PrintStatement",
-      "value": "y"
-    }
-  ]
-}
-Intermediate Representation: {
-  "program": [
-    {
-      "type": "VariableDeclaration",
-      "name": "sum",
-      "value": {
-        "type": "NumberLiteral",
-        "value": "0",
-        "line": 1
-      }
-    },
-    {
-      "type": "LoopFromTo",
-      "loopVariable": "i",
-      "range": {
-        "start": "1",
-        "end": "3"
-      },
-      "body": [
-        {
-          "type": "PrintStatement",
-          "value": "i"
-        },
-        {
-          "type": "VariableDeclaration",
-          "name": "sum",
-          "value": {
-            "type": "Expression",
-            "left": "sum",
-            "operator": "+",
-            "right": "i"
-          }
-        }
-      ]
-    },
-    {
-      "type": "PrintStatement",
-      "value": "sum"
-    },
-    {
-      "type": "VariableDeclaration",
-      "name": "sum",
-      "value": {
-        "type": "Expression",
-        "left": "sum",
-        "operator": "*",
-        "right": "2"
-      }
-    },
-    {
-      "type": "PrintStatement",
-      "value": "sum"
-    }
-  ]
-}
-Intermediate Representation: {
-  "program": [
-    {
-      "type": "VariableDeclaration",
-      "name": "sum",
-      "value": {
-        "type": "NumberLiteral",
-        "value": "0",
-        "line": 1
-      }
-    },
-    {
-      "type": "LoopFromTo",
-      "loopVariable": "i",
-      "range": {
-        "start": "1",
-        "end": "3"
-      },
-      "body": [
-        {
-          "type": "PrintStatement",
-          "value": "i"
-        },
-        {
-          "type": "VariableDeclaration",
-          "name": "sum",
-          "value": {
-            "type": "Expression",
-            "left": "sum",
-            "operator": "+",
-            "right": "i"
-          }
-        }
-      ]
-    },
-    {
-      "type": "PrintStatement",
-      "value": "sum"
-    },
-    {
-      "type": "VariableDeclaration",
-      "name": "sum",
-      "value": {
-        "type": "Expression",
-        "left": "sum",
-        "operator": "*",
-        "right": "2"
-      }
-    },
-    {
-      "type": "PrintStatement",
-      "value": "sum"
-    }
-  ]
-}
-Intermediate Representation: {
-  "program": [
-    {
-      "type": "VariableDeclaration",
-      "name": "y",
-      "value": {
-        "type": "NumberLiteral",
-        "value": "3",
-        "line": 1
-      }
-    },
-    {
-      "type": "VariableDeclaration",
-      "name": "x",
-      "value": {
-        "type": "NumberLiteral",
-        "value": "1",
-        "line": 2
-      }
-    },
-    {
-      "type": "VariableDeclaration",
-      "name": "u",
-      "value": {
-        "type": "StringLiteral",
-        "value": "a",
-        "line": 3
-      }
-    }
-  ]
-}
-Intermediate Representation: {
-  "program": [
-    {
-      "type": "VariableDeclaration",
-      "name": "y",
-      "value": {
-        "type": "NumberLiteral",
-        "value": "3",
-        "line": 1
-      }
-    },
-    {
-      "type": "VariableDeclaration",
-      "name": "x",
-      "value": {
-        "type": "NumberLiteral",
-        "value": "1",
-        "line": 2
-      }
-    },
-    {
-      "type": "VariableDeclaration",
-      "name": "u",
-      "value": {
-        "type": "StringLiteral",
-        "value": "a",
-        "line": 3
-      }
-    }
-  ]
-}
-Intermediate Representation: {
-  "program": [
-    {
-      "type": "VariableDeclaration",
-      "name": "y",
-      "value": {
-        "type": "NumberLiteral",
-        "value": "3",
-        "line": 1
-      }
-    },
-    {
-      "type": "VariableDeclaration",
-      "name": "x",
-      "value": {
-        "type": "NumberLiteral",
-        "value": "1",
-        "line": 2
-      }
-    },
-    {
-      "type": "VariableDeclaration",
-      "name": "u",
-      "value": {
-        "type": "StringLiteral",
-        "value": "a",
-        "line": 3
-      }
-    }
-  ]
-}
-Intermediate Representation: {
-  "program": [
-    {
-      "type": "VariableDeclaration",
-      "name": "y",
-      "value": {
-        "type": "NumberLiteral",
-        "value": "3",
-        "line": 1
-      }
-    },
-    {
-      "type": "VariableDeclaration",
-      "name": "x",
-      "value": {
-        "type": "NumberLiteral",
-        "value": "1",
-        "line": 2
-      }
-    },
-    {
-      "type": "VariableDeclaration",
-      "name": "u",
-      "value": {
-        "type": "StringLiteral",
-        "value": "a",
-        "line": 3
-      }
-    }
-  ]
-}
-Intermediate Representation: {
-  "program": [
-    {
-      "type": "VariableDeclaration",
-      "name": "y",
-      "value": {
-        "type": "NumberLiteral",
-        "value": "3",
-        "line": 1
-      }
-    },
-    {
-      "type": "VariableDeclaration",
-      "name": "x",
-      "value": {
-        "type": "NumberLiteral",
-        "value": "1",
-        "line": 2
-      }
-    },
-    {
-      "type": "VariableDeclaration",
-      "name": "u",
-      "value": {
-        "type": "StringLiteral",
-        "value": "a",
-        "line": 3
-      }
-    }
-  ]
-}
-Intermediate Representation: {
-  "program": [
-    {
-      "type": "VariableDeclaration",
-      "name": "y",
-      "value": {
-        "type": "NumberLiteral",
-        "value": "3",
-        "line": 1
-      }
-    },
-    {
-      "type": "VariableDeclaration",
-      "name": "x",
-      "value": {
-        "type": "NumberLiteral",
-        "value": "1",
-        "line": 2
-      }
-    },
-    {
-      "type": "VariableDeclaration",
-      "name": "u",
-      "value": {
-        "type": "StringLiteral",
-        "value": "a",
-        "line": 3
-      }
-    }
-  ]
-}
-Intermediate Representation: {
-  "program": [
-    {
-      "type": "VariableDeclaration",
-      "name": "y",
-      "value": {
-        "type": "NumberLiteral",
-        "value": "3",
-        "line": 1
-      }
-    },
-    {
-      "type": "VariableDeclaration",
-      "name": "x",
-      "value": {
-        "type": "NumberLiteral",
-        "value": "1",
-        "line": 2
-      }
-    },
-    {
-      "type": "VariableDeclaration",
-      "name": "u",
-      "value": {
-        "type": "StringLiteral",
-        "value": "a",
-        "line": 3
-      }
-    }
-  ]
-}
-Intermediate Representation: {
-  "program": [
-    {
-      "type": "VariableDeclaration",
-      "name": "y",
-      "value": {
-        "type": "NumberLiteral",
-        "value": "3",
-        "line": 1
-      }
-    },
-    {
-      "type": "VariableDeclaration",
-      "name": "x",
-      "value": {
-        "type": "NumberLiteral",
-        "value": "1",
-        "line": 2
-      }
-    },
-    {
-      "type": "VariableDeclaration",
-      "name": "u",
-      "value": {
-        "type": "StringLiteral",
-        "value": "a",
-        "line": 3
-      }
-    }
-  ]
-}
-Intermediate Representation: {
-  "program": [
-    {
-      "type": "VariableDeclaration",
-      "name": "y",
-      "value": {
-        "type": "NumberLiteral",
-        "value": "3",
-        "line": 1
-      }
-    },
-    {
-      "type": "VariableDeclaration",
-      "name": "x",
-      "value": {
-        "type": "NumberLiteral",
-        "value": "1",
-        "line": 2
-      }
-    },
-    {
-      "type": "VariableDeclaration",
-      "name": "u",
-      "value": {
-        "type": "StringLiteral",
-        "value": "a",
-        "line": 3
-      }
-    }
-  ]
-}
-Intermediate Representation: {
-  "program": [
-    {
-      "type": "VariableDeclaration",
-      "name": "y",
-      "value": {
-        "type": "NumberLiteral",
-        "value": "3",
-        "line": 1
-      }
-    },
-    {
-      "type": "VariableDeclaration",
-      "name": "x",
-      "value": {
-        "type": "NumberLiteral",
-        "value": "1",
-        "line": 2
-      }
-    },
-    {
-      "type": "VariableDeclaration",
-      "name": "u",
-      "value": {
-        "type": "StringLiteral",
-        "value": "a",
-        "line": 3
-      }
-=======
       "operation": "define",
       "varName": "HelloWorld",
       "params": [],
@@ -25375,7 +13618,6 @@
       ],
       "timestamp": "2024-08-19T22:46:50.142Z",
       "description": "Defined function HelloWorld with parameters ."
->>>>>>> 4dd40f25
     }
   ]
 }