Intermediate Representation: {
  "program": [
    {
      "type": "FunctionDeclaration",
      "name": "add_numbers",
      "params": [
        "a",
        "b"
      ],
      "body": [
        {
          "type": "ReturnStatement",
          "value": {
            "type": "Expression",
            "left": "a",
            "operator": "+",
            "right": "b"
          }
        }
      ]
    }
  ]
}
Final JSON: {
  "actionFrames": [
    {
      "line": 1,
      "operation": "define",
      "varName": "add_numbers",
      "params": [
        "a",
        "b"
      ],
      "body": [
        {
          "line": 2,
          "operation": "return",
          "value": {
            "left": {},
            "operator": "+",
            "right": {}
          },
          "timestamp": "2024-08-19T14:40:22.026Z",
          "description": "Returned {\"left\":{},\"operator\":\"+\",\"right\":{}}."
        }
      ],
      "timestamp": "2024-08-19T14:40:22.026Z",
      "description": "Defined function add_numbers with parameters a, b."
    }
  ]
}
Intermediate Representation: {
  "program": [
    {
      "type": "VariableDeclaration",
      "name": "x",
      "value": {
        "type": "NumberLiteral",
        "value": "1",
        "line": 2
      }
    },
    {
      "type": "LoopUntil",
      "condition": {
        "left": "x",
        "operator": ">=",
        "right": "10"
      },
      "body": [
        {
          "type": "PrintStatement",
          "value": "x"
        },
        {
          "type": "IfStatement",
          "condition": {
            "left": "x",
            "operator": "<",
            "right": "5"
          },
          "consequent": [
            {
              "type": "VariableDeclaration",
              "name": "x",
              "value": {
                "type": "Expression",
                "left": "x",
                "operator": "+",
                "right": "2"
              }
            }
          ],
          "alternate": [
            {
              "type": "VariableDeclaration",
              "name": "x",
              "value": {
                "type": "Expression",
                "left": "x",
                "operator": "+",
                "right": "3"
              }
            }
          ]
        }
      ]
    }
  ]
}
Final JSON: {
  "actionFrames": [
    {
      "line": 1,
      "operation": "set",
      "varName": "x",
      "type": "number",
      "value": 1,
      "timestamp": "2024-08-19T14:40:22.031Z",
      "description": "Set variable x to 1."
    },
    {
      "line": 2,
      "operation": "while",
      "condition": "x < 10",
      "timestamp": "2024-08-19T14:40:22.032Z",
      "description": "while loop with condition x < 10."
    },
    {
      "line": 2,
      "operation": "if",
      "condition": "x < 10",
      "result": true,
      "timestamp": "2024-08-19T14:40:22.032Z",
      "description": "Checked if x < 10."
    },
    {
      "line": 3,
      "operation": "print",
      "isLiteral": false,
      "varName": "x",
      "literal": 1,
      "timestamp": "2024-08-19T14:40:22.032Z",
      "description": "Printed x."
    },
    {
      "line": 4,
      "operation": "if",
      "condition": "x < 5",
      "result": true,
      "timestamp": "2024-08-19T14:40:22.032Z",
      "description": "Checked if x < 5."
    },
    {
      "line": 5,
      "operation": "set",
      "varName": "x",
      "type": "number",
      "value": 3,
      "timestamp": "2024-08-19T14:40:22.032Z",
      "description": "Set variable x to x + 2."
    },
    {
      "line": 8,
      "operation": "endif",
      "timestamp": "2024-08-19T14:40:22.032Z",
      "description": "End of if statement."
    },
    {
      "line": 2,
      "operation": "if",
      "condition": "x < 10",
      "result": true,
      "timestamp": "2024-08-19T14:40:22.032Z",
      "description": "Checked if x < 10."
    },
    {
      "line": 3,
      "operation": "print",
      "isLiteral": false,
      "varName": "x",
      "literal": 3,
      "timestamp": "2024-08-19T14:40:22.032Z",
      "description": "Printed x."
    },
    {
      "line": 4,
      "operation": "if",
      "condition": "x < 5",
      "result": true,
      "timestamp": "2024-08-19T14:40:22.032Z",
      "description": "Checked if x < 5."
    },
    {
      "line": 5,
      "operation": "set",
      "varName": "x",
      "type": "number",
      "value": 5,
      "timestamp": "2024-08-19T14:40:22.032Z",
      "description": "Set variable x to x + 2."
    },
    {
      "line": 8,
      "operation": "endif",
      "timestamp": "2024-08-19T14:40:22.032Z",
      "description": "End of if statement."
    },
    {
      "line": 2,
      "operation": "if",
      "condition": "x < 10",
      "result": true,
      "timestamp": "2024-08-19T14:40:22.032Z",
      "description": "Checked if x < 10."
    },
    {
      "line": 3,
      "operation": "print",
      "isLiteral": false,
      "varName": "x",
      "literal": 5,
      "timestamp": "2024-08-19T14:40:22.032Z",
      "description": "Printed x."
    },
    {
      "line": 4,
      "operation": "if",
      "condition": "x < 5",
      "result": false,
      "timestamp": "2024-08-19T14:40:22.032Z",
      "description": "Checked if x < 5."
    },
    {
      "line": 7,
      "operation": "set",
      "varName": "x",
      "type": "number",
      "value": 8,
      "timestamp": "2024-08-19T14:40:22.032Z",
      "description": "Set variable x to x + 3."
    },
    {
      "line": 8,
      "operation": "endif",
      "timestamp": "2024-08-19T14:40:22.032Z",
      "description": "End of if statement."
    },
    {
      "line": 2,
      "operation": "if",
      "condition": "x < 10",
      "result": true,
      "timestamp": "2024-08-19T14:40:22.032Z",
      "description": "Checked if x < 10."
    },
    {
      "line": 3,
      "operation": "print",
      "isLiteral": false,
      "varName": "x",
      "literal": 8,
      "timestamp": "2024-08-19T14:40:22.032Z",
      "description": "Printed x."
    },
    {
      "line": 4,
      "operation": "if",
      "condition": "x < 5",
      "result": false,
      "timestamp": "2024-08-19T14:40:22.032Z",
      "description": "Checked if x < 5."
    },
    {
      "line": 7,
      "operation": "set",
      "varName": "x",
      "type": "number",
      "value": 11,
      "timestamp": "2024-08-19T14:40:22.032Z",
      "description": "Set variable x to x + 3."
    },
    {
      "line": 8,
      "operation": "endif",
      "timestamp": "2024-08-19T14:40:22.032Z",
      "description": "End of if statement."
    },
    {
      "line": 2,
      "operation": "if",
      "condition": "x < 10",
      "result": false,
      "timestamp": "2024-08-19T14:40:22.032Z",
      "description": "Checked if x < 10."
    },
    {
      "line": 9,
      "operation": "loop_end",
      "timestamp": "2024-08-19T14:40:22.032Z",
      "description": "End of while loop"
    }
  ]
}
Intermediate Representation: {
  "program": [
    {
      "type": "VariableDeclaration",
      "name": "x",
      "value": {
        "type": "NumberLiteral",
        "value": "5",
        "line": 2
      }
    },
    {
      "type": "VariableDeclaration",
      "name": "y",
      "value": {
        "type": "NumberLiteral",
        "value": "0",
        "line": 3
      }
    },
    {
      "type": "WhileLoop",
      "condition": {
        "left": "x",
        "operator": ">",
        "right": "0"
      },
      "body": [
        {
          "type": "PrintStatement",
          "value": "x"
        },
        {
          "type": "VariableDeclaration",
          "name": "y",
          "value": {
            "type": "Expression",
            "left": "y",
            "operator": "+",
            "right": "x"
          }
        },
        {
          "type": "VariableDeclaration",
          "name": "x",
          "value": {
            "type": "Expression",
            "left": "x",
            "operator": "-",
            "right": "1"
          }
        }
      ]
    },
    {
      "type": "PrintStatement",
      "value": "y"
    }
  ]
}
Final JSON: {
  "actionFrames": [
    {
      "line": 1,
      "operation": "set",
      "varName": "x",
      "type": "number",
      "value": 5,
      "timestamp": "2024-08-19T14:40:22.034Z",
      "description": "Set variable x to 5."
    },
    {
      "line": 2,
      "operation": "set",
      "varName": "y",
      "type": "number",
      "value": 0,
      "timestamp": "2024-08-19T14:40:22.034Z",
      "description": "Set variable y to 0."
    },
    {
      "line": 3,
      "operation": "while",
      "condition": "x > 0",
      "timestamp": "2024-08-19T14:40:22.034Z",
      "description": "while loop with condition x > 0."
    },
    {
      "line": 3,
      "operation": "if",
      "condition": "x > 0",
      "result": true,
      "timestamp": "2024-08-19T14:40:22.034Z",
      "description": "Checked if x > 0."
    },
    {
      "line": 4,
      "operation": "print",
      "isLiteral": false,
      "varName": "x",
      "literal": 5,
      "timestamp": "2024-08-19T14:40:22.034Z",
      "description": "Printed x."
    },
    {
      "line": 5,
      "operation": "set",
      "varName": "y",
      "type": "number",
      "value": 5,
      "timestamp": "2024-08-19T14:40:22.034Z",
      "description": "Set variable y to y + x."
    },
    {
      "line": 6,
      "operation": "set",
      "varName": "x",
      "type": "number",
      "value": 4,
      "timestamp": "2024-08-19T14:40:22.034Z",
      "description": "Set variable x to x - 1."
    },
    {
      "line": 3,
      "operation": "if",
      "condition": "x > 0",
      "result": true,
      "timestamp": "2024-08-19T14:40:22.034Z",
      "description": "Checked if x > 0."
    },
    {
      "line": 4,
      "operation": "print",
      "isLiteral": false,
      "varName": "x",
      "literal": 4,
      "timestamp": "2024-08-19T14:40:22.034Z",
      "description": "Printed x."
    },
    {
      "line": 5,
      "operation": "set",
      "varName": "y",
      "type": "number",
      "value": 9,
      "timestamp": "2024-08-19T14:40:22.034Z",
      "description": "Set variable y to y + x."
    },
    {
      "line": 6,
      "operation": "set",
      "varName": "x",
      "type": "number",
      "value": 3,
      "timestamp": "2024-08-19T14:40:22.034Z",
      "description": "Set variable x to x - 1."
    },
    {
      "line": 3,
      "operation": "if",
      "condition": "x > 0",
      "result": true,
      "timestamp": "2024-08-19T14:40:22.034Z",
      "description": "Checked if x > 0."
    },
    {
      "line": 4,
      "operation": "print",
      "isLiteral": false,
      "varName": "x",
      "literal": 3,
      "timestamp": "2024-08-19T14:40:22.034Z",
      "description": "Printed x."
    },
    {
      "line": 5,
      "operation": "set",
      "varName": "y",
      "type": "number",
      "value": 12,
      "timestamp": "2024-08-19T14:40:22.034Z",
      "description": "Set variable y to y + x."
    },
    {
      "line": 6,
      "operation": "set",
      "varName": "x",
      "type": "number",
      "value": 2,
      "timestamp": "2024-08-19T14:40:22.034Z",
      "description": "Set variable x to x - 1."
    },
    {
      "line": 3,
      "operation": "if",
      "condition": "x > 0",
      "result": true,
      "timestamp": "2024-08-19T14:40:22.034Z",
      "description": "Checked if x > 0."
    },
    {
      "line": 4,
      "operation": "print",
      "isLiteral": false,
      "varName": "x",
      "literal": 2,
      "timestamp": "2024-08-19T14:40:22.035Z",
      "description": "Printed x."
    },
    {
      "line": 5,
      "operation": "set",
      "varName": "y",
      "type": "number",
      "value": 14,
      "timestamp": "2024-08-19T14:40:22.035Z",
      "description": "Set variable y to y + x."
    },
    {
      "line": 6,
      "operation": "set",
      "varName": "x",
      "type": "number",
      "value": 1,
      "timestamp": "2024-08-19T14:40:22.035Z",
      "description": "Set variable x to x - 1."
    },
    {
      "line": 3,
      "operation": "if",
      "condition": "x > 0",
      "result": true,
      "timestamp": "2024-08-19T14:40:22.035Z",
      "description": "Checked if x > 0."
    },
    {
      "line": 4,
      "operation": "print",
      "isLiteral": false,
      "varName": "x",
      "literal": 1,
      "timestamp": "2024-08-19T14:40:22.035Z",
      "description": "Printed x."
    },
    {
      "line": 5,
      "operation": "set",
      "varName": "y",
      "type": "number",
      "value": 15,
      "timestamp": "2024-08-19T14:40:22.035Z",
      "description": "Set variable y to y + x."
    },
    {
      "line": 6,
      "operation": "set",
      "varName": "x",
      "type": "number",
      "value": 0,
      "timestamp": "2024-08-19T14:40:22.035Z",
      "description": "Set variable x to x - 1."
    },
    {
      "line": 3,
      "operation": "if",
      "condition": "x > 0",
      "result": false,
      "timestamp": "2024-08-19T14:40:22.035Z",
      "description": "Checked if x > 0."
    },
    {
      "line": 7,
      "operation": "loop_end",
      "timestamp": "2024-08-19T14:40:22.035Z",
      "description": "End of while loop"
    },
    {
      "line": 8,
      "operation": "print",
      "isLiteral": false,
      "varName": "y",
      "literal": 15,
      "timestamp": "2024-08-19T14:40:22.035Z",
      "description": "Printed y."
    }
  ]
}
Intermediate Representation: {
  "program": [
    {
      "type": "VariableDeclaration",
      "name": "sum",
      "value": {
        "type": "NumberLiteral",
        "value": "0",
        "line": 2
      }
    },
    {
      "type": "LoopFromTo",
      "loopVariable": "i",
      "range": {
        "start": "1",
        "end": "3"
      },
      "body": [
        {
          "type": "PrintStatement",
          "value": "i"
        },
        {
          "type": "VariableDeclaration",
          "name": "sum",
          "value": {
            "type": "Expression",
            "left": "sum",
            "operator": "+",
            "right": "i"
          }
        }
      ]
    },
    {
      "type": "PrintStatement",
      "value": "sum"
    },
    {
      "type": "VariableDeclaration",
      "name": "sum",
      "value": {
        "type": "Expression",
        "left": "sum",
        "operator": "*",
        "right": "2"
      }
    },
    {
      "type": "PrintStatement",
      "value": "sum"
    }
  ]
}
Final JSON: {
  "actionFrames": [
    {
      "line": 1,
      "operation": "set",
      "varName": "sum",
      "type": "number",
      "value": 0,
      "timestamp": "2024-08-19T14:40:22.038Z",
      "description": "Set variable sum to 0."
    },
    {
      "line": 2,
      "operation": "set",
      "varName": "i",
      "type": "number",
      "value": 1,
      "timestamp": "2024-08-19T14:40:22.039Z",
      "description": "Set variable i to 1."
    },
    {
      "line": 2,
      "operation": "loop_from_to",
      "condition": "i <= 3",
      "timestamp": "2024-08-19T14:40:22.039Z",
      "description": "loop from_to loop with condition i <= 3."
    },
    {
      "line": 2,
      "operation": "if",
      "condition": "i <= 3",
      "result": true,
      "timestamp": "2024-08-19T14:40:22.039Z",
      "description": "Checked if i <= 3."
    },
    {
      "line": 3,
      "operation": "print",
      "isLiteral": false,
      "varName": "i",
      "literal": 1,
      "timestamp": "2024-08-19T14:40:22.039Z",
      "description": "Printed i."
    },
    {
      "line": 4,
      "operation": "set",
      "varName": "sum",
      "type": "number",
      "value": 1,
      "timestamp": "2024-08-19T14:40:22.039Z",
      "description": "Set variable sum to sum + i."
    },
    {
      "line": 2,
      "operation": "set",
      "varName": "i",
      "type": "number",
      "value": 2,
      "timestamp": "2024-08-19T14:40:22.039Z",
      "description": "Set variable i to 2."
    },
    {
      "line": 2,
      "operation": "if",
      "condition": "i <= 3",
      "result": true,
      "timestamp": "2024-08-19T14:40:22.039Z",
      "description": "Checked if i <= 3."
    },
    {
      "line": 3,
      "operation": "print",
      "isLiteral": false,
      "varName": "i",
      "literal": 2,
      "timestamp": "2024-08-19T14:40:22.039Z",
      "description": "Printed i."
    },
    {
      "line": 4,
      "operation": "set",
      "varName": "sum",
      "type": "number",
      "value": 3,
      "timestamp": "2024-08-19T14:40:22.039Z",
      "description": "Set variable sum to sum + i."
    },
    {
      "line": 2,
      "operation": "set",
      "varName": "i",
      "type": "number",
      "value": 3,
      "timestamp": "2024-08-19T14:40:22.039Z",
      "description": "Set variable i to 3."
    },
    {
      "line": 2,
      "operation": "if",
      "condition": "i <= 3",
      "result": true,
      "timestamp": "2024-08-19T14:40:22.039Z",
      "description": "Checked if i <= 3."
    },
    {
      "line": 3,
      "operation": "print",
      "isLiteral": false,
      "varName": "i",
      "literal": 3,
      "timestamp": "2024-08-19T14:40:22.039Z",
      "description": "Printed i."
    },
    {
      "line": 4,
      "operation": "set",
      "varName": "sum",
      "type": "number",
      "value": 6,
      "timestamp": "2024-08-19T14:40:22.039Z",
      "description": "Set variable sum to sum + i."
    },
    {
      "line": 2,
      "operation": "set",
      "varName": "i",
      "type": "number",
      "value": 4,
      "timestamp": "2024-08-19T14:40:22.039Z",
      "description": "Set variable i to 4."
    },
    {
      "line": 2,
      "operation": "if",
      "condition": "i <= 3",
      "result": false,
      "timestamp": "2024-08-19T14:40:22.039Z",
      "description": "Checked if i <= 3."
    },
    {
      "line": 5,
      "operation": "loop_end",
      "timestamp": "2024-08-19T14:40:22.039Z",
      "description": "End of loop from_to loop"
    },
    {
      "line": 6,
      "operation": "print",
      "isLiteral": false,
      "varName": "sum",
      "literal": 6,
      "timestamp": "2024-08-19T14:40:22.039Z",
      "description": "Printed sum."
    },
    {
      "line": 7,
      "operation": "set",
      "varName": "sum",
      "type": "number",
      "value": 12,
      "timestamp": "2024-08-19T14:40:22.039Z",
      "description": "Set variable sum to sum * 2."
    },
    {
      "line": 8,
      "operation": "print",
      "isLiteral": false,
      "varName": "sum",
      "literal": 12,
      "timestamp": "2024-08-19T14:40:22.039Z",
      "description": "Printed sum."
    }
  ]
}
Intermediate Representation: {
  "program": [
    {
      "type": "VariableDeclaration",
      "name": "sum",
      "value": {
        "type": "NumberLiteral",
        "value": "0",
        "line": 2
      }
    },
    {
      "type": "LoopFromTo",
      "loopVariable": "i",
      "range": {
        "start": "1",
        "end": "5"
      },
      "body": [
        {
          "type": "PrintStatement",
          "value": "i"
        },
        {
          "type": "VariableDeclaration",
          "name": "sum",
          "value": {
            "type": "Expression",
            "left": "sum",
            "operator": "+",
            "right": "i"
          }
        }
      ]
    }
  ]
}
Final JSON: {
  "actionFrames": [
    {
      "line": 1,
      "operation": "set",
      "varName": "sum",
      "type": "number",
      "value": 0,
      "timestamp": "2024-08-19T14:40:22.050Z",
      "description": "Set variable sum to 0."
    },
    {
      "line": 2,
      "operation": "set",
      "varName": "i",
      "type": "number",
      "value": 1,
      "timestamp": "2024-08-19T14:40:22.050Z",
      "description": "Set variable i to 1."
    },
    {
      "line": 2,
      "operation": "loop_from_to",
      "condition": "i <= 5",
      "timestamp": "2024-08-19T14:40:22.050Z",
      "description": "loop from_to loop with condition i <= 5."
    },
    {
      "line": 2,
      "operation": "if",
      "condition": "i <= 5",
      "result": true,
      "timestamp": "2024-08-19T14:40:22.050Z",
      "description": "Checked if i <= 5."
    },
    {
      "line": 3,
      "operation": "print",
      "isLiteral": false,
      "varName": "i",
      "literal": 1,
      "timestamp": "2024-08-19T14:40:22.050Z",
      "description": "Printed i."
    },
    {
      "line": 4,
      "operation": "set",
      "varName": "sum",
      "type": "number",
      "value": 1,
      "timestamp": "2024-08-19T14:40:22.050Z",
      "description": "Set variable sum to sum + i."
    },
    {
      "line": 2,
      "operation": "set",
      "varName": "i",
      "type": "number",
      "value": 2,
      "timestamp": "2024-08-19T14:40:22.050Z",
      "description": "Set variable i to 2."
    },
    {
      "line": 2,
      "operation": "if",
      "condition": "i <= 5",
      "result": true,
      "timestamp": "2024-08-19T14:40:22.050Z",
      "description": "Checked if i <= 5."
    },
    {
      "line": 3,
      "operation": "print",
      "isLiteral": false,
      "varName": "i",
      "literal": 2,
      "timestamp": "2024-08-19T14:40:22.050Z",
      "description": "Printed i."
    },
    {
      "line": 4,
      "operation": "set",
      "varName": "sum",
      "type": "number",
      "value": 3,
      "timestamp": "2024-08-19T14:40:22.050Z",
      "description": "Set variable sum to sum + i."
    },
    {
      "line": 2,
      "operation": "set",
      "varName": "i",
      "type": "number",
      "value": 3,
      "timestamp": "2024-08-19T14:40:22.050Z",
      "description": "Set variable i to 3."
    },
    {
      "line": 2,
      "operation": "if",
      "condition": "i <= 5",
      "result": true,
      "timestamp": "2024-08-19T14:40:22.050Z",
      "description": "Checked if i <= 5."
    },
    {
      "line": 3,
      "operation": "print",
      "isLiteral": false,
      "varName": "i",
      "literal": 3,
      "timestamp": "2024-08-19T14:40:22.050Z",
      "description": "Printed i."
    },
    {
      "line": 4,
      "operation": "set",
      "varName": "sum",
      "type": "number",
      "value": 6,
      "timestamp": "2024-08-19T14:40:22.050Z",
      "description": "Set variable sum to sum + i."
    },
    {
      "line": 2,
      "operation": "set",
      "varName": "i",
      "type": "number",
      "value": 4,
      "timestamp": "2024-08-19T14:40:22.050Z",
      "description": "Set variable i to 4."
    },
    {
      "line": 2,
      "operation": "if",
      "condition": "i <= 5",
      "result": true,
      "timestamp": "2024-08-19T14:40:22.050Z",
      "description": "Checked if i <= 5."
    },
    {
      "line": 3,
      "operation": "print",
      "isLiteral": false,
      "varName": "i",
      "literal": 4,
      "timestamp": "2024-08-19T14:40:22.050Z",
      "description": "Printed i."
    },
    {
      "line": 4,
      "operation": "set",
      "varName": "sum",
      "type": "number",
      "value": 10,
      "timestamp": "2024-08-19T14:40:22.050Z",
      "description": "Set variable sum to sum + i."
    },
    {
      "line": 2,
      "operation": "set",
      "varName": "i",
      "type": "number",
      "value": 5,
      "timestamp": "2024-08-19T14:40:22.050Z",
      "description": "Set variable i to 5."
    },
    {
      "line": 2,
      "operation": "if",
      "condition": "i <= 5",
      "result": true,
      "timestamp": "2024-08-19T14:40:22.050Z",
      "description": "Checked if i <= 5."
    },
    {
      "line": 3,
      "operation": "print",
      "isLiteral": false,
      "varName": "i",
      "literal": 5,
      "timestamp": "2024-08-19T14:40:22.050Z",
      "description": "Printed i."
    },
    {
      "line": 4,
      "operation": "set",
      "varName": "sum",
      "type": "number",
      "value": 15,
      "timestamp": "2024-08-19T14:40:22.050Z",
      "description": "Set variable sum to sum + i."
    },
    {
      "line": 2,
      "operation": "set",
      "varName": "i",
      "type": "number",
      "value": 6,
      "timestamp": "2024-08-19T14:40:22.050Z",
      "description": "Set variable i to 6."
    },
    {
      "line": 2,
      "operation": "if",
      "condition": "i <= 5",
      "result": false,
      "timestamp": "2024-08-19T14:40:22.050Z",
      "description": "Checked if i <= 5."
    },
    {
      "line": 5,
      "operation": "loop_end",
      "timestamp": "2024-08-19T14:40:22.050Z",
      "description": "End of loop from_to loop"
    }
  ]
}
Intermediate Representation: {
  "program": [
    {
      "type": "LoopFromTo",
      "loopVariable": "i",
      "range": {
        "start": "0",
        "end": "5"
      },
      "body": [
        {
          "type": "PrintStatement",
          "value": "i"
        }
      ]
    }
  ]
}
Final JSON: {
  "actionFrames": [
    {
      "line": 1,
      "operation": "set",
      "varName": "i",
      "type": "number",
      "value": 0,
      "timestamp": "2024-08-19T14:40:22.055Z",
      "description": "Set variable i to 0."
    },
    {
      "line": 1,
      "operation": "loop_from_to",
      "condition": "i <= 5",
      "timestamp": "2024-08-19T14:40:22.055Z",
      "description": "loop from_to loop with condition i <= 5."
    },
    {
      "line": 1,
      "operation": "if",
      "condition": "i <= 5",
      "result": true,
      "timestamp": "2024-08-19T14:40:22.055Z",
      "description": "Checked if i <= 5."
    },
    {
      "line": 2,
      "operation": "print",
      "isLiteral": false,
      "varName": "i",
      "literal": 0,
      "timestamp": "2024-08-19T14:40:22.055Z",
      "description": "Printed i."
    },
    {
      "line": 1,
      "operation": "set",
      "varName": "i",
      "type": "number",
      "value": 1,
      "timestamp": "2024-08-19T14:40:22.057Z",
      "description": "Set variable i to 1."
    },
    {
      "line": 1,
      "operation": "if",
      "condition": "i <= 5",
      "result": true,
      "timestamp": "2024-08-19T14:40:22.057Z",
      "description": "Checked if i <= 5."
    },
    {
      "line": 2,
      "operation": "print",
      "isLiteral": false,
      "varName": "i",
      "literal": 1,
      "timestamp": "2024-08-19T14:40:22.057Z",
      "description": "Printed i."
    },
    {
      "line": 1,
      "operation": "set",
      "varName": "i",
      "type": "number",
      "value": 2,
      "timestamp": "2024-08-19T14:40:22.057Z",
      "description": "Set variable i to 2."
    },
    {
      "line": 1,
      "operation": "if",
      "condition": "i <= 5",
      "result": true,
      "timestamp": "2024-08-19T14:40:22.057Z",
      "description": "Checked if i <= 5."
    },
    {
      "line": 2,
      "operation": "print",
      "isLiteral": false,
      "varName": "i",
      "literal": 2,
      "timestamp": "2024-08-19T14:40:22.057Z",
      "description": "Printed i."
    },
    {
      "line": 1,
      "operation": "set",
      "varName": "i",
      "type": "number",
      "value": 3,
      "timestamp": "2024-08-19T14:40:22.057Z",
      "description": "Set variable i to 3."
    },
    {
      "line": 1,
      "operation": "if",
      "condition": "i <= 5",
      "result": true,
      "timestamp": "2024-08-19T14:40:22.057Z",
      "description": "Checked if i <= 5."
    },
    {
      "line": 2,
      "operation": "print",
      "isLiteral": false,
      "varName": "i",
      "literal": 3,
      "timestamp": "2024-08-19T14:40:22.057Z",
      "description": "Printed i."
    },
    {
      "line": 1,
      "operation": "set",
      "varName": "i",
      "type": "number",
      "value": 4,
      "timestamp": "2024-08-19T14:40:22.057Z",
      "description": "Set variable i to 4."
    },
    {
      "line": 1,
      "operation": "if",
      "condition": "i <= 5",
      "result": true,
      "timestamp": "2024-08-19T14:40:22.057Z",
      "description": "Checked if i <= 5."
    },
    {
      "line": 2,
      "operation": "print",
      "isLiteral": false,
      "varName": "i",
      "literal": 4,
      "timestamp": "2024-08-19T14:40:22.057Z",
      "description": "Printed i."
    },
    {
      "line": 1,
      "operation": "set",
      "varName": "i",
      "type": "number",
      "value": 5,
      "timestamp": "2024-08-19T14:40:22.057Z",
      "description": "Set variable i to 5."
    },
    {
      "line": 1,
      "operation": "if",
      "condition": "i <= 5",
      "result": true,
      "timestamp": "2024-08-19T14:40:22.057Z",
      "description": "Checked if i <= 5."
    },
    {
      "line": 2,
      "operation": "print",
      "isLiteral": false,
      "varName": "i",
      "literal": 5,
      "timestamp": "2024-08-19T14:40:22.057Z",
      "description": "Printed i."
    },
    {
      "line": 1,
      "operation": "set",
      "varName": "i",
      "type": "number",
      "value": 6,
      "timestamp": "2024-08-19T14:40:22.057Z",
      "description": "Set variable i to 6."
    },
    {
      "line": 1,
      "operation": "if",
      "condition": "i <= 5",
      "result": false,
      "timestamp": "2024-08-19T14:40:22.057Z",
      "description": "Checked if i <= 5."
    },
    {
      "line": 3,
      "operation": "loop_end",
      "timestamp": "2024-08-19T14:40:22.057Z",
      "description": "End of loop from_to loop"
    }
  ]
}
Intermediate Representation: {
  "program": [
    {
      "type": "VariableDeclaration",
      "name": "x",
      "value": {
        "type": "NumberLiteral",
        "value": "10",
        "line": 2
      }
    },
    {
      "type": "LoopUntil",
      "condition": {
        "left": "x",
        "operator": "==",
        "right": "0"
      },
      "body": [
        {
          "type": "PrintStatement",
          "value": "x"
        },
        {
          "type": "VariableDeclaration",
          "name": "x",
          "value": {
            "type": "Expression",
            "left": "x",
            "operator": "-",
            "right": "1"
          }
        }
      ]
    }
  ]
}
Final JSON: {
  "actionFrames": [
    {
      "line": 1,
      "operation": "set",
      "varName": "x",
      "type": "number",
      "value": 10,
      "timestamp": "2024-08-19T14:40:22.059Z",
      "description": "Set variable x to 10."
    },
    {
      "line": 2,
      "operation": "while",
      "condition": "x != 0",
      "timestamp": "2024-08-19T14:40:22.059Z",
      "description": "while loop with condition x != 0."
    },
    {
      "line": 2,
      "operation": "if",
      "condition": "x != 0",
      "result": true,
      "timestamp": "2024-08-19T14:40:22.059Z",
      "description": "Checked if x != 0."
    },
    {
      "line": 3,
      "operation": "print",
      "isLiteral": false,
      "varName": "x",
      "literal": 10,
      "timestamp": "2024-08-19T14:40:22.059Z",
      "description": "Printed x."
    },
    {
      "line": 4,
      "operation": "set",
      "varName": "x",
      "type": "number",
      "value": 9,
      "timestamp": "2024-08-19T14:40:22.059Z",
      "description": "Set variable x to x - 1."
    },
    {
      "line": 2,
      "operation": "if",
      "condition": "x != 0",
      "result": true,
      "timestamp": "2024-08-19T14:40:22.059Z",
      "description": "Checked if x != 0."
    },
    {
      "line": 3,
      "operation": "print",
      "isLiteral": false,
      "varName": "x",
      "literal": 9,
      "timestamp": "2024-08-19T14:40:22.059Z",
      "description": "Printed x."
    },
    {
      "line": 4,
      "operation": "set",
      "varName": "x",
      "type": "number",
      "value": 8,
      "timestamp": "2024-08-19T14:40:22.059Z",
      "description": "Set variable x to x - 1."
    },
    {
      "line": 2,
      "operation": "if",
      "condition": "x != 0",
      "result": true,
      "timestamp": "2024-08-19T14:40:22.059Z",
      "description": "Checked if x != 0."
    },
    {
      "line": 3,
      "operation": "print",
      "isLiteral": false,
      "varName": "x",
      "literal": 8,
      "timestamp": "2024-08-19T14:40:22.059Z",
      "description": "Printed x."
    },
    {
      "line": 4,
      "operation": "set",
      "varName": "x",
      "type": "number",
      "value": 7,
      "timestamp": "2024-08-19T14:40:22.059Z",
      "description": "Set variable x to x - 1."
    },
    {
      "line": 2,
      "operation": "if",
      "condition": "x != 0",
      "result": true,
      "timestamp": "2024-08-19T14:40:22.059Z",
      "description": "Checked if x != 0."
    },
    {
      "line": 3,
      "operation": "print",
      "isLiteral": false,
      "varName": "x",
      "literal": 7,
      "timestamp": "2024-08-19T14:40:22.059Z",
      "description": "Printed x."
    },
    {
      "line": 4,
      "operation": "set",
      "varName": "x",
      "type": "number",
      "value": 6,
      "timestamp": "2024-08-19T14:40:22.059Z",
      "description": "Set variable x to x - 1."
    },
    {
      "line": 2,
      "operation": "if",
      "condition": "x != 0",
      "result": true,
      "timestamp": "2024-08-19T14:40:22.059Z",
      "description": "Checked if x != 0."
    },
    {
      "line": 3,
      "operation": "print",
      "isLiteral": false,
      "varName": "x",
      "literal": 6,
      "timestamp": "2024-08-19T14:40:22.059Z",
      "description": "Printed x."
    },
    {
      "line": 4,
      "operation": "set",
      "varName": "x",
      "type": "number",
      "value": 5,
      "timestamp": "2024-08-19T14:40:22.059Z",
      "description": "Set variable x to x - 1."
    },
    {
      "line": 2,
      "operation": "if",
      "condition": "x != 0",
      "result": true,
      "timestamp": "2024-08-19T14:40:22.059Z",
      "description": "Checked if x != 0."
    },
    {
      "line": 3,
      "operation": "print",
      "isLiteral": false,
      "varName": "x",
      "literal": 5,
      "timestamp": "2024-08-19T14:40:22.059Z",
      "description": "Printed x."
    },
    {
      "line": 4,
      "operation": "set",
      "varName": "x",
      "type": "number",
      "value": 4,
      "timestamp": "2024-08-19T14:40:22.059Z",
      "description": "Set variable x to x - 1."
    },
    {
      "line": 2,
      "operation": "if",
      "condition": "x != 0",
      "result": true,
      "timestamp": "2024-08-19T14:40:22.059Z",
      "description": "Checked if x != 0."
    },
    {
      "line": 3,
      "operation": "print",
      "isLiteral": false,
      "varName": "x",
      "literal": 4,
      "timestamp": "2024-08-19T14:40:22.059Z",
      "description": "Printed x."
    },
    {
      "line": 4,
      "operation": "set",
      "varName": "x",
      "type": "number",
      "value": 3,
      "timestamp": "2024-08-19T14:40:22.059Z",
      "description": "Set variable x to x - 1."
    },
    {
      "line": 2,
      "operation": "if",
      "condition": "x != 0",
      "result": true,
      "timestamp": "2024-08-19T14:40:22.059Z",
      "description": "Checked if x != 0."
    },
    {
      "line": 3,
      "operation": "print",
      "isLiteral": false,
      "varName": "x",
      "literal": 3,
      "timestamp": "2024-08-19T14:40:22.059Z",
      "description": "Printed x."
    },
    {
      "line": 4,
      "operation": "set",
      "varName": "x",
      "type": "number",
      "value": 2,
      "timestamp": "2024-08-19T14:40:22.059Z",
      "description": "Set variable x to x - 1."
    },
    {
      "line": 2,
      "operation": "if",
      "condition": "x != 0",
      "result": true,
      "timestamp": "2024-08-19T14:40:22.059Z",
      "description": "Checked if x != 0."
    },
    {
      "line": 3,
      "operation": "print",
      "isLiteral": false,
      "varName": "x",
      "literal": 2,
      "timestamp": "2024-08-19T14:40:22.059Z",
      "description": "Printed x."
    },
    {
      "line": 4,
      "operation": "set",
      "varName": "x",
      "type": "number",
      "value": 1,
      "timestamp": "2024-08-19T14:40:22.059Z",
      "description": "Set variable x to x - 1."
    },
    {
      "line": 2,
      "operation": "if",
      "condition": "x != 0",
      "result": true,
      "timestamp": "2024-08-19T14:40:22.059Z",
      "description": "Checked if x != 0."
    },
    {
      "line": 3,
      "operation": "print",
      "isLiteral": false,
      "varName": "x",
      "literal": 1,
      "timestamp": "2024-08-19T14:40:22.059Z",
      "description": "Printed x."
    },
    {
      "line": 4,
      "operation": "set",
      "varName": "x",
      "type": "number",
      "value": 0,
      "timestamp": "2024-08-19T14:40:22.059Z",
      "description": "Set variable x to x - 1."
    },
    {
      "line": 2,
      "operation": "if",
      "condition": "x != 0",
      "result": false,
      "timestamp": "2024-08-19T14:40:22.060Z",
      "description": "Checked if x != 0."
    },
    {
      "line": 5,
      "operation": "loop_end",
      "timestamp": "2024-08-19T14:40:22.060Z",
      "description": "End of while loop"
    }
  ]
}
Intermediate Representation: {
  "program": [
    {
      "type": "VariableDeclaration",
      "name": "x",
      "value": {
        "type": "NumberLiteral",
        "value": "5",
        "line": 2
      }
    },
    {
      "type": "WhileLoop",
      "condition": {
        "left": "x",
        "operator": ">",
        "right": "0"
      },
      "body": [
        {
          "type": "PrintStatement",
          "value": "x"
        },
        {
          "type": "VariableDeclaration",
          "name": "x",
          "value": {
            "type": "Expression",
            "left": "x",
            "operator": "-",
            "right": "1"
          }
        }
      ]
    }
  ]
}
Final JSON: {
  "actionFrames": [
    {
      "line": 1,
      "operation": "set",
      "varName": "x",
      "type": "number",
      "value": 5,
      "timestamp": "2024-08-19T14:40:22.067Z",
      "description": "Set variable x to 5."
    },
    {
      "line": 2,
      "operation": "while",
      "condition": "x > 0",
      "timestamp": "2024-08-19T14:40:22.067Z",
      "description": "while loop with condition x > 0."
    },
    {
      "line": 2,
      "operation": "if",
      "condition": "x > 0",
      "result": true,
      "timestamp": "2024-08-19T14:40:22.067Z",
      "description": "Checked if x > 0."
    },
    {
      "line": 3,
      "operation": "print",
      "isLiteral": false,
      "varName": "x",
      "literal": 5,
      "timestamp": "2024-08-19T14:40:22.067Z",
      "description": "Printed x."
    },
    {
      "line": 4,
      "operation": "set",
      "varName": "x",
      "type": "number",
      "value": 4,
      "timestamp": "2024-08-19T14:40:22.067Z",
      "description": "Set variable x to x - 1."
    },
    {
      "line": 2,
      "operation": "if",
      "condition": "x > 0",
      "result": true,
      "timestamp": "2024-08-19T14:40:22.067Z",
      "description": "Checked if x > 0."
    },
    {
      "line": 3,
      "operation": "print",
      "isLiteral": false,
      "varName": "x",
      "literal": 4,
      "timestamp": "2024-08-19T14:40:22.068Z",
      "description": "Printed x."
    },
    {
      "line": 4,
      "operation": "set",
      "varName": "x",
      "type": "number",
      "value": 3,
      "timestamp": "2024-08-19T14:40:22.068Z",
      "description": "Set variable x to x - 1."
    },
    {
      "line": 2,
      "operation": "if",
      "condition": "x > 0",
      "result": true,
      "timestamp": "2024-08-19T14:40:22.068Z",
      "description": "Checked if x > 0."
    },
    {
      "line": 3,
      "operation": "print",
      "isLiteral": false,
      "varName": "x",
      "literal": 3,
      "timestamp": "2024-08-19T14:40:22.068Z",
      "description": "Printed x."
    },
    {
      "line": 4,
      "operation": "set",
      "varName": "x",
      "type": "number",
      "value": 2,
      "timestamp": "2024-08-19T14:40:22.068Z",
      "description": "Set variable x to x - 1."
    },
    {
      "line": 2,
      "operation": "if",
      "condition": "x > 0",
      "result": true,
      "timestamp": "2024-08-19T14:40:22.068Z",
      "description": "Checked if x > 0."
    },
    {
      "line": 3,
      "operation": "print",
      "isLiteral": false,
      "varName": "x",
      "literal": 2,
      "timestamp": "2024-08-19T14:40:22.068Z",
      "description": "Printed x."
    },
    {
      "line": 4,
      "operation": "set",
      "varName": "x",
      "type": "number",
      "value": 1,
      "timestamp": "2024-08-19T14:40:22.068Z",
      "description": "Set variable x to x - 1."
    },
    {
      "line": 2,
      "operation": "if",
      "condition": "x > 0",
      "result": true,
      "timestamp": "2024-08-19T14:40:22.068Z",
      "description": "Checked if x > 0."
    },
    {
      "line": 3,
      "operation": "print",
      "isLiteral": false,
      "varName": "x",
      "literal": 1,
      "timestamp": "2024-08-19T14:40:22.068Z",
      "description": "Printed x."
    },
    {
      "line": 4,
      "operation": "set",
      "varName": "x",
      "type": "number",
      "value": 0,
      "timestamp": "2024-08-19T14:40:22.068Z",
      "description": "Set variable x to x - 1."
    },
    {
      "line": 2,
      "operation": "if",
      "condition": "x > 0",
      "result": false,
      "timestamp": "2024-08-19T14:40:22.069Z",
      "description": "Checked if x > 0."
    },
    {
      "line": 5,
      "operation": "loop_end",
      "timestamp": "2024-08-19T14:40:22.069Z",
      "description": "End of while loop"
    }
  ]
}
Test case 16

Intermediate Representation: {
  "program": [
    {
      "type": "LoopFromTo",
      "loopVariable": "i",
      "range": {
        "start": "0",
        "end": "10"
      },
      "body": [
        {
          "type": "PrintStatement",
          "value": "i"
        }
      ]
    }
  ]
}
Final JSON: {
  "actionFrames": [
    {
      "line": 1,
      "operation": "set",
      "varName": "i",
      "type": "number",
      "value": 0,
      "timestamp": "2024-08-19T14:40:22.072Z",
      "description": "Set variable i to 0."
    },
    {
      "line": 1,
      "operation": "loop_from_to",
      "condition": "i <= 10",
      "timestamp": "2024-08-19T14:40:22.072Z",
      "description": "loop from_to loop with condition i <= 10."
    },
    {
      "line": 1,
      "operation": "if",
      "condition": "i <= 10",
      "result": true,
      "timestamp": "2024-08-19T14:40:22.073Z",
      "description": "Checked if i <= 10."
    },
    {
      "line": 2,
      "operation": "print",
      "isLiteral": false,
      "varName": "i",
      "literal": 0,
      "timestamp": "2024-08-19T14:40:22.073Z",
      "description": "Printed i."
    },
    {
      "line": 1,
      "operation": "set",
      "varName": "i",
      "type": "number",
      "value": 1,
      "timestamp": "2024-08-19T14:40:22.073Z",
      "description": "Set variable i to 1."
    },
    {
      "line": 1,
      "operation": "if",
      "condition": "i <= 10",
      "result": true,
      "timestamp": "2024-08-19T14:40:22.073Z",
      "description": "Checked if i <= 10."
    },
    {
      "line": 2,
      "operation": "print",
      "isLiteral": false,
      "varName": "i",
      "literal": 1,
      "timestamp": "2024-08-19T14:40:22.073Z",
      "description": "Printed i."
    },
    {
      "line": 1,
      "operation": "set",
      "varName": "i",
      "type": "number",
      "value": 2,
      "timestamp": "2024-08-19T14:40:22.073Z",
      "description": "Set variable i to 2."
    },
    {
      "line": 1,
      "operation": "if",
      "condition": "i <= 10",
      "result": true,
      "timestamp": "2024-08-19T14:40:22.073Z",
      "description": "Checked if i <= 10."
    },
    {
      "line": 2,
      "operation": "print",
      "isLiteral": false,
      "varName": "i",
      "literal": 2,
      "timestamp": "2024-08-19T14:40:22.073Z",
      "description": "Printed i."
    },
    {
      "line": 1,
      "operation": "set",
      "varName": "i",
      "type": "number",
      "value": 3,
      "timestamp": "2024-08-19T14:40:22.073Z",
      "description": "Set variable i to 3."
    },
    {
      "line": 1,
      "operation": "if",
      "condition": "i <= 10",
      "result": true,
      "timestamp": "2024-08-19T14:40:22.073Z",
      "description": "Checked if i <= 10."
    },
    {
      "line": 2,
      "operation": "print",
      "isLiteral": false,
      "varName": "i",
      "literal": 3,
      "timestamp": "2024-08-19T14:40:22.073Z",
      "description": "Printed i."
    },
    {
      "line": 1,
      "operation": "set",
      "varName": "i",
      "type": "number",
      "value": 4,
      "timestamp": "2024-08-19T14:40:22.073Z",
      "description": "Set variable i to 4."
    },
    {
      "line": 1,
      "operation": "if",
      "condition": "i <= 10",
      "result": true,
      "timestamp": "2024-08-19T14:40:22.073Z",
      "description": "Checked if i <= 10."
    },
    {
      "line": 2,
      "operation": "print",
      "isLiteral": false,
      "varName": "i",
      "literal": 4,
      "timestamp": "2024-08-19T14:40:22.073Z",
      "description": "Printed i."
    },
    {
      "line": 1,
      "operation": "set",
      "varName": "i",
      "type": "number",
      "value": 5,
      "timestamp": "2024-08-19T14:40:22.073Z",
      "description": "Set variable i to 5."
    },
    {
      "line": 1,
      "operation": "if",
      "condition": "i <= 10",
      "result": true,
      "timestamp": "2024-08-19T14:40:22.073Z",
      "description": "Checked if i <= 10."
    },
    {
      "line": 2,
      "operation": "print",
      "isLiteral": false,
      "varName": "i",
      "literal": 5,
      "timestamp": "2024-08-19T14:40:22.073Z",
      "description": "Printed i."
    },
    {
      "line": 1,
      "operation": "set",
      "varName": "i",
      "type": "number",
      "value": 6,
      "timestamp": "2024-08-19T14:40:22.073Z",
      "description": "Set variable i to 6."
    },
    {
      "line": 1,
      "operation": "if",
      "condition": "i <= 10",
      "result": true,
      "timestamp": "2024-08-19T14:40:22.073Z",
      "description": "Checked if i <= 10."
    },
    {
      "line": 2,
      "operation": "print",
      "isLiteral": false,
      "varName": "i",
      "literal": 6,
      "timestamp": "2024-08-19T14:40:22.073Z",
      "description": "Printed i."
    },
    {
      "line": 1,
      "operation": "set",
      "varName": "i",
      "type": "number",
      "value": 7,
      "timestamp": "2024-08-19T14:40:22.073Z",
      "description": "Set variable i to 7."
    },
    {
      "line": 1,
      "operation": "if",
      "condition": "i <= 10",
      "result": true,
      "timestamp": "2024-08-19T14:40:22.073Z",
      "description": "Checked if i <= 10."
    },
    {
      "line": 2,
      "operation": "print",
      "isLiteral": false,
      "varName": "i",
      "literal": 7,
      "timestamp": "2024-08-19T14:40:22.073Z",
      "description": "Printed i."
    },
    {
      "line": 1,
      "operation": "set",
      "varName": "i",
      "type": "number",
      "value": 8,
      "timestamp": "2024-08-19T14:40:22.073Z",
      "description": "Set variable i to 8."
    },
    {
      "line": 1,
      "operation": "if",
      "condition": "i <= 10",
      "result": true,
      "timestamp": "2024-08-19T14:40:22.073Z",
      "description": "Checked if i <= 10."
    },
    {
      "line": 2,
      "operation": "print",
      "isLiteral": false,
      "varName": "i",
      "literal": 8,
      "timestamp": "2024-08-19T14:40:22.073Z",
      "description": "Printed i."
    },
    {
      "line": 1,
      "operation": "set",
      "varName": "i",
      "type": "number",
      "value": 9,
      "timestamp": "2024-08-19T14:40:22.073Z",
      "description": "Set variable i to 9."
    },
    {
      "line": 1,
      "operation": "if",
      "condition": "i <= 10",
      "result": true,
      "timestamp": "2024-08-19T14:40:22.073Z",
      "description": "Checked if i <= 10."
    },
    {
      "line": 2,
      "operation": "print",
      "isLiteral": false,
      "varName": "i",
      "literal": 9,
      "timestamp": "2024-08-19T14:40:22.073Z",
      "description": "Printed i."
    },
    {
      "line": 1,
      "operation": "set",
      "varName": "i",
      "type": "number",
      "value": 10,
      "timestamp": "2024-08-19T14:40:22.073Z",
      "description": "Set variable i to 10."
    },
    {
      "line": 1,
      "operation": "if",
      "condition": "i <= 10",
      "result": true,
      "timestamp": "2024-08-19T14:40:22.073Z",
      "description": "Checked if i <= 10."
    },
    {
      "line": 2,
      "operation": "print",
      "isLiteral": false,
      "varName": "i",
      "literal": 10,
      "timestamp": "2024-08-19T14:40:22.073Z",
      "description": "Printed i."
    },
    {
      "line": 1,
      "operation": "set",
      "varName": "i",
      "type": "number",
      "value": 11,
      "timestamp": "2024-08-19T14:40:22.073Z",
      "description": "Set variable i to 11."
    },
    {
      "line": 1,
      "operation": "if",
      "condition": "i <= 10",
      "result": false,
      "timestamp": "2024-08-19T14:40:22.073Z",
      "description": "Checked if i <= 10."
    },
    {
      "line": 3,
      "operation": "loop_end",
      "timestamp": "2024-08-19T14:40:22.073Z",
      "description": "End of loop from_to loop"
    }
  ]
}
Test case 1

Intermediate Representation: {
  "program": [
    {
      "type": "VariableDeclaration",
      "name": "x",
      "value": {
        "type": "NumberLiteral",
        "value": "10",
        "line": 2
      }
    },
    {
      "type": "IfStatement",
      "condition": {
        "left": "x",
        "operator": "greater",
        "right": "5"
      },
      "consequent": [
        {
          "type": "PrintStatement",
          "value": "x is greater than 5"
        }
      ],
      "alternate": [
        {
          "type": "PrintStatement",
          "value": "x is 5 or less"
        }
      ]
    },
    {
      "type": "ArrayCreation",
      "varName": "nums",
      "values": [
        {
          "type": "NumberLiteral",
          "value": "1",
          "line": 8
        },
        {
          "type": "NumberLiteral",
          "value": "2",
          "line": 8
        },
        {
          "type": "NumberLiteral",
          "value": "3",
          "line": 8
        },
        {
          "type": "NumberLiteral",
          "value": "4",
          "line": 8
        },
        {
          "type": "NumberLiteral",
          "value": "5",
          "line": 8
        },
        {
          "type": "NumberLiteral",
          "value": "6",
          "line": 8
        },
        {
          "type": "NumberLiteral",
          "value": "7",
          "line": 8
        },
        {
          "type": "NumberLiteral",
          "value": "8",
          "line": 8
        },
        {
          "type": "NumberLiteral",
          "value": "9",
          "line": 8
        }
      ]
    },
    {
      "type": "ArrayCreation",
      "varName": "letters",
      "values": [
        {
          "type": "StringLiteral",
          "value": "a",
          "line": 9
        },
        {
          "type": "StringLiteral",
          "value": "b",
          "line": 9
        },
        {
          "type": "StringLiteral",
          "value": "c",
          "line": 9
        },
        {
          "type": "StringLiteral",
          "value": "d",
          "line": 9
        },
        {
          "type": "StringLiteral",
          "value": "e",
          "line": 9
        },
        {
          "type": "StringLiteral",
          "value": "f",
          "line": 9
        },
        {
          "type": "StringLiteral",
          "value": "g",
          "line": 9
        }
      ]
    },
    {
      "type": "ArrayInsertion",
      "varName": "nums",
      "value": {
        "type": "NumberLiteral",
        "value": "5",
        "line": 10
      },
      "position": "4"
    }
  ]
}
Final JSON: {
  "actionFrames": [
    {
      "line": 1,
      "operation": "set",
      "varName": "x",
      "type": "number",
      "value": 10,
      "timestamp": "2024-08-19T14:40:22.078Z",
      "description": "Set variable x to 10."
    },
    {
      "line": 2,
      "operation": "if",
      "condition": "x > 5",
      "result": true,
      "timestamp": "2024-08-19T14:40:22.078Z",
      "description": "Checked if x > 5."
    },
    {
      "line": 3,
      "operation": "print",
      "isLiteral": true,
      "varName": null,
      "literal": "x is greater than 5",
      "timestamp": "2024-08-19T14:40:22.078Z",
      "description": "Printed x is greater than 5."
    },
    {
      "line": 6,
      "operation": "endif",
      "timestamp": "2024-08-19T14:40:22.078Z",
      "description": "End of if statement."
    },
    {
      "line": 7,
      "operation": "create_array",
      "varName": "nums",
      "value": [
        1,
        2,
        3,
        4,
        5,
        6,
        7,
        8,
        9
      ],
      "timestamp": "2024-08-19T14:40:22.079Z",
      "description": "Created array nums."
    },
    {
      "line": 8,
      "operation": "create_array",
      "varName": "letters",
      "value": [
        "a",
        "b",
        "c",
        "d",
        "e",
        "f",
        "g"
      ],
      "timestamp": "2024-08-19T14:40:22.079Z",
      "description": "Created array letters."
    },
    {
      "line": 9,
      "operation": "add",
      "varName": "nums",
      "value": 5,
      "position": 4,
      "timestamp": "2024-08-19T14:40:22.079Z",
      "description": "Added 5 to array nums at position 4."
    }
  ]
}
Test case 1

Intermediate Representation: {
  "program": [
    {
      "type": "VariableDeclaration",
      "name": "x",
      "value": {
        "type": "NumberLiteral",
        "value": "10",
        "line": 1
      }
    }
  ]
}
Final JSON: {
  "actionFrames": [
    {
      "line": 1,
      "operation": "set",
      "varName": "x",
      "type": "number",
      "value": 10,
      "timestamp": "2024-08-19T14:40:22.080Z",
      "description": "Set variable x to 10."
    }
  ]
}
Test case 2

Intermediate Representation: {
  "program": [
    {
      "type": "VariableDeclaration",
      "name": "x",
      "value": {
        "type": "NumberLiteral",
        "value": "10",
        "line": 1
      }
    },
    {
      "type": "IfStatement",
      "condition": {
        "left": "x",
        "operator": "greater",
        "right": "5"
      },
      "consequent": [
        {
          "type": "PrintStatement",
          "value": "x is greater than 5"
        }
      ],
      "alternate": null
    }
  ]
}
Final JSON: {
  "actionFrames": [
    {
      "line": 1,
      "operation": "set",
      "varName": "x",
      "type": "number",
      "value": 10,
      "timestamp": "2024-08-19T14:40:22.081Z",
      "description": "Set variable x to 10."
    },
    {
      "line": 2,
      "operation": "if",
      "condition": "x > 5",
      "result": true,
      "timestamp": "2024-08-19T14:40:22.081Z",
      "description": "Checked if x > 5."
    },
    {
      "line": 3,
      "operation": "print",
      "isLiteral": true,
      "varName": null,
      "literal": "x is greater than 5",
      "timestamp": "2024-08-19T14:40:22.081Z",
      "description": "Printed x is greater than 5."
    },
    {
      "line": 4,
      "operation": "endif",
      "timestamp": "2024-08-19T14:40:22.081Z",
      "description": "End of if statement."
    }
  ]
}
Test case 3

Intermediate Representation: {
  "program": [
    {
      "type": "ArrayCreation",
      "varName": "numbers",
      "values": [
        {
          "type": "NumberLiteral",
          "value": "0",
          "line": 2
        }
      ]
    }
  ]
}
Final JSON: {
  "actionFrames": [
    {
      "line": 1,
      "operation": "create_array",
      "varName": "numbers",
      "value": [
        0
      ],
      "timestamp": "2024-08-19T14:40:22.082Z",
      "description": "Created array numbers."
    }
  ]
}
Test case 4

Intermediate Representation: {
  "program": [
    {
      "type": "ArrayCreation",
      "varName": "numbers",
      "values": [
        {
          "type": "NumberLiteral",
          "value": "0",
          "line": 2
        }
      ]
    },
    {
      "type": "ArrayInsertion",
      "varName": "numbers",
      "value": {
        "type": "NumberLiteral",
        "value": "1",
        "line": 3
      },
      "position": "1"
    },
    {
      "type": "ArrayInsertion",
      "varName": "numbers",
      "value": {
        "type": "NumberLiteral",
        "value": "2",
        "line": 4
      },
      "position": "2"
    },
    {
      "type": "ArrayInsertion",
      "varName": "numbers",
      "value": {
        "type": "NumberLiteral",
        "value": "3",
        "line": 5
      },
      "position": "3"
    }
  ]
}
Final JSON: {
  "actionFrames": [
    {
      "line": 1,
      "operation": "create_array",
      "varName": "numbers",
      "value": [
        0
      ],
      "timestamp": "2024-08-19T14:40:22.083Z",
      "description": "Created array numbers."
    },
    {
      "line": 2,
      "operation": "add",
      "varName": "numbers",
      "value": 1,
      "position": 1,
      "timestamp": "2024-08-19T14:40:22.083Z",
      "description": "Added 1 to array numbers at position 1."
    },
    {
      "line": 3,
      "operation": "add",
      "varName": "numbers",
      "value": 2,
      "position": 2,
      "timestamp": "2024-08-19T14:40:22.083Z",
      "description": "Added 2 to array numbers at position 2."
    },
    {
      "line": 4,
      "operation": "add",
      "varName": "numbers",
      "value": 3,
      "position": 3,
      "timestamp": "2024-08-19T14:40:22.083Z",
      "description": "Added 3 to array numbers at position 3."
    }
  ]
}
Test case 5

Intermediate Representation: {
  "program": [
    {
      "type": "ArrayCreation",
      "varName": "nums",
      "values": [
        {
          "type": "NumberLiteral",
          "value": "1",
          "line": 2
        },
        {
          "type": "NumberLiteral",
          "value": "2",
          "line": 2
        },
        {
          "type": "NumberLiteral",
          "value": "3",
          "line": 2
        }
      ]
    },
    {
      "type": "ForLoop",
      "iterator": "num",
      "collection": "nums",
      "body": [
        {
          "type": "PrintStatement",
          "value": "num"
        }
      ]
    }
  ]
}
Final JSON: {
  "actionFrames": [
    {
      "line": 1,
      "operation": "create_array",
      "varName": "nums",
      "value": [
        1,
        2,
        3
      ],
      "timestamp": "2024-08-19T14:40:22.085Z",
      "description": "Created array nums."
    },
    {
      "line": 2,
      "operation": "for",
      "iterator": "num",
      "collection": "nums",
      "body": [
        {
          "line": 3,
          "operation": "print",
          "isLiteral": true,
          "varName": null,
          "literal": "num",
          "timestamp": "2024-08-19T14:40:22.086Z",
          "description": "Printed num."
        }
      ],
      "timestamp": "2024-08-19T14:40:22.086Z",
      "description": "Iterating over nums with num."
    }
  ]
}
Test case 7

Intermediate Representation: {
  "program": [
    {
      "type": "VariableDeclaration",
      "name": "x",
      "value": {
        "type": "NumberLiteral",
        "value": "10",
        "line": 2
      }
    },
    {
      "type": "VariableDeclaration",
      "name": "y",
      "value": {
        "type": "NumberLiteral",
        "value": "5",
        "line": 3
      }
    },
    {
      "type": "IfStatement",
      "condition": {
        "left": "x",
        "operator": "greater",
        "right": "5"
      },
      "consequent": [
        {
          "type": "IfStatement",
          "condition": {
            "left": "y",
            "operator": "less",
            "right": "10"
          },
          "consequent": [
            {
              "type": "PrintStatement",
              "value": "y is less than 10"
            }
          ],
          "alternate": null
        }
      ],
      "alternate": null
    }
  ]
}
Final JSON: {
  "actionFrames": [
    {
      "line": 1,
      "operation": "set",
      "varName": "x",
      "type": "number",
      "value": 10,
      "timestamp": "2024-08-19T14:40:22.090Z",
      "description": "Set variable x to 10."
    },
    {
      "line": 2,
      "operation": "set",
      "varName": "y",
      "type": "number",
      "value": 5,
      "timestamp": "2024-08-19T14:40:22.090Z",
      "description": "Set variable y to 5."
    },
    {
      "line": 3,
      "operation": "if",
      "condition": "x > 5",
      "result": true,
      "timestamp": "2024-08-19T14:40:22.090Z",
      "description": "Checked if x > 5."
    },
    {
      "line": 4,
      "operation": "if",
      "condition": "y < 10",
      "result": true,
      "timestamp": "2024-08-19T14:40:22.090Z",
      "description": "Checked if y < 10."
    },
    {
      "line": 5,
      "operation": "print",
      "isLiteral": true,
      "varName": null,
      "literal": "y is less than 10",
      "timestamp": "2024-08-19T14:40:22.090Z",
      "description": "Printed y is less than 10."
    },
    {
      "line": 6,
      "operation": "endif",
      "timestamp": "2024-08-19T14:40:22.090Z",
      "description": "End of if statement."
    },
    {
      "line": 7,
      "operation": "endif",
      "timestamp": "2024-08-19T14:40:22.090Z",
      "description": "End of if statement."
    }
  ]
}
Test case 17

Intermediate Representation: {
  "program": [
    {
      "type": "VariableDeclaration",
      "name": "x",
      "value": {
        "type": "NumberLiteral",
        "value": "5",
        "line": 2
      }
    },
    {
      "type": "VariableDeclaration",
      "name": "y",
      "value": {
        "type": "Expression",
        "left": "x",
        "operator": "+",
        "right": "3"
      }
    }
  ]
}
Final JSON: {
  "actionFrames": [
    {
      "line": 1,
      "operation": "set",
      "varName": "x",
      "type": "number",
      "value": 5,
      "timestamp": "2024-08-19T14:40:22.093Z",
      "description": "Set variable x to 5."
    },
    {
      "line": 2,
      "operation": "set",
      "varName": "y",
      "type": "number",
      "value": 8,
      "timestamp": "2024-08-19T14:40:22.093Z",
      "description": "Set variable y to x + 3."
    }
  ]
}
Intermediate Representation: {
  "program": [
    {
      "type": "VariableDeclaration",
      "name": "a",
      "value": {
        "type": "NumberLiteral",
        "value": "5",
        "line": 2
      }
    },
    {
      "type": "VariableDeclaration",
      "name": "b",
      "value": {
        "type": "NumberLiteral",
        "value": "10",
        "line": 3
      }
    },
    {
      "type": "VariableDeclaration",
      "name": "c",
      "value": {
        "type": "Expression",
        "left": "a",
        "operator": "+",
        "right": "b"
      }
    }
  ]
}
Final JSON: {
  "actionFrames": [
    {
      "line": 1,
      "operation": "set",
      "varName": "a",
      "type": "number",
      "value": 5,
      "timestamp": "2024-08-19T14:40:22.094Z",
      "description": "Set variable a to 5."
    },
    {
      "line": 2,
      "operation": "set",
      "varName": "b",
      "type": "number",
      "value": 10,
      "timestamp": "2024-08-19T14:40:22.094Z",
      "description": "Set variable b to 10."
    },
    {
      "line": 3,
      "operation": "set",
      "varName": "c",
      "type": "number",
      "value": 15,
      "timestamp": "2024-08-19T14:40:22.094Z",
      "description": "Set variable c to a + b."
    }
  ]
}
Intermediate Representation: {
  "program": [
    {
      "type": "VariableDeclaration",
      "name": "x",
      "value": {
        "type": "NumberLiteral",
        "value": "20",
        "line": 2
      }
    },
    {
      "type": "VariableDeclaration",
      "name": "y",
      "value": {
        "type": "Expression",
        "left": "x",
        "operator": "-",
        "right": "5"
      }
    },
    {
      "type": "VariableDeclaration",
      "name": "z",
      "value": {
        "type": "Expression",
        "left": "y",
        "operator": "*",
        "right": "2"
      }
    }
  ]
}
Final JSON: {
  "actionFrames": [
    {
      "line": 1,
      "operation": "set",
      "varName": "x",
      "type": "number",
      "value": 20,
      "timestamp": "2024-08-19T14:40:22.095Z",
      "description": "Set variable x to 20."
    },
    {
      "line": 2,
      "operation": "set",
      "varName": "y",
      "type": "number",
      "value": 15,
      "timestamp": "2024-08-19T14:40:22.095Z",
      "description": "Set variable y to x - 5."
    },
    {
      "line": 3,
      "operation": "set",
      "varName": "z",
      "type": "number",
      "value": 30,
      "timestamp": "2024-08-19T14:40:22.095Z",
      "description": "Set variable z to y * 2."
    }
  ]
}
Intermediate Representation: {
  "program": [
    {
      "type": "VariableDeclaration",
      "name": "p",
      "value": {
        "type": "NumberLiteral",
        "value": "100",
        "line": 2
      }
    },
    {
      "type": "VariableDeclaration",
      "name": "q",
      "value": {
        "type": "Expression",
        "left": "p",
        "operator": "/",
        "right": "4"
      }
    },
    {
      "type": "VariableDeclaration",
      "name": "r",
      "value": {
        "type": "Expression",
        "left": {
          "type": "Expression",
          "left": "q",
          "operator": "+",
          "right": "5"
        },
        "operator": "*",
        "right": "3"
      }
    }
  ]
}
Final JSON: {
  "actionFrames": [
    {
      "line": 1,
      "operation": "set",
      "varName": "p",
      "type": "number",
      "value": 100,
      "timestamp": "2024-08-19T14:40:22.098Z",
      "description": "Set variable p to 100."
    },
    {
      "line": 2,
      "operation": "set",
      "varName": "q",
      "type": "number",
      "value": 25,
      "timestamp": "2024-08-19T14:40:22.098Z",
      "description": "Set variable q to p / 4."
    },
    {
      "line": 3,
      "operation": "set",
      "varName": "r",
      "type": "number",
      "value": 90,
      "timestamp": "2024-08-19T14:40:22.098Z",
      "description": "Set variable r to (q + 5) * 3."
    }
  ]
}
Intermediate Representation: {
  "program": [
    {
      "type": "VariableDeclaration",
      "name": "x",
      "value": {
        "type": "NumberLiteral",
        "value": "10",
        "line": 2
      }
    },
    {
      "type": "VariableDeclaration",
      "name": "y",
      "value": {
        "type": "Expression",
        "left": "x",
        "operator": "/",
        "right": "0"
      }
    }
  ]
}
Final JSON: {
  "actionFrames": [
    {
      "line": 1,
      "operation": "set",
      "varName": "x",
      "type": "number",
      "value": 10,
      "timestamp": "2024-08-19T14:40:22.099Z",
      "description": "Set variable x to 10."
    },
    {
      "line": 2,
      "operation": "set",
      "varName": "y",
      "type": "number",
      "value": null,
      "timestamp": "2024-08-19T14:40:22.099Z",
      "description": "Set variable y to x / 0."
    }
  ]
}
Intermediate Representation: {
  "program": [
    {
      "type": "VariableDeclaration",
      "name": "a",
      "value": {
        "type": "Expression",
        "left": 0,
        "operator": "-",
        "right": "5"
      }
    },
    {
      "type": "VariableDeclaration",
      "name": "b",
      "value": {
        "type": "Expression",
        "left": "a",
        "operator": "+",
        "right": "10"
      }
    },
    {
      "type": "VariableDeclaration",
      "name": "c",
      "value": {
        "type": "Expression",
        "left": "b",
        "operator": "*",
        "right": {
          "type": "Expression",
          "left": 0,
          "operator": "-",
          "right": "2"
        }
      }
    }
  ]
}
Final JSON: {
  "actionFrames": [
    {
      "line": 1,
      "operation": "set",
      "varName": "a",
      "type": "number",
      "value": -5,
      "timestamp": "2024-08-19T14:40:22.101Z",
      "description": "Set variable a to -5."
    },
    {
      "line": 2,
      "operation": "set",
      "varName": "b",
      "type": "number",
      "value": 5,
      "timestamp": "2024-08-19T14:40:22.101Z",
      "description": "Set variable b to a + 10."
    },
    {
      "line": 3,
      "operation": "set",
      "varName": "c",
      "type": "number",
      "value": -10,
      "timestamp": "2024-08-19T14:40:22.101Z",
      "description": "Set variable c to b * -2."
    }
  ]
}
Intermediate Representation: {
  "program": [
    {
      "type": "VariableDeclaration",
      "name": "x",
      "value": {
        "type": "NumberLiteral",
        "value": "10",
        "line": 2
      }
    },
    {
      "type": "VariableDeclaration",
      "name": "y",
      "value": {
        "type": "NumberLiteral",
        "value": "5",
        "line": 3
      }
    },
    {
      "type": "VariableDeclaration",
      "name": "z",
      "value": {
        "type": "Expression",
        "left": "x",
        "operator": "*",
        "right": "y"
      }
    }
  ]
}
Final JSON: {
  "actionFrames": [
    {
      "line": 1,
      "operation": "set",
      "varName": "x",
      "type": "number",
      "value": 10,
      "timestamp": "2024-08-19T14:40:22.102Z",
      "description": "Set variable x to 10."
    },
    {
      "line": 2,
      "operation": "set",
      "varName": "y",
      "type": "number",
      "value": 5,
      "timestamp": "2024-08-19T14:40:22.102Z",
      "description": "Set variable y to 5."
    },
    {
      "line": 3,
      "operation": "set",
      "varName": "z",
      "type": "number",
      "value": 50,
      "timestamp": "2024-08-19T14:40:22.103Z",
      "description": "Set variable z to x * y."
    }
  ]
}
Intermediate Representation: {
  "program": [
    {
      "type": "VariableDeclaration",
      "name": "x",
      "value": {
        "type": "NumberLiteral",
        "value": "5",
        "line": 2
      }
    },
    {
      "type": "WhileLoop",
      "condition": {
        "left": "x",
        "operator": ">",
        "right": "0"
      },
      "body": [
        {
          "type": "PrintStatement",
          "value": "x"
        },
        {
          "type": "VariableDeclaration",
          "name": "x",
          "value": {
            "type": "Expression",
            "left": "x",
            "operator": "-",
            "right": "1"
          }
        }
      ]
    }
  ]
}
Final JSON: {
  "actionFrames": [
    {
      "line": 1,
      "operation": "set",
      "varName": "x",
      "type": "number",
      "value": 5,
      "timestamp": "2024-08-19T14:40:22.104Z",
      "description": "Set variable x to 5."
    },
    {
      "line": 2,
      "operation": "while",
      "condition": "x > 0",
      "timestamp": "2024-08-19T14:40:22.104Z",
      "description": "while loop with condition x > 0."
    },
    {
      "line": 2,
      "operation": "if",
      "condition": "x > 0",
      "result": true,
      "timestamp": "2024-08-19T14:40:22.105Z",
      "description": "Checked if x > 0."
    },
    {
      "line": 3,
      "operation": "print",
      "isLiteral": false,
      "varName": "x",
      "literal": 5,
      "timestamp": "2024-08-19T14:40:22.105Z",
      "description": "Printed x."
    },
    {
      "line": 4,
      "operation": "set",
      "varName": "x",
      "type": "number",
      "value": 4,
      "timestamp": "2024-08-19T14:40:22.105Z",
      "description": "Set variable x to x - 1."
    },
    {
      "line": 2,
      "operation": "if",
      "condition": "x > 0",
      "result": true,
      "timestamp": "2024-08-19T14:40:22.105Z",
      "description": "Checked if x > 0."
    },
    {
      "line": 3,
      "operation": "print",
      "isLiteral": false,
      "varName": "x",
      "literal": 4,
      "timestamp": "2024-08-19T14:40:22.105Z",
      "description": "Printed x."
    },
    {
      "line": 4,
      "operation": "set",
      "varName": "x",
      "type": "number",
      "value": 3,
      "timestamp": "2024-08-19T14:40:22.105Z",
      "description": "Set variable x to x - 1."
    },
    {
      "line": 2,
      "operation": "if",
      "condition": "x > 0",
      "result": true,
      "timestamp": "2024-08-19T14:40:22.105Z",
      "description": "Checked if x > 0."
    },
    {
      "line": 3,
      "operation": "print",
      "isLiteral": false,
      "varName": "x",
      "literal": 3,
      "timestamp": "2024-08-19T14:40:22.105Z",
      "description": "Printed x."
    },
    {
      "line": 4,
      "operation": "set",
      "varName": "x",
      "type": "number",
      "value": 2,
      "timestamp": "2024-08-19T14:40:22.105Z",
      "description": "Set variable x to x - 1."
    },
    {
      "line": 2,
      "operation": "if",
      "condition": "x > 0",
      "result": true,
      "timestamp": "2024-08-19T14:40:22.105Z",
      "description": "Checked if x > 0."
    },
    {
      "line": 3,
      "operation": "print",
      "isLiteral": false,
      "varName": "x",
      "literal": 2,
      "timestamp": "2024-08-19T14:40:22.105Z",
      "description": "Printed x."
    },
    {
      "line": 4,
      "operation": "set",
      "varName": "x",
      "type": "number",
      "value": 1,
      "timestamp": "2024-08-19T14:40:22.105Z",
      "description": "Set variable x to x - 1."
    },
    {
      "line": 2,
      "operation": "if",
      "condition": "x > 0",
      "result": true,
      "timestamp": "2024-08-19T14:40:22.105Z",
      "description": "Checked if x > 0."
    },
    {
      "line": 3,
      "operation": "print",
      "isLiteral": false,
      "varName": "x",
      "literal": 1,
      "timestamp": "2024-08-19T14:40:22.105Z",
      "description": "Printed x."
    },
    {
      "line": 4,
      "operation": "set",
      "varName": "x",
      "type": "number",
      "value": 0,
      "timestamp": "2024-08-19T14:40:22.105Z",
      "description": "Set variable x to x - 1."
    },
    {
      "line": 2,
      "operation": "if",
      "condition": "x > 0",
      "result": false,
      "timestamp": "2024-08-19T14:40:22.105Z",
      "description": "Checked if x > 0."
    },
    {
      "line": 5,
      "operation": "loop_end",
      "timestamp": "2024-08-19T14:40:22.105Z",
      "description": "End of while loop"
    }
  ]
}
Intermediate Representation: {
  "program": [
    {
      "type": "FunctionDeclaration",
      "name": "add_numbers",
      "params": [
        "a",
        "b"
      ],
      "body": [
        {
          "type": "ReturnStatement",
          "value": {
            "type": "Expression",
            "left": "a",
            "operator": "+",
            "right": "b"
          }
        }
      ]
    }
  ]
}
Final JSON: {
  "actionFrames": [
    {
      "line": 1,
      "operation": "define",
      "varName": "add_numbers",
      "params": [
        "a",
        "b"
      ],
      "body": [
        {
          "line": 2,
          "operation": "return",
          "value": {
            "left": "a",
            "operator": "+",
            "right": "b"
          },
          "timestamp": "2024-08-19T14:48:21.435Z",
          "description": "Returned {\"left\":\"a\",\"operator\":\"+\",\"right\":\"b\"}."
        }
      ],
      "timestamp": "2024-08-19T14:48:21.435Z",
      "description": "Defined function add_numbers with parameters a, b."
    }
  ]
}
Intermediate Representation: {
  "program": [
    {
      "type": "VariableDeclaration",
      "name": "x",
      "value": {
        "type": "NumberLiteral",
        "value": "1",
        "line": 2
      }
    },
    {
      "type": "LoopUntil",
      "condition": {
        "left": "x",
        "operator": ">=",
        "right": "10"
      },
      "body": [
        {
          "type": "PrintStatement",
          "value": "x"
        },
        {
          "type": "IfStatement",
          "condition": {
            "left": "x",
            "operator": "<",
            "right": "5"
          },
          "consequent": [
            {
              "type": "VariableDeclaration",
              "name": "x",
              "value": {
                "type": "Expression",
                "left": "x",
                "operator": "+",
                "right": "2"
              }
            }
          ],
          "alternate": [
            {
              "type": "VariableDeclaration",
              "name": "x",
              "value": {
                "type": "Expression",
                "left": "x",
                "operator": "+",
                "right": "3"
              }
            }
          ]
        }
      ]
    }
  ]
}
Final JSON: {
  "actionFrames": [
    {
      "line": 1,
      "operation": "set",
      "varName": "x",
      "type": "number",
      "value": 1,
      "timestamp": "2024-08-19T14:48:21.457Z",
      "description": "Set variable x to 1."
    },
    {
      "line": 2,
      "operation": "while",
      "condition": "x < 10",
      "timestamp": "2024-08-19T14:48:21.457Z",
      "description": "while loop with condition x < 10."
    },
    {
      "line": 2,
      "operation": "if",
      "condition": "x < 10",
      "result": true,
      "timestamp": "2024-08-19T14:48:21.457Z",
      "description": "Checked if x < 10."
    },
    {
      "line": 3,
      "operation": "print",
      "isLiteral": false,
      "varName": "x",
      "literal": 1,
      "timestamp": "2024-08-19T14:48:21.457Z",
      "description": "Printed x."
    },
    {
      "line": 4,
      "operation": "if",
      "condition": "x < 5",
      "result": true,
      "timestamp": "2024-08-19T14:48:21.457Z",
      "description": "Checked if x < 5."
    },
    {
      "line": 5,
      "operation": "set",
      "varName": "x",
      "type": "number",
      "value": 3,
      "timestamp": "2024-08-19T14:48:21.457Z",
      "description": "Set variable x to x + 2."
    },
    {
      "line": 8,
      "operation": "endif",
      "timestamp": "2024-08-19T14:48:21.457Z",
      "description": "End of if statement."
    },
    {
      "line": 2,
      "operation": "if",
      "condition": "x < 10",
      "result": true,
      "timestamp": "2024-08-19T14:48:21.457Z",
      "description": "Checked if x < 10."
    },
    {
      "line": 3,
      "operation": "print",
      "isLiteral": false,
      "varName": "x",
      "literal": 3,
      "timestamp": "2024-08-19T14:48:21.457Z",
      "description": "Printed x."
    },
    {
      "line": 4,
      "operation": "if",
      "condition": "x < 5",
      "result": true,
      "timestamp": "2024-08-19T14:48:21.457Z",
      "description": "Checked if x < 5."
    },
    {
      "line": 5,
      "operation": "set",
      "varName": "x",
      "type": "number",
      "value": 5,
      "timestamp": "2024-08-19T14:48:21.457Z",
      "description": "Set variable x to x + 2."
    },
    {
      "line": 8,
      "operation": "endif",
      "timestamp": "2024-08-19T14:48:21.457Z",
      "description": "End of if statement."
    },
    {
      "line": 2,
      "operation": "if",
      "condition": "x < 10",
      "result": true,
      "timestamp": "2024-08-19T14:48:21.457Z",
      "description": "Checked if x < 10."
    },
    {
      "line": 3,
      "operation": "print",
      "isLiteral": false,
      "varName": "x",
      "literal": 5,
      "timestamp": "2024-08-19T14:48:21.457Z",
      "description": "Printed x."
    },
    {
      "line": 4,
      "operation": "if",
      "condition": "x < 5",
      "result": false,
      "timestamp": "2024-08-19T14:48:21.457Z",
      "description": "Checked if x < 5."
    },
    {
      "line": 7,
      "operation": "set",
      "varName": "x",
      "type": "number",
      "value": 8,
      "timestamp": "2024-08-19T14:48:21.457Z",
      "description": "Set variable x to x + 3."
    },
    {
      "line": 8,
      "operation": "endif",
      "timestamp": "2024-08-19T14:48:21.457Z",
      "description": "End of if statement."
    },
    {
      "line": 2,
      "operation": "if",
      "condition": "x < 10",
      "result": true,
      "timestamp": "2024-08-19T14:48:21.457Z",
      "description": "Checked if x < 10."
    },
    {
      "line": 3,
      "operation": "print",
      "isLiteral": false,
      "varName": "x",
      "literal": 8,
      "timestamp": "2024-08-19T14:48:21.457Z",
      "description": "Printed x."
    },
    {
      "line": 4,
      "operation": "if",
      "condition": "x < 5",
      "result": false,
      "timestamp": "2024-08-19T14:48:21.457Z",
      "description": "Checked if x < 5."
    },
    {
      "line": 7,
      "operation": "set",
      "varName": "x",
      "type": "number",
      "value": 11,
      "timestamp": "2024-08-19T14:48:21.457Z",
      "description": "Set variable x to x + 3."
    },
    {
      "line": 8,
      "operation": "endif",
      "timestamp": "2024-08-19T14:48:21.457Z",
      "description": "End of if statement."
    },
    {
      "line": 2,
      "operation": "if",
      "condition": "x < 10",
      "result": false,
      "timestamp": "2024-08-19T14:48:21.457Z",
      "description": "Checked if x < 10."
    },
    {
      "line": 9,
      "operation": "loop_end",
      "timestamp": "2024-08-19T14:48:21.457Z",
      "description": "End of while loop"
    }
  ]
}
Intermediate Representation: {
  "program": [
    {
      "type": "VariableDeclaration",
      "name": "x",
      "value": {
        "type": "NumberLiteral",
        "value": "5",
        "line": 2
      }
    },
    {
      "type": "VariableDeclaration",
      "name": "y",
      "value": {
        "type": "NumberLiteral",
        "value": "0",
        "line": 3
      }
    },
    {
      "type": "WhileLoop",
      "condition": {
        "left": "x",
        "operator": ">",
        "right": "0"
      },
      "body": [
        {
          "type": "PrintStatement",
          "value": "x"
        },
        {
          "type": "VariableDeclaration",
          "name": "y",
          "value": {
            "type": "Expression",
            "left": "y",
            "operator": "+",
            "right": "x"
          }
        },
        {
          "type": "VariableDeclaration",
          "name": "x",
          "value": {
            "type": "Expression",
            "left": "x",
            "operator": "-",
            "right": "1"
          }
        }
      ]
    },
    {
      "type": "PrintStatement",
      "value": "y"
    }
  ]
}
Final JSON: {
  "actionFrames": [
    {
      "line": 1,
      "operation": "set",
      "varName": "x",
      "type": "number",
      "value": 5,
      "timestamp": "2024-08-19T14:48:21.478Z",
      "description": "Set variable x to 5."
    },
    {
      "line": 2,
      "operation": "set",
      "varName": "y",
      "type": "number",
      "value": 0,
      "timestamp": "2024-08-19T14:48:21.478Z",
      "description": "Set variable y to 0."
    },
    {
      "line": 3,
      "operation": "while",
      "condition": "x > 0",
      "timestamp": "2024-08-19T14:48:21.478Z",
      "description": "while loop with condition x > 0."
    },
    {
      "line": 3,
      "operation": "if",
      "condition": "x > 0",
      "result": true,
      "timestamp": "2024-08-19T14:48:21.478Z",
      "description": "Checked if x > 0."
    },
    {
      "line": 4,
      "operation": "print",
      "isLiteral": false,
      "varName": "x",
      "literal": 5,
      "timestamp": "2024-08-19T14:48:21.478Z",
      "description": "Printed x."
    },
    {
      "line": 5,
      "operation": "set",
      "varName": "y",
      "type": "number",
      "value": 5,
      "timestamp": "2024-08-19T14:48:21.478Z",
      "description": "Set variable y to y + x."
    },
    {
      "line": 6,
      "operation": "set",
      "varName": "x",
      "type": "number",
      "value": 4,
      "timestamp": "2024-08-19T14:48:21.478Z",
      "description": "Set variable x to x - 1."
    },
    {
      "line": 3,
      "operation": "if",
      "condition": "x > 0",
      "result": true,
      "timestamp": "2024-08-19T14:48:21.478Z",
      "description": "Checked if x > 0."
    },
    {
      "line": 4,
      "operation": "print",
      "isLiteral": false,
      "varName": "x",
      "literal": 4,
      "timestamp": "2024-08-19T14:48:21.478Z",
      "description": "Printed x."
    },
    {
      "line": 5,
      "operation": "set",
      "varName": "y",
      "type": "number",
      "value": 9,
      "timestamp": "2024-08-19T14:48:21.478Z",
      "description": "Set variable y to y + x."
    },
    {
      "line": 6,
      "operation": "set",
      "varName": "x",
      "type": "number",
      "value": 3,
      "timestamp": "2024-08-19T14:48:21.478Z",
      "description": "Set variable x to x - 1."
    },
    {
      "line": 3,
      "operation": "if",
      "condition": "x > 0",
      "result": true,
      "timestamp": "2024-08-19T14:48:21.478Z",
      "description": "Checked if x > 0."
    },
    {
      "line": 4,
      "operation": "print",
      "isLiteral": false,
      "varName": "x",
      "literal": 3,
      "timestamp": "2024-08-19T14:48:21.478Z",
      "description": "Printed x."
    },
    {
      "line": 5,
      "operation": "set",
      "varName": "y",
      "type": "number",
      "value": 12,
      "timestamp": "2024-08-19T14:48:21.478Z",
      "description": "Set variable y to y + x."
    },
    {
      "line": 6,
      "operation": "set",
      "varName": "x",
      "type": "number",
      "value": 2,
      "timestamp": "2024-08-19T14:48:21.478Z",
      "description": "Set variable x to x - 1."
    },
    {
      "line": 3,
      "operation": "if",
      "condition": "x > 0",
      "result": true,
      "timestamp": "2024-08-19T14:48:21.478Z",
      "description": "Checked if x > 0."
    },
    {
      "line": 4,
      "operation": "print",
      "isLiteral": false,
      "varName": "x",
      "literal": 2,
      "timestamp": "2024-08-19T14:48:21.478Z",
      "description": "Printed x."
    },
    {
      "line": 5,
      "operation": "set",
      "varName": "y",
      "type": "number",
      "value": 14,
      "timestamp": "2024-08-19T14:48:21.478Z",
      "description": "Set variable y to y + x."
    },
    {
      "line": 6,
      "operation": "set",
      "varName": "x",
      "type": "number",
      "value": 1,
      "timestamp": "2024-08-19T14:48:21.478Z",
      "description": "Set variable x to x - 1."
    },
    {
      "line": 3,
      "operation": "if",
      "condition": "x > 0",
      "result": true,
      "timestamp": "2024-08-19T14:48:21.478Z",
      "description": "Checked if x > 0."
    },
    {
      "line": 4,
      "operation": "print",
      "isLiteral": false,
      "varName": "x",
      "literal": 1,
      "timestamp": "2024-08-19T14:48:21.479Z",
      "description": "Printed x."
    },
    {
      "line": 5,
      "operation": "set",
      "varName": "y",
      "type": "number",
      "value": 15,
      "timestamp": "2024-08-19T14:48:21.479Z",
      "description": "Set variable y to y + x."
    },
    {
      "line": 6,
      "operation": "set",
      "varName": "x",
      "type": "number",
      "value": 0,
      "timestamp": "2024-08-19T14:48:21.479Z",
      "description": "Set variable x to x - 1."
    },
    {
      "line": 3,
      "operation": "if",
      "condition": "x > 0",
      "result": false,
      "timestamp": "2024-08-19T14:48:21.479Z",
      "description": "Checked if x > 0."
    },
    {
      "line": 7,
      "operation": "loop_end",
      "timestamp": "2024-08-19T14:48:21.479Z",
      "description": "End of while loop"
    },
    {
      "line": 8,
      "operation": "print",
      "isLiteral": false,
      "varName": "y",
      "literal": 15,
      "timestamp": "2024-08-19T14:48:21.479Z",
      "description": "Printed y."
    }
  ]
}
Intermediate Representation: {
  "program": [
    {
      "type": "VariableDeclaration",
      "name": "sum",
      "value": {
        "type": "NumberLiteral",
        "value": "0",
        "line": 2
      }
    },
    {
      "type": "LoopFromTo",
      "loopVariable": "i",
      "range": {
        "start": "1",
        "end": "3"
      },
      "body": [
        {
          "type": "PrintStatement",
          "value": "i"
        },
        {
          "type": "VariableDeclaration",
          "name": "sum",
          "value": {
            "type": "Expression",
            "left": "sum",
            "operator": "+",
            "right": "i"
          }
        }
      ]
    },
    {
      "type": "PrintStatement",
      "value": "sum"
    },
    {
      "type": "VariableDeclaration",
      "name": "sum",
      "value": {
        "type": "Expression",
        "left": "sum",
        "operator": "*",
        "right": "2"
      }
    },
    {
      "type": "PrintStatement",
      "value": "sum"
    }
  ]
}
Final JSON: {
  "actionFrames": [
    {
      "line": 1,
      "operation": "set",
      "varName": "sum",
      "type": "number",
      "value": 0,
      "timestamp": "2024-08-19T14:48:21.480Z",
      "description": "Set variable sum to 0."
    },
    {
      "line": 2,
      "operation": "set",
      "varName": "i",
      "type": "number",
      "value": 1,
      "timestamp": "2024-08-19T14:48:21.480Z",
      "description": "Set variable i to 1."
    },
    {
      "line": 2,
      "operation": "loop_from_to",
      "condition": "i <= 3",
      "timestamp": "2024-08-19T14:48:21.480Z",
      "description": "loop from_to loop with condition i <= 3."
    },
    {
      "line": 2,
      "operation": "if",
      "condition": "i <= 3",
      "result": true,
      "timestamp": "2024-08-19T14:48:21.480Z",
      "description": "Checked if i <= 3."
    },
    {
      "line": 3,
      "operation": "print",
      "isLiteral": false,
      "varName": "i",
      "literal": 1,
      "timestamp": "2024-08-19T14:48:21.480Z",
      "description": "Printed i."
    },
    {
      "line": 4,
      "operation": "set",
      "varName": "sum",
      "type": "number",
      "value": 1,
      "timestamp": "2024-08-19T14:48:21.480Z",
      "description": "Set variable sum to sum + i."
    },
    {
      "line": 2,
      "operation": "set",
      "varName": "i",
      "type": "number",
      "value": 2,
      "timestamp": "2024-08-19T14:48:21.480Z",
      "description": "Set variable i to 2."
    },
    {
      "line": 2,
      "operation": "if",
      "condition": "i <= 3",
      "result": true,
      "timestamp": "2024-08-19T14:48:21.480Z",
      "description": "Checked if i <= 3."
    },
    {
      "line": 3,
      "operation": "print",
      "isLiteral": false,
      "varName": "i",
      "literal": 2,
      "timestamp": "2024-08-19T14:48:21.480Z",
      "description": "Printed i."
    },
    {
      "line": 4,
      "operation": "set",
      "varName": "sum",
      "type": "number",
      "value": 3,
      "timestamp": "2024-08-19T14:48:21.480Z",
      "description": "Set variable sum to sum + i."
    },
    {
      "line": 2,
      "operation": "set",
      "varName": "i",
      "type": "number",
      "value": 3,
      "timestamp": "2024-08-19T14:48:21.480Z",
      "description": "Set variable i to 3."
    },
    {
      "line": 2,
      "operation": "if",
      "condition": "i <= 3",
      "result": true,
      "timestamp": "2024-08-19T14:48:21.481Z",
      "description": "Checked if i <= 3."
    },
    {
      "line": 3,
      "operation": "print",
      "isLiteral": false,
      "varName": "i",
      "literal": 3,
      "timestamp": "2024-08-19T14:48:21.481Z",
      "description": "Printed i."
    },
    {
      "line": 4,
      "operation": "set",
      "varName": "sum",
      "type": "number",
      "value": 6,
      "timestamp": "2024-08-19T14:48:21.481Z",
      "description": "Set variable sum to sum + i."
    },
    {
      "line": 2,
      "operation": "set",
      "varName": "i",
      "type": "number",
      "value": 4,
      "timestamp": "2024-08-19T14:48:21.481Z",
      "description": "Set variable i to 4."
    },
    {
      "line": 2,
      "operation": "if",
      "condition": "i <= 3",
      "result": false,
      "timestamp": "2024-08-19T14:48:21.481Z",
      "description": "Checked if i <= 3."
    },
    {
      "line": 5,
      "operation": "loop_end",
      "timestamp": "2024-08-19T14:48:21.481Z",
      "description": "End of loop from_to loop"
    },
    {
      "line": 6,
      "operation": "print",
      "isLiteral": false,
      "varName": "sum",
      "literal": 6,
      "timestamp": "2024-08-19T14:48:21.481Z",
      "description": "Printed sum."
    },
    {
      "line": 7,
      "operation": "set",
      "varName": "sum",
      "type": "number",
      "value": 12,
      "timestamp": "2024-08-19T14:48:21.481Z",
      "description": "Set variable sum to sum * 2."
    },
    {
      "line": 8,
      "operation": "print",
      "isLiteral": false,
      "varName": "sum",
      "literal": 12,
      "timestamp": "2024-08-19T14:48:21.481Z",
      "description": "Printed sum."
    }
  ]
}
Intermediate Representation: {
  "program": [
    {
      "type": "VariableDeclaration",
      "name": "sum",
      "value": {
        "type": "NumberLiteral",
        "value": "0",
        "line": 2
      }
    },
    {
      "type": "LoopFromTo",
      "loopVariable": "i",
      "range": {
        "start": "1",
        "end": "5"
      },
      "body": [
        {
          "type": "PrintStatement",
          "value": "i"
        },
        {
          "type": "VariableDeclaration",
          "name": "sum",
          "value": {
            "type": "Expression",
            "left": "sum",
            "operator": "+",
            "right": "i"
          }
        }
      ]
    }
  ]
}
Final JSON: {
  "actionFrames": [
    {
      "line": 1,
      "operation": "set",
      "varName": "sum",
      "type": "number",
      "value": 0,
      "timestamp": "2024-08-19T14:48:21.482Z",
      "description": "Set variable sum to 0."
    },
    {
      "line": 2,
      "operation": "set",
      "varName": "i",
      "type": "number",
      "value": 1,
      "timestamp": "2024-08-19T14:48:21.482Z",
      "description": "Set variable i to 1."
    },
    {
      "line": 2,
      "operation": "loop_from_to",
      "condition": "i <= 5",
      "timestamp": "2024-08-19T14:48:21.482Z",
      "description": "loop from_to loop with condition i <= 5."
    },
    {
      "line": 2,
      "operation": "if",
      "condition": "i <= 5",
      "result": true,
      "timestamp": "2024-08-19T14:48:21.482Z",
      "description": "Checked if i <= 5."
    },
    {
      "line": 3,
      "operation": "print",
      "isLiteral": false,
      "varName": "i",
      "literal": 1,
      "timestamp": "2024-08-19T14:48:21.482Z",
      "description": "Printed i."
    },
    {
      "line": 4,
      "operation": "set",
      "varName": "sum",
      "type": "number",
      "value": 1,
      "timestamp": "2024-08-19T14:48:21.482Z",
      "description": "Set variable sum to sum + i."
    },
    {
      "line": 2,
      "operation": "set",
      "varName": "i",
      "type": "number",
      "value": 2,
      "timestamp": "2024-08-19T14:48:21.482Z",
      "description": "Set variable i to 2."
    },
    {
      "line": 2,
      "operation": "if",
      "condition": "i <= 5",
      "result": true,
      "timestamp": "2024-08-19T14:48:21.482Z",
      "description": "Checked if i <= 5."
    },
    {
      "line": 3,
      "operation": "print",
      "isLiteral": false,
      "varName": "i",
      "literal": 2,
      "timestamp": "2024-08-19T14:48:21.482Z",
      "description": "Printed i."
    },
    {
      "line": 4,
      "operation": "set",
      "varName": "sum",
      "type": "number",
      "value": 3,
      "timestamp": "2024-08-19T14:48:21.482Z",
      "description": "Set variable sum to sum + i."
    },
    {
      "line": 2,
      "operation": "set",
      "varName": "i",
      "type": "number",
      "value": 3,
      "timestamp": "2024-08-19T14:48:21.482Z",
      "description": "Set variable i to 3."
    },
    {
      "line": 2,
      "operation": "if",
      "condition": "i <= 5",
      "result": true,
      "timestamp": "2024-08-19T14:48:21.482Z",
      "description": "Checked if i <= 5."
    },
    {
      "line": 3,
      "operation": "print",
      "isLiteral": false,
      "varName": "i",
      "literal": 3,
      "timestamp": "2024-08-19T14:48:21.482Z",
      "description": "Printed i."
    },
    {
      "line": 4,
      "operation": "set",
      "varName": "sum",
      "type": "number",
      "value": 6,
      "timestamp": "2024-08-19T14:48:21.482Z",
      "description": "Set variable sum to sum + i."
    },
    {
      "line": 2,
      "operation": "set",
      "varName": "i",
      "type": "number",
      "value": 4,
      "timestamp": "2024-08-19T14:48:21.482Z",
      "description": "Set variable i to 4."
    },
    {
      "line": 2,
      "operation": "if",
      "condition": "i <= 5",
      "result": true,
      "timestamp": "2024-08-19T14:48:21.482Z",
      "description": "Checked if i <= 5."
    },
    {
      "line": 3,
      "operation": "print",
      "isLiteral": false,
      "varName": "i",
      "literal": 4,
      "timestamp": "2024-08-19T14:48:21.482Z",
      "description": "Printed i."
    },
    {
      "line": 4,
      "operation": "set",
      "varName": "sum",
      "type": "number",
      "value": 10,
      "timestamp": "2024-08-19T14:48:21.482Z",
      "description": "Set variable sum to sum + i."
    },
    {
      "line": 2,
      "operation": "set",
      "varName": "i",
      "type": "number",
      "value": 5,
      "timestamp": "2024-08-19T14:48:21.482Z",
      "description": "Set variable i to 5."
    },
    {
      "line": 2,
      "operation": "if",
      "condition": "i <= 5",
      "result": true,
      "timestamp": "2024-08-19T14:48:21.482Z",
      "description": "Checked if i <= 5."
    },
    {
      "line": 3,
      "operation": "print",
      "isLiteral": false,
      "varName": "i",
      "literal": 5,
      "timestamp": "2024-08-19T14:48:21.482Z",
      "description": "Printed i."
    },
    {
      "line": 4,
      "operation": "set",
      "varName": "sum",
      "type": "number",
      "value": 15,
      "timestamp": "2024-08-19T14:48:21.482Z",
      "description": "Set variable sum to sum + i."
    },
    {
      "line": 2,
      "operation": "set",
      "varName": "i",
      "type": "number",
      "value": 6,
      "timestamp": "2024-08-19T14:48:21.482Z",
      "description": "Set variable i to 6."
    },
    {
      "line": 2,
      "operation": "if",
      "condition": "i <= 5",
      "result": false,
      "timestamp": "2024-08-19T14:48:21.482Z",
      "description": "Checked if i <= 5."
    },
    {
      "line": 5,
      "operation": "loop_end",
      "timestamp": "2024-08-19T14:48:21.482Z",
      "description": "End of loop from_to loop"
    }
  ]
}
Intermediate Representation: {
  "program": [
    {
      "type": "LoopFromTo",
      "loopVariable": "i",
      "range": {
        "start": "0",
        "end": "5"
      },
      "body": [
        {
          "type": "PrintStatement",
          "value": "i"
        }
      ]
    }
  ]
}
Final JSON: {
  "actionFrames": [
    {
      "line": 1,
      "operation": "set",
      "varName": "i",
      "type": "number",
      "value": 0,
      "timestamp": "2024-08-19T14:48:21.485Z",
      "description": "Set variable i to 0."
    },
    {
      "line": 1,
      "operation": "loop_from_to",
      "condition": "i <= 5",
      "timestamp": "2024-08-19T14:48:21.485Z",
      "description": "loop from_to loop with condition i <= 5."
    },
    {
      "line": 1,
      "operation": "if",
      "condition": "i <= 5",
      "result": true,
      "timestamp": "2024-08-19T14:48:21.485Z",
      "description": "Checked if i <= 5."
    },
    {
      "line": 2,
      "operation": "print",
      "isLiteral": false,
      "varName": "i",
      "literal": 0,
      "timestamp": "2024-08-19T14:48:21.485Z",
      "description": "Printed i."
    },
    {
      "line": 1,
      "operation": "set",
      "varName": "i",
      "type": "number",
      "value": 1,
      "timestamp": "2024-08-19T14:48:21.485Z",
      "description": "Set variable i to 1."
    },
    {
      "line": 1,
      "operation": "if",
      "condition": "i <= 5",
      "result": true,
      "timestamp": "2024-08-19T14:48:21.485Z",
      "description": "Checked if i <= 5."
    },
    {
      "line": 2,
      "operation": "print",
      "isLiteral": false,
      "varName": "i",
      "literal": 1,
      "timestamp": "2024-08-19T14:48:21.485Z",
      "description": "Printed i."
    },
    {
      "line": 1,
      "operation": "set",
      "varName": "i",
      "type": "number",
      "value": 2,
      "timestamp": "2024-08-19T14:48:21.485Z",
      "description": "Set variable i to 2."
    },
    {
      "line": 1,
      "operation": "if",
      "condition": "i <= 5",
      "result": true,
      "timestamp": "2024-08-19T14:48:21.485Z",
      "description": "Checked if i <= 5."
    },
    {
      "line": 2,
      "operation": "print",
      "isLiteral": false,
      "varName": "i",
      "literal": 2,
      "timestamp": "2024-08-19T14:48:21.485Z",
      "description": "Printed i."
    },
    {
      "line": 1,
      "operation": "set",
      "varName": "i",
      "type": "number",
      "value": 3,
      "timestamp": "2024-08-19T14:48:21.485Z",
      "description": "Set variable i to 3."
    },
    {
      "line": 1,
      "operation": "if",
      "condition": "i <= 5",
      "result": true,
      "timestamp": "2024-08-19T14:48:21.485Z",
      "description": "Checked if i <= 5."
    },
    {
      "line": 2,
      "operation": "print",
      "isLiteral": false,
      "varName": "i",
      "literal": 3,
      "timestamp": "2024-08-19T14:48:21.485Z",
      "description": "Printed i."
    },
    {
      "line": 1,
      "operation": "set",
      "varName": "i",
      "type": "number",
      "value": 4,
      "timestamp": "2024-08-19T14:48:21.485Z",
      "description": "Set variable i to 4."
    },
    {
      "line": 1,
      "operation": "if",
      "condition": "i <= 5",
      "result": true,
      "timestamp": "2024-08-19T14:48:21.485Z",
      "description": "Checked if i <= 5."
    },
    {
      "line": 2,
      "operation": "print",
      "isLiteral": false,
      "varName": "i",
      "literal": 4,
      "timestamp": "2024-08-19T14:48:21.485Z",
      "description": "Printed i."
    },
    {
      "line": 1,
      "operation": "set",
      "varName": "i",
      "type": "number",
      "value": 5,
      "timestamp": "2024-08-19T14:48:21.485Z",
      "description": "Set variable i to 5."
    },
    {
      "line": 1,
      "operation": "if",
      "condition": "i <= 5",
      "result": true,
      "timestamp": "2024-08-19T14:48:21.485Z",
      "description": "Checked if i <= 5."
    },
    {
      "line": 2,
      "operation": "print",
      "isLiteral": false,
      "varName": "i",
      "literal": 5,
      "timestamp": "2024-08-19T14:48:21.485Z",
      "description": "Printed i."
    },
    {
      "line": 1,
      "operation": "set",
      "varName": "i",
      "type": "number",
      "value": 6,
      "timestamp": "2024-08-19T14:48:21.485Z",
      "description": "Set variable i to 6."
    },
    {
      "line": 1,
      "operation": "if",
      "condition": "i <= 5",
      "result": false,
      "timestamp": "2024-08-19T14:48:21.485Z",
      "description": "Checked if i <= 5."
    },
    {
      "line": 3,
      "operation": "loop_end",
      "timestamp": "2024-08-19T14:48:21.485Z",
      "description": "End of loop from_to loop"
    }
  ]
}
Intermediate Representation: {
  "program": [
    {
      "type": "VariableDeclaration",
      "name": "x",
      "value": {
        "type": "NumberLiteral",
        "value": "10",
        "line": 2
      }
    },
    {
      "type": "LoopUntil",
      "condition": {
        "left": "x",
        "operator": "==",
        "right": "0"
      },
      "body": [
        {
          "type": "PrintStatement",
          "value": "x"
        },
        {
          "type": "VariableDeclaration",
          "name": "x",
          "value": {
            "type": "Expression",
            "left": "x",
            "operator": "-",
            "right": "1"
          }
        }
      ]
    }
  ]
}
Final JSON: {
  "actionFrames": [
    {
      "line": 1,
      "operation": "set",
      "varName": "x",
      "type": "number",
      "value": 10,
      "timestamp": "2024-08-19T14:48:21.496Z",
      "description": "Set variable x to 10."
    },
    {
      "line": 2,
      "operation": "while",
      "condition": "x != 0",
      "timestamp": "2024-08-19T14:48:21.496Z",
      "description": "while loop with condition x != 0."
    },
    {
      "line": 2,
      "operation": "if",
      "condition": "x != 0",
      "result": true,
      "timestamp": "2024-08-19T14:48:21.496Z",
      "description": "Checked if x != 0."
    },
    {
      "line": 3,
      "operation": "print",
      "isLiteral": false,
      "varName": "x",
      "literal": 10,
      "timestamp": "2024-08-19T14:48:21.496Z",
      "description": "Printed x."
    },
    {
      "line": 4,
      "operation": "set",
      "varName": "x",
      "type": "number",
      "value": 9,
      "timestamp": "2024-08-19T14:48:21.496Z",
      "description": "Set variable x to x - 1."
    },
    {
      "line": 2,
      "operation": "if",
      "condition": "x != 0",
      "result": true,
      "timestamp": "2024-08-19T14:48:21.496Z",
      "description": "Checked if x != 0."
    },
    {
      "line": 3,
      "operation": "print",
      "isLiteral": false,
      "varName": "x",
      "literal": 9,
      "timestamp": "2024-08-19T14:48:21.496Z",
      "description": "Printed x."
    },
    {
      "line": 4,
      "operation": "set",
      "varName": "x",
      "type": "number",
      "value": 8,
      "timestamp": "2024-08-19T14:48:21.496Z",
      "description": "Set variable x to x - 1."
    },
    {
      "line": 2,
      "operation": "if",
      "condition": "x != 0",
      "result": true,
      "timestamp": "2024-08-19T14:48:21.496Z",
      "description": "Checked if x != 0."
    },
    {
      "line": 3,
      "operation": "print",
      "isLiteral": false,
      "varName": "x",
      "literal": 8,
      "timestamp": "2024-08-19T14:48:21.496Z",
      "description": "Printed x."
    },
    {
      "line": 4,
      "operation": "set",
      "varName": "x",
      "type": "number",
      "value": 7,
      "timestamp": "2024-08-19T14:48:21.496Z",
      "description": "Set variable x to x - 1."
    },
    {
      "line": 2,
      "operation": "if",
      "condition": "x != 0",
      "result": true,
      "timestamp": "2024-08-19T14:48:21.496Z",
      "description": "Checked if x != 0."
    },
    {
      "line": 3,
      "operation": "print",
      "isLiteral": false,
      "varName": "x",
      "literal": 7,
      "timestamp": "2024-08-19T14:48:21.496Z",
      "description": "Printed x."
    },
    {
      "line": 4,
      "operation": "set",
      "varName": "x",
      "type": "number",
      "value": 6,
      "timestamp": "2024-08-19T14:48:21.496Z",
      "description": "Set variable x to x - 1."
    },
    {
      "line": 2,
      "operation": "if",
      "condition": "x != 0",
      "result": true,
      "timestamp": "2024-08-19T14:48:21.496Z",
      "description": "Checked if x != 0."
    },
    {
      "line": 3,
      "operation": "print",
      "isLiteral": false,
      "varName": "x",
      "literal": 6,
      "timestamp": "2024-08-19T14:48:21.496Z",
      "description": "Printed x."
    },
    {
      "line": 4,
      "operation": "set",
      "varName": "x",
      "type": "number",
      "value": 5,
      "timestamp": "2024-08-19T14:48:21.496Z",
      "description": "Set variable x to x - 1."
    },
    {
      "line": 2,
      "operation": "if",
      "condition": "x != 0",
      "result": true,
      "timestamp": "2024-08-19T14:48:21.496Z",
      "description": "Checked if x != 0."
    },
    {
      "line": 3,
      "operation": "print",
      "isLiteral": false,
      "varName": "x",
      "literal": 5,
      "timestamp": "2024-08-19T14:48:21.496Z",
      "description": "Printed x."
    },
    {
      "line": 4,
      "operation": "set",
      "varName": "x",
      "type": "number",
      "value": 4,
      "timestamp": "2024-08-19T14:48:21.496Z",
      "description": "Set variable x to x - 1."
    },
    {
      "line": 2,
      "operation": "if",
      "condition": "x != 0",
      "result": true,
      "timestamp": "2024-08-19T14:48:21.497Z",
      "description": "Checked if x != 0."
    },
    {
      "line": 3,
      "operation": "print",
      "isLiteral": false,
      "varName": "x",
      "literal": 4,
      "timestamp": "2024-08-19T14:48:21.497Z",
      "description": "Printed x."
    },
    {
      "line": 4,
      "operation": "set",
      "varName": "x",
      "type": "number",
      "value": 3,
      "timestamp": "2024-08-19T14:48:21.497Z",
      "description": "Set variable x to x - 1."
    },
    {
      "line": 2,
      "operation": "if",
      "condition": "x != 0",
      "result": true,
      "timestamp": "2024-08-19T14:48:21.497Z",
      "description": "Checked if x != 0."
    },
    {
      "line": 3,
      "operation": "print",
      "isLiteral": false,
      "varName": "x",
      "literal": 3,
      "timestamp": "2024-08-19T14:48:21.497Z",
      "description": "Printed x."
    },
    {
      "line": 4,
      "operation": "set",
      "varName": "x",
      "type": "number",
      "value": 2,
      "timestamp": "2024-08-19T14:48:21.497Z",
      "description": "Set variable x to x - 1."
    },
    {
      "line": 2,
      "operation": "if",
      "condition": "x != 0",
      "result": true,
      "timestamp": "2024-08-19T14:48:21.497Z",
      "description": "Checked if x != 0."
    },
    {
      "line": 3,
      "operation": "print",
      "isLiteral": false,
      "varName": "x",
      "literal": 2,
      "timestamp": "2024-08-19T14:48:21.497Z",
      "description": "Printed x."
    },
    {
      "line": 4,
      "operation": "set",
      "varName": "x",
      "type": "number",
      "value": 1,
      "timestamp": "2024-08-19T14:48:21.497Z",
      "description": "Set variable x to x - 1."
    },
    {
      "line": 2,
      "operation": "if",
      "condition": "x != 0",
      "result": true,
      "timestamp": "2024-08-19T14:48:21.497Z",
      "description": "Checked if x != 0."
    },
    {
      "line": 3,
      "operation": "print",
      "isLiteral": false,
      "varName": "x",
      "literal": 1,
      "timestamp": "2024-08-19T14:48:21.497Z",
      "description": "Printed x."
    },
    {
      "line": 4,
      "operation": "set",
      "varName": "x",
      "type": "number",
      "value": 0,
      "timestamp": "2024-08-19T14:48:21.497Z",
      "description": "Set variable x to x - 1."
    },
    {
      "line": 2,
      "operation": "if",
      "condition": "x != 0",
      "result": false,
      "timestamp": "2024-08-19T14:48:21.497Z",
      "description": "Checked if x != 0."
    },
    {
      "line": 5,
      "operation": "loop_end",
      "timestamp": "2024-08-19T14:48:21.497Z",
      "description": "End of while loop"
    }
  ]
}
Intermediate Representation: {
  "program": [
    {
      "type": "VariableDeclaration",
      "name": "x",
      "value": {
        "type": "NumberLiteral",
        "value": "5",
        "line": 2
      }
    },
    {
      "type": "WhileLoop",
      "condition": {
        "left": "x",
        "operator": ">",
        "right": "0"
      },
      "body": [
        {
          "type": "PrintStatement",
          "value": "x"
        },
        {
          "type": "VariableDeclaration",
          "name": "x",
          "value": {
            "type": "Expression",
            "left": "x",
            "operator": "-",
            "right": "1"
          }
        }
      ]
    }
  ]
}
Final JSON: {
  "actionFrames": [
    {
      "line": 1,
      "operation": "set",
      "varName": "x",
      "type": "number",
      "value": 5,
      "timestamp": "2024-08-19T14:48:21.501Z",
      "description": "Set variable x to 5."
    },
    {
      "line": 2,
      "operation": "while",
      "condition": "x > 0",
      "timestamp": "2024-08-19T14:48:21.501Z",
      "description": "while loop with condition x > 0."
    },
    {
      "line": 2,
      "operation": "if",
      "condition": "x > 0",
      "result": true,
      "timestamp": "2024-08-19T14:48:21.501Z",
      "description": "Checked if x > 0."
    },
    {
      "line": 3,
      "operation": "print",
      "isLiteral": false,
      "varName": "x",
      "literal": 5,
      "timestamp": "2024-08-19T14:48:21.501Z",
      "description": "Printed x."
    },
    {
      "line": 4,
      "operation": "set",
      "varName": "x",
      "type": "number",
      "value": 4,
      "timestamp": "2024-08-19T14:48:21.501Z",
      "description": "Set variable x to x - 1."
    },
    {
      "line": 2,
      "operation": "if",
      "condition": "x > 0",
      "result": true,
      "timestamp": "2024-08-19T14:48:21.501Z",
      "description": "Checked if x > 0."
    },
    {
      "line": 3,
      "operation": "print",
      "isLiteral": false,
      "varName": "x",
      "literal": 4,
      "timestamp": "2024-08-19T14:48:21.501Z",
      "description": "Printed x."
    },
    {
      "line": 4,
      "operation": "set",
      "varName": "x",
      "type": "number",
      "value": 3,
      "timestamp": "2024-08-19T14:48:21.501Z",
      "description": "Set variable x to x - 1."
    },
    {
      "line": 2,
      "operation": "if",
      "condition": "x > 0",
      "result": true,
      "timestamp": "2024-08-19T14:48:21.501Z",
      "description": "Checked if x > 0."
    },
    {
      "line": 3,
      "operation": "print",
      "isLiteral": false,
      "varName": "x",
      "literal": 3,
      "timestamp": "2024-08-19T14:48:21.502Z",
      "description": "Printed x."
    },
    {
      "line": 4,
      "operation": "set",
      "varName": "x",
      "type": "number",
      "value": 2,
      "timestamp": "2024-08-19T14:48:21.502Z",
      "description": "Set variable x to x - 1."
    },
    {
      "line": 2,
      "operation": "if",
      "condition": "x > 0",
      "result": true,
      "timestamp": "2024-08-19T14:48:21.502Z",
      "description": "Checked if x > 0."
    },
    {
      "line": 3,
      "operation": "print",
      "isLiteral": false,
      "varName": "x",
      "literal": 2,
      "timestamp": "2024-08-19T14:48:21.502Z",
      "description": "Printed x."
    },
    {
      "line": 4,
      "operation": "set",
      "varName": "x",
      "type": "number",
      "value": 1,
      "timestamp": "2024-08-19T14:48:21.502Z",
      "description": "Set variable x to x - 1."
    },
    {
      "line": 2,
      "operation": "if",
      "condition": "x > 0",
      "result": true,
      "timestamp": "2024-08-19T14:48:21.502Z",
      "description": "Checked if x > 0."
    },
    {
      "line": 3,
      "operation": "print",
      "isLiteral": false,
      "varName": "x",
      "literal": 1,
      "timestamp": "2024-08-19T14:48:21.502Z",
      "description": "Printed x."
    },
    {
      "line": 4,
      "operation": "set",
      "varName": "x",
      "type": "number",
      "value": 0,
      "timestamp": "2024-08-19T14:48:21.502Z",
      "description": "Set variable x to x - 1."
    },
    {
      "line": 2,
      "operation": "if",
      "condition": "x > 0",
      "result": false,
      "timestamp": "2024-08-19T14:48:21.502Z",
      "description": "Checked if x > 0."
    },
    {
      "line": 5,
      "operation": "loop_end",
      "timestamp": "2024-08-19T14:48:21.502Z",
      "description": "End of while loop"
    }
  ]
}
Test case 16

Intermediate Representation: {
  "program": [
    {
      "type": "LoopFromTo",
      "loopVariable": "i",
      "range": {
        "start": "0",
        "end": "10"
      },
      "body": [
        {
          "type": "PrintStatement",
          "value": "i"
        }
      ]
    }
  ]
}
Final JSON: {
  "actionFrames": [
    {
      "line": 1,
      "operation": "set",
      "varName": "i",
      "type": "number",
      "value": 0,
      "timestamp": "2024-08-19T14:48:21.505Z",
      "description": "Set variable i to 0."
    },
    {
      "line": 1,
      "operation": "loop_from_to",
      "condition": "i <= 10",
      "timestamp": "2024-08-19T14:48:21.505Z",
      "description": "loop from_to loop with condition i <= 10."
    },
    {
      "line": 1,
      "operation": "if",
      "condition": "i <= 10",
      "result": true,
      "timestamp": "2024-08-19T14:48:21.505Z",
      "description": "Checked if i <= 10."
    },
    {
      "line": 2,
      "operation": "print",
      "isLiteral": false,
      "varName": "i",
      "literal": 0,
      "timestamp": "2024-08-19T14:48:21.505Z",
      "description": "Printed i."
    },
    {
      "line": 1,
      "operation": "set",
      "varName": "i",
      "type": "number",
      "value": 1,
      "timestamp": "2024-08-19T14:48:21.505Z",
      "description": "Set variable i to 1."
    },
    {
      "line": 1,
      "operation": "if",
      "condition": "i <= 10",
      "result": true,
      "timestamp": "2024-08-19T14:48:21.505Z",
      "description": "Checked if i <= 10."
    },
    {
      "line": 2,
      "operation": "print",
      "isLiteral": false,
      "varName": "i",
      "literal": 1,
      "timestamp": "2024-08-19T14:48:21.505Z",
      "description": "Printed i."
    },
    {
      "line": 1,
      "operation": "set",
      "varName": "i",
      "type": "number",
      "value": 2,
      "timestamp": "2024-08-19T14:48:21.505Z",
      "description": "Set variable i to 2."
    },
    {
      "line": 1,
      "operation": "if",
      "condition": "i <= 10",
      "result": true,
      "timestamp": "2024-08-19T14:48:21.505Z",
      "description": "Checked if i <= 10."
    },
    {
      "line": 2,
      "operation": "print",
      "isLiteral": false,
      "varName": "i",
      "literal": 2,
      "timestamp": "2024-08-19T14:48:21.506Z",
      "description": "Printed i."
    },
    {
      "line": 1,
      "operation": "set",
      "varName": "i",
      "type": "number",
      "value": 3,
      "timestamp": "2024-08-19T14:48:21.506Z",
      "description": "Set variable i to 3."
    },
    {
      "line": 1,
      "operation": "if",
      "condition": "i <= 10",
      "result": true,
      "timestamp": "2024-08-19T14:48:21.506Z",
      "description": "Checked if i <= 10."
    },
    {
      "line": 2,
      "operation": "print",
      "isLiteral": false,
      "varName": "i",
      "literal": 3,
      "timestamp": "2024-08-19T14:48:21.506Z",
      "description": "Printed i."
    },
    {
      "line": 1,
      "operation": "set",
      "varName": "i",
      "type": "number",
      "value": 4,
      "timestamp": "2024-08-19T14:48:21.506Z",
      "description": "Set variable i to 4."
    },
    {
      "line": 1,
      "operation": "if",
      "condition": "i <= 10",
      "result": true,
      "timestamp": "2024-08-19T14:48:21.506Z",
      "description": "Checked if i <= 10."
    },
    {
      "line": 2,
      "operation": "print",
      "isLiteral": false,
      "varName": "i",
      "literal": 4,
      "timestamp": "2024-08-19T14:48:21.506Z",
      "description": "Printed i."
    },
    {
      "line": 1,
      "operation": "set",
      "varName": "i",
      "type": "number",
      "value": 5,
      "timestamp": "2024-08-19T14:48:21.506Z",
      "description": "Set variable i to 5."
    },
    {
      "line": 1,
      "operation": "if",
      "condition": "i <= 10",
      "result": true,
      "timestamp": "2024-08-19T14:48:21.506Z",
      "description": "Checked if i <= 10."
    },
    {
      "line": 2,
      "operation": "print",
      "isLiteral": false,
      "varName": "i",
      "literal": 5,
      "timestamp": "2024-08-19T14:48:21.506Z",
      "description": "Printed i."
    },
    {
      "line": 1,
      "operation": "set",
      "varName": "i",
      "type": "number",
      "value": 6,
      "timestamp": "2024-08-19T14:48:21.506Z",
      "description": "Set variable i to 6."
    },
    {
      "line": 1,
      "operation": "if",
      "condition": "i <= 10",
      "result": true,
      "timestamp": "2024-08-19T14:48:21.506Z",
      "description": "Checked if i <= 10."
    },
    {
      "line": 2,
      "operation": "print",
      "isLiteral": false,
      "varName": "i",
      "literal": 6,
      "timestamp": "2024-08-19T14:48:21.506Z",
      "description": "Printed i."
    },
    {
      "line": 1,
      "operation": "set",
      "varName": "i",
      "type": "number",
      "value": 7,
      "timestamp": "2024-08-19T14:48:21.506Z",
      "description": "Set variable i to 7."
    },
    {
      "line": 1,
      "operation": "if",
      "condition": "i <= 10",
      "result": true,
      "timestamp": "2024-08-19T14:48:21.506Z",
      "description": "Checked if i <= 10."
    },
    {
      "line": 2,
      "operation": "print",
      "isLiteral": false,
      "varName": "i",
      "literal": 7,
      "timestamp": "2024-08-19T14:48:21.506Z",
      "description": "Printed i."
    },
    {
      "line": 1,
      "operation": "set",
      "varName": "i",
      "type": "number",
      "value": 8,
      "timestamp": "2024-08-19T14:48:21.506Z",
      "description": "Set variable i to 8."
    },
    {
      "line": 1,
      "operation": "if",
      "condition": "i <= 10",
      "result": true,
      "timestamp": "2024-08-19T14:48:21.506Z",
      "description": "Checked if i <= 10."
    },
    {
      "line": 2,
      "operation": "print",
      "isLiteral": false,
      "varName": "i",
      "literal": 8,
      "timestamp": "2024-08-19T14:48:21.506Z",
      "description": "Printed i."
    },
    {
      "line": 1,
      "operation": "set",
      "varName": "i",
      "type": "number",
      "value": 9,
      "timestamp": "2024-08-19T14:48:21.506Z",
      "description": "Set variable i to 9."
    },
    {
      "line": 1,
      "operation": "if",
      "condition": "i <= 10",
      "result": true,
      "timestamp": "2024-08-19T14:48:21.506Z",
      "description": "Checked if i <= 10."
    },
    {
      "line": 2,
      "operation": "print",
      "isLiteral": false,
      "varName": "i",
      "literal": 9,
      "timestamp": "2024-08-19T14:48:21.506Z",
      "description": "Printed i."
    },
    {
      "line": 1,
      "operation": "set",
      "varName": "i",
      "type": "number",
      "value": 10,
      "timestamp": "2024-08-19T14:48:21.506Z",
      "description": "Set variable i to 10."
    },
    {
      "line": 1,
      "operation": "if",
      "condition": "i <= 10",
      "result": true,
      "timestamp": "2024-08-19T14:48:21.506Z",
      "description": "Checked if i <= 10."
    },
    {
      "line": 2,
      "operation": "print",
      "isLiteral": false,
      "varName": "i",
      "literal": 10,
      "timestamp": "2024-08-19T14:48:21.506Z",
      "description": "Printed i."
    },
    {
      "line": 1,
      "operation": "set",
      "varName": "i",
      "type": "number",
      "value": 11,
      "timestamp": "2024-08-19T14:48:21.506Z",
      "description": "Set variable i to 11."
    },
    {
      "line": 1,
      "operation": "if",
      "condition": "i <= 10",
      "result": false,
      "timestamp": "2024-08-19T14:48:21.506Z",
      "description": "Checked if i <= 10."
    },
    {
      "line": 3,
      "operation": "loop_end",
      "timestamp": "2024-08-19T14:48:21.506Z",
      "description": "End of loop from_to loop"
    }
  ]
}
Test case 1

Intermediate Representation: {
  "program": [
    {
      "type": "VariableDeclaration",
      "name": "x",
      "value": {
        "type": "NumberLiteral",
        "value": "10",
        "line": 2
      }
    },
    {
      "type": "IfStatement",
      "condition": {
        "left": "x",
        "operator": "greater",
        "right": "5"
      },
      "consequent": [
        {
          "type": "PrintStatement",
          "value": "x is greater than 5"
        }
      ],
      "alternate": [
        {
          "type": "PrintStatement",
          "value": "x is 5 or less"
        }
      ]
    },
    {
      "type": "ArrayCreation",
      "varName": "nums",
      "values": [
        {
          "type": "NumberLiteral",
          "value": "1",
          "line": 8
        },
        {
          "type": "NumberLiteral",
          "value": "2",
          "line": 8
        },
        {
          "type": "NumberLiteral",
          "value": "3",
          "line": 8
        },
        {
          "type": "NumberLiteral",
          "value": "4",
          "line": 8
        },
        {
          "type": "NumberLiteral",
          "value": "5",
          "line": 8
        },
        {
          "type": "NumberLiteral",
          "value": "6",
          "line": 8
        },
        {
          "type": "NumberLiteral",
          "value": "7",
          "line": 8
        },
        {
          "type": "NumberLiteral",
          "value": "8",
          "line": 8
        },
        {
          "type": "NumberLiteral",
          "value": "9",
          "line": 8
        }
      ]
    },
    {
      "type": "ArrayCreation",
      "varName": "letters",
      "values": [
        {
          "type": "StringLiteral",
          "value": "a",
          "line": 9
        },
        {
          "type": "StringLiteral",
          "value": "b",
          "line": 9
        },
        {
          "type": "StringLiteral",
          "value": "c",
          "line": 9
        },
        {
          "type": "StringLiteral",
          "value": "d",
          "line": 9
        },
        {
          "type": "StringLiteral",
          "value": "e",
          "line": 9
        },
        {
          "type": "StringLiteral",
          "value": "f",
          "line": 9
        },
        {
          "type": "StringLiteral",
          "value": "g",
          "line": 9
        }
      ]
    },
    {
      "type": "ArrayInsertion",
      "varName": "nums",
      "value": {
        "type": "NumberLiteral",
        "value": "5",
        "line": 10
      },
      "position": "4"
    }
  ]
}
Final JSON: {
  "actionFrames": [
    {
      "line": 1,
      "operation": "set",
      "varName": "x",
      "type": "number",
      "value": 10,
      "timestamp": "2024-08-19T14:48:21.510Z",
      "description": "Set variable x to 10."
    },
    {
      "line": 2,
      "operation": "if",
      "condition": "x > 5",
      "result": true,
      "timestamp": "2024-08-19T14:48:21.510Z",
      "description": "Checked if x > 5."
    },
    {
      "line": 3,
      "operation": "print",
      "isLiteral": true,
      "varName": null,
      "literal": "x is greater than 5",
      "timestamp": "2024-08-19T14:48:21.510Z",
      "description": "Printed x is greater than 5."
    },
    {
      "line": 6,
      "operation": "endif",
      "timestamp": "2024-08-19T14:48:21.510Z",
      "description": "End of if statement."
    },
    {
      "line": 7,
      "operation": "create_array",
      "varName": "nums",
      "value": [
        1,
        2,
        3,
        4,
        5,
        6,
        7,
        8,
        9
      ],
      "timestamp": "2024-08-19T14:48:21.510Z",
      "description": "Created array nums."
    },
    {
      "line": 8,
      "operation": "create_array",
      "varName": "letters",
      "value": [
        "a",
        "b",
        "c",
        "d",
        "e",
        "f",
        "g"
      ],
      "timestamp": "2024-08-19T14:48:21.510Z",
      "description": "Created array letters."
    },
    {
      "line": 9,
      "operation": "add",
      "varName": "nums",
      "value": 5,
      "position": 4,
      "timestamp": "2024-08-19T14:48:21.510Z",
      "description": "Added 5 to array nums at position 4."
    }
  ]
}
Test case 1

Intermediate Representation: {
  "program": [
    {
      "type": "VariableDeclaration",
      "name": "x",
      "value": {
        "type": "NumberLiteral",
        "value": "10",
        "line": 1
      }
    }
  ]
}
Final JSON: {
  "actionFrames": [
    {
      "line": 1,
      "operation": "set",
      "varName": "x",
      "type": "number",
      "value": 10,
      "timestamp": "2024-08-19T14:48:21.513Z",
      "description": "Set variable x to 10."
    }
  ]
}
Test case 2

Intermediate Representation: {
  "program": [
    {
      "type": "VariableDeclaration",
      "name": "x",
      "value": {
        "type": "NumberLiteral",
        "value": "10",
        "line": 1
      }
    },
    {
      "type": "IfStatement",
      "condition": {
        "left": "x",
        "operator": "greater",
        "right": "5"
      },
      "consequent": [
        {
          "type": "PrintStatement",
          "value": "x is greater than 5"
        }
      ],
      "alternate": null
    }
  ]
}
Final JSON: {
  "actionFrames": [
    {
      "line": 1,
      "operation": "set",
      "varName": "x",
      "type": "number",
      "value": 10,
      "timestamp": "2024-08-19T14:48:21.514Z",
      "description": "Set variable x to 10."
    },
    {
      "line": 2,
      "operation": "if",
      "condition": "x > 5",
      "result": true,
      "timestamp": "2024-08-19T14:48:21.514Z",
      "description": "Checked if x > 5."
    },
    {
      "line": 3,
      "operation": "print",
      "isLiteral": true,
      "varName": null,
      "literal": "x is greater than 5",
      "timestamp": "2024-08-19T14:48:21.514Z",
      "description": "Printed x is greater than 5."
    },
    {
      "line": 4,
      "operation": "endif",
      "timestamp": "2024-08-19T14:48:21.514Z",
      "description": "End of if statement."
    }
  ]
}
Test case 3

Intermediate Representation: {
  "program": [
    {
      "type": "ArrayCreation",
      "varName": "numbers",
      "values": [
        {
          "type": "NumberLiteral",
          "value": "0",
          "line": 2
        }
      ]
    }
  ]
}
Final JSON: {
  "actionFrames": [
    {
      "line": 1,
      "operation": "create_array",
      "varName": "numbers",
      "value": [
        0
      ],
      "timestamp": "2024-08-19T14:48:21.516Z",
      "description": "Created array numbers."
    }
  ]
}
Test case 4

Intermediate Representation: {
  "program": [
    {
      "type": "ArrayCreation",
      "varName": "numbers",
      "values": [
        {
          "type": "NumberLiteral",
          "value": "0",
          "line": 2
        }
      ]
    },
    {
      "type": "ArrayInsertion",
      "varName": "numbers",
      "value": {
        "type": "NumberLiteral",
        "value": "1",
        "line": 3
      },
      "position": "1"
    },
    {
      "type": "ArrayInsertion",
      "varName": "numbers",
      "value": {
        "type": "NumberLiteral",
        "value": "2",
        "line": 4
      },
      "position": "2"
    },
    {
      "type": "ArrayInsertion",
      "varName": "numbers",
      "value": {
        "type": "NumberLiteral",
        "value": "3",
        "line": 5
      },
      "position": "3"
    }
  ]
}
Final JSON: {
  "actionFrames": [
    {
      "line": 1,
      "operation": "create_array",
      "varName": "numbers",
      "value": [
        0
      ],
      "timestamp": "2024-08-19T14:48:21.528Z",
      "description": "Created array numbers."
    },
    {
      "line": 2,
      "operation": "add",
      "varName": "numbers",
      "value": 1,
      "position": 1,
      "timestamp": "2024-08-19T14:48:21.528Z",
      "description": "Added 1 to array numbers at position 1."
    },
    {
      "line": 3,
      "operation": "add",
      "varName": "numbers",
      "value": 2,
      "position": 2,
      "timestamp": "2024-08-19T14:48:21.528Z",
      "description": "Added 2 to array numbers at position 2."
    },
    {
      "line": 4,
      "operation": "add",
      "varName": "numbers",
      "value": 3,
      "position": 3,
      "timestamp": "2024-08-19T14:48:21.528Z",
      "description": "Added 3 to array numbers at position 3."
    }
  ]
}
Test case 5

Intermediate Representation: {
  "program": [
    {
      "type": "ArrayCreation",
      "varName": "nums",
      "values": [
        {
          "type": "NumberLiteral",
          "value": "1",
          "line": 2
        },
        {
          "type": "NumberLiteral",
          "value": "2",
          "line": 2
        },
        {
          "type": "NumberLiteral",
          "value": "3",
          "line": 2
        }
      ]
    },
    {
      "type": "ForLoop",
      "iterator": "num",
      "collection": "nums",
      "body": [
        {
          "type": "PrintStatement",
          "value": "num"
        }
      ]
    }
  ]
}
Final JSON: {
  "actionFrames": [
    {
      "line": 1,
      "operation": "create_array",
      "varName": "nums",
      "value": [
        1,
        2,
        3
      ],
      "timestamp": "2024-08-19T14:48:21.530Z",
      "description": "Created array nums."
    },
    {
      "line": 2,
      "operation": "for",
      "iterator": "num",
      "collection": "nums",
      "body": [
        {
          "line": 3,
          "operation": "print",
          "isLiteral": true,
          "varName": null,
          "literal": "num",
          "timestamp": "2024-08-19T14:48:21.531Z",
          "description": "Printed num."
        }
      ],
      "timestamp": "2024-08-19T14:48:21.531Z",
      "description": "Iterating over nums with num."
    }
  ]
}
Test case 7

Intermediate Representation: {
  "program": [
    {
      "type": "VariableDeclaration",
      "name": "x",
      "value": {
        "type": "NumberLiteral",
        "value": "10",
        "line": 2
      }
    },
    {
      "type": "VariableDeclaration",
      "name": "y",
      "value": {
        "type": "NumberLiteral",
        "value": "5",
        "line": 3
      }
    },
    {
      "type": "IfStatement",
      "condition": {
        "left": "x",
        "operator": "greater",
        "right": "5"
      },
      "consequent": [
        {
          "type": "IfStatement",
          "condition": {
            "left": "y",
            "operator": "less",
            "right": "10"
          },
          "consequent": [
            {
              "type": "PrintStatement",
              "value": "y is less than 10"
            }
          ],
          "alternate": null
        }
      ],
      "alternate": null
    }
  ]
}
Final JSON: {
  "actionFrames": [
    {
      "line": 1,
      "operation": "set",
      "varName": "x",
      "type": "number",
      "value": 10,
      "timestamp": "2024-08-19T14:48:21.532Z",
      "description": "Set variable x to 10."
    },
    {
      "line": 2,
      "operation": "set",
      "varName": "y",
      "type": "number",
      "value": 5,
      "timestamp": "2024-08-19T14:48:21.532Z",
      "description": "Set variable y to 5."
    },
    {
      "line": 3,
      "operation": "if",
      "condition": "x > 5",
      "result": true,
      "timestamp": "2024-08-19T14:48:21.532Z",
      "description": "Checked if x > 5."
    },
    {
      "line": 4,
      "operation": "if",
      "condition": "y < 10",
      "result": true,
      "timestamp": "2024-08-19T14:48:21.532Z",
      "description": "Checked if y < 10."
    },
    {
      "line": 5,
      "operation": "print",
      "isLiteral": true,
      "varName": null,
      "literal": "y is less than 10",
      "timestamp": "2024-08-19T14:48:21.532Z",
      "description": "Printed y is less than 10."
    },
    {
      "line": 6,
      "operation": "endif",
      "timestamp": "2024-08-19T14:48:21.532Z",
      "description": "End of if statement."
    },
    {
      "line": 7,
      "operation": "endif",
      "timestamp": "2024-08-19T14:48:21.532Z",
      "description": "End of if statement."
    }
  ]
}
Test case 17

Intermediate Representation: {
  "program": [
    {
      "type": "VariableDeclaration",
      "name": "x",
      "value": {
        "type": "NumberLiteral",
        "value": "5",
        "line": 2
      }
    },
    {
      "type": "VariableDeclaration",
      "name": "y",
      "value": {
        "type": "Expression",
        "left": "x",
        "operator": "+",
        "right": "3"
      }
    }
  ]
}
Final JSON: {
  "actionFrames": [
    {
      "line": 1,
      "operation": "set",
      "varName": "x",
      "type": "number",
      "value": 5,
      "timestamp": "2024-08-19T14:48:21.534Z",
      "description": "Set variable x to 5."
    },
    {
      "line": 2,
      "operation": "set",
      "varName": "y",
      "type": "number",
      "value": 8,
      "timestamp": "2024-08-19T14:48:21.534Z",
      "description": "Set variable y to x + 3."
    }
  ]
}
Intermediate Representation: {
  "program": [
    {
      "type": "VariableDeclaration",
      "name": "a",
      "value": {
        "type": "NumberLiteral",
        "value": "5",
        "line": 2
      }
    },
    {
      "type": "VariableDeclaration",
      "name": "b",
      "value": {
        "type": "NumberLiteral",
        "value": "10",
        "line": 3
      }
    },
    {
      "type": "VariableDeclaration",
      "name": "c",
      "value": {
        "type": "Expression",
        "left": "a",
        "operator": "+",
        "right": "b"
      }
    }
  ]
}
Final JSON: {
  "actionFrames": [
    {
      "line": 1,
      "operation": "set",
      "varName": "a",
      "type": "number",
      "value": 5,
      "timestamp": "2024-08-19T14:48:21.535Z",
      "description": "Set variable a to 5."
    },
    {
      "line": 2,
      "operation": "set",
      "varName": "b",
      "type": "number",
      "value": 10,
      "timestamp": "2024-08-19T14:48:21.535Z",
      "description": "Set variable b to 10."
    },
    {
      "line": 3,
      "operation": "set",
      "varName": "c",
      "type": "number",
      "value": 15,
      "timestamp": "2024-08-19T14:48:21.535Z",
      "description": "Set variable c to a + b."
    }
  ]
}
Intermediate Representation: {
  "program": [
    {
      "type": "VariableDeclaration",
      "name": "x",
      "value": {
        "type": "NumberLiteral",
        "value": "20",
        "line": 2
      }
    },
    {
      "type": "VariableDeclaration",
      "name": "y",
      "value": {
        "type": "Expression",
        "left": "x",
        "operator": "-",
        "right": "5"
      }
    },
    {
      "type": "VariableDeclaration",
      "name": "z",
      "value": {
        "type": "Expression",
        "left": "y",
        "operator": "*",
        "right": "2"
      }
    }
  ]
}
Final JSON: {
  "actionFrames": [
    {
      "line": 1,
      "operation": "set",
      "varName": "x",
      "type": "number",
      "value": 20,
      "timestamp": "2024-08-19T14:48:21.537Z",
      "description": "Set variable x to 20."
    },
    {
      "line": 2,
      "operation": "set",
      "varName": "y",
      "type": "number",
      "value": 15,
      "timestamp": "2024-08-19T14:48:21.537Z",
      "description": "Set variable y to x - 5."
    },
    {
      "line": 3,
      "operation": "set",
      "varName": "z",
      "type": "number",
      "value": 30,
      "timestamp": "2024-08-19T14:48:21.537Z",
      "description": "Set variable z to y * 2."
    }
  ]
}
Intermediate Representation: {
  "program": [
    {
      "type": "VariableDeclaration",
      "name": "p",
      "value": {
        "type": "NumberLiteral",
        "value": "100",
        "line": 2
      }
    },
    {
      "type": "VariableDeclaration",
      "name": "q",
      "value": {
        "type": "Expression",
        "left": "p",
        "operator": "/",
        "right": "4"
      }
    },
    {
      "type": "VariableDeclaration",
      "name": "r",
      "value": {
        "type": "Expression",
        "left": {
          "type": "Expression",
          "left": "q",
          "operator": "+",
          "right": "5"
        },
        "operator": "*",
        "right": "3"
      }
    }
  ]
}
Final JSON: {
  "actionFrames": [
    {
      "line": 1,
      "operation": "set",
      "varName": "p",
      "type": "number",
      "value": 100,
      "timestamp": "2024-08-19T14:48:21.538Z",
      "description": "Set variable p to 100."
    },
    {
      "line": 2,
      "operation": "set",
      "varName": "q",
      "type": "number",
      "value": 25,
      "timestamp": "2024-08-19T14:48:21.538Z",
      "description": "Set variable q to p / 4."
    },
    {
      "line": 3,
      "operation": "set",
      "varName": "r",
      "type": "number",
      "value": 90,
      "timestamp": "2024-08-19T14:48:21.538Z",
      "description": "Set variable r to (q + 5) * 3."
    }
  ]
}
Intermediate Representation: {
  "program": [
    {
      "type": "VariableDeclaration",
      "name": "x",
      "value": {
        "type": "NumberLiteral",
        "value": "10",
        "line": 2
      }
    },
    {
      "type": "VariableDeclaration",
      "name": "y",
      "value": {
        "type": "Expression",
        "left": "x",
        "operator": "/",
        "right": "0"
      }
    }
  ]
}
Final JSON: {
  "actionFrames": [
    {
      "line": 1,
      "operation": "set",
      "varName": "x",
      "type": "number",
      "value": 10,
      "timestamp": "2024-08-19T14:48:21.539Z",
      "description": "Set variable x to 10."
    },
    {
      "line": 2,
      "operation": "set",
      "varName": "y",
      "type": "number",
      "value": null,
      "timestamp": "2024-08-19T14:48:21.539Z",
      "description": "Set variable y to x / 0."
    }
  ]
}
Intermediate Representation: {
  "program": [
    {
      "type": "VariableDeclaration",
      "name": "a",
      "value": {
        "type": "Expression",
        "left": 0,
        "operator": "-",
        "right": "5"
      }
    },
    {
      "type": "VariableDeclaration",
      "name": "b",
      "value": {
        "type": "Expression",
        "left": "a",
        "operator": "+",
        "right": "10"
      }
    },
    {
      "type": "VariableDeclaration",
      "name": "c",
      "value": {
        "type": "Expression",
        "left": "b",
        "operator": "*",
        "right": {
          "type": "Expression",
          "left": 0,
          "operator": "-",
          "right": "2"
        }
      }
    }
  ]
}
Final JSON: {
  "actionFrames": [
    {
      "line": 1,
      "operation": "set",
      "varName": "a",
      "type": "number",
      "value": -5,
      "timestamp": "2024-08-19T14:48:21.540Z",
      "description": "Set variable a to -5."
    },
    {
      "line": 2,
      "operation": "set",
      "varName": "b",
      "type": "number",
      "value": 5,
      "timestamp": "2024-08-19T14:48:21.540Z",
      "description": "Set variable b to a + 10."
    },
    {
      "line": 3,
      "operation": "set",
      "varName": "c",
      "type": "number",
      "value": -10,
      "timestamp": "2024-08-19T14:48:21.540Z",
      "description": "Set variable c to b * -2."
    }
  ]
}
Intermediate Representation: {
  "program": [
    {
      "type": "VariableDeclaration",
      "name": "x",
      "value": {
        "type": "NumberLiteral",
        "value": "10",
        "line": 2
      }
    },
    {
      "type": "VariableDeclaration",
      "name": "y",
      "value": {
        "type": "NumberLiteral",
        "value": "5",
        "line": 3
      }
    },
    {
      "type": "VariableDeclaration",
      "name": "z",
      "value": {
        "type": "Expression",
        "left": "x",
        "operator": "*",
        "right": "y"
      }
    }
  ]
}
Final JSON: {
  "actionFrames": [
    {
      "line": 1,
      "operation": "set",
      "varName": "x",
      "type": "number",
      "value": 10,
      "timestamp": "2024-08-19T14:48:21.541Z",
      "description": "Set variable x to 10."
    },
    {
      "line": 2,
      "operation": "set",
      "varName": "y",
      "type": "number",
      "value": 5,
      "timestamp": "2024-08-19T14:48:21.541Z",
      "description": "Set variable y to 5."
    },
    {
      "line": 3,
      "operation": "set",
      "varName": "z",
      "type": "number",
      "value": 50,
      "timestamp": "2024-08-19T14:48:21.541Z",
      "description": "Set variable z to x * y."
    }
  ]
}
Intermediate Representation: {
  "program": [
    {
      "type": "VariableDeclaration",
      "name": "x",
      "value": {
        "type": "NumberLiteral",
        "value": "5",
        "line": 2
      }
    },
    {
      "type": "WhileLoop",
      "condition": {
        "left": "x",
        "operator": ">",
        "right": "0"
      },
      "body": [
        {
          "type": "PrintStatement",
          "value": "x"
        },
        {
          "type": "VariableDeclaration",
          "name": "x",
          "value": {
            "type": "Expression",
            "left": "x",
            "operator": "-",
            "right": "1"
          }
        }
      ]
    }
  ]
}
Final JSON: {
  "actionFrames": [
    {
      "line": 1,
      "operation": "set",
      "varName": "x",
      "type": "number",
      "value": 5,
      "timestamp": "2024-08-19T14:48:21.543Z",
      "description": "Set variable x to 5."
    },
    {
      "line": 2,
      "operation": "while",
      "condition": "x > 0",
      "timestamp": "2024-08-19T14:48:21.543Z",
      "description": "while loop with condition x > 0."
    },
    {
      "line": 2,
      "operation": "if",
      "condition": "x > 0",
      "result": true,
      "timestamp": "2024-08-19T14:48:21.543Z",
      "description": "Checked if x > 0."
    },
    {
      "line": 3,
      "operation": "print",
      "isLiteral": false,
      "varName": "x",
      "literal": 5,
      "timestamp": "2024-08-19T14:48:21.543Z",
      "description": "Printed x."
    },
    {
      "line": 4,
      "operation": "set",
      "varName": "x",
      "type": "number",
      "value": 4,
      "timestamp": "2024-08-19T14:48:21.543Z",
      "description": "Set variable x to x - 1."
    },
    {
      "line": 2,
      "operation": "if",
      "condition": "x > 0",
      "result": true,
      "timestamp": "2024-08-19T14:48:21.543Z",
      "description": "Checked if x > 0."
    },
    {
      "line": 3,
      "operation": "print",
      "isLiteral": false,
      "varName": "x",
      "literal": 4,
      "timestamp": "2024-08-19T14:48:21.543Z",
      "description": "Printed x."
    },
    {
      "line": 4,
      "operation": "set",
      "varName": "x",
      "type": "number",
      "value": 3,
      "timestamp": "2024-08-19T14:48:21.543Z",
      "description": "Set variable x to x - 1."
    },
    {
      "line": 2,
      "operation": "if",
      "condition": "x > 0",
      "result": true,
      "timestamp": "2024-08-19T14:48:21.543Z",
      "description": "Checked if x > 0."
    },
    {
      "line": 3,
      "operation": "print",
      "isLiteral": false,
      "varName": "x",
      "literal": 3,
      "timestamp": "2024-08-19T14:48:21.543Z",
      "description": "Printed x."
    },
    {
      "line": 4,
      "operation": "set",
      "varName": "x",
      "type": "number",
      "value": 2,
      "timestamp": "2024-08-19T14:48:21.543Z",
      "description": "Set variable x to x - 1."
    },
    {
      "line": 2,
      "operation": "if",
      "condition": "x > 0",
      "result": true,
      "timestamp": "2024-08-19T14:48:21.543Z",
      "description": "Checked if x > 0."
    },
    {
      "line": 3,
      "operation": "print",
      "isLiteral": false,
      "varName": "x",
      "literal": 2,
      "timestamp": "2024-08-19T14:48:21.543Z",
      "description": "Printed x."
    },
    {
      "line": 4,
      "operation": "set",
      "varName": "x",
      "type": "number",
      "value": 1,
      "timestamp": "2024-08-19T14:48:21.543Z",
      "description": "Set variable x to x - 1."
    },
    {
      "line": 2,
      "operation": "if",
      "condition": "x > 0",
      "result": true,
      "timestamp": "2024-08-19T14:48:21.543Z",
      "description": "Checked if x > 0."
    },
    {
      "line": 3,
      "operation": "print",
      "isLiteral": false,
      "varName": "x",
      "literal": 1,
      "timestamp": "2024-08-19T14:48:21.543Z",
      "description": "Printed x."
    },
    {
      "line": 4,
      "operation": "set",
      "varName": "x",
      "type": "number",
      "value": 0,
      "timestamp": "2024-08-19T14:48:21.543Z",
      "description": "Set variable x to x - 1."
    },
    {
      "line": 2,
      "operation": "if",
      "condition": "x > 0",
      "result": false,
      "timestamp": "2024-08-19T14:48:21.543Z",
      "description": "Checked if x > 0."
    },
    {
      "line": 5,
      "operation": "loop_end",
      "timestamp": "2024-08-19T14:48:21.543Z",
      "description": "End of while loop"
    }
  ]
}
Intermediate Representation: {
  "program": [
    {
      "type": "FunctionDeclaration",
      "name": "add_numbers",
      "params": [
        "a",
        "b"
      ],
      "body": [
        {
          "type": "ReturnStatement",
          "value": {
            "type": "Expression",
            "left": "a",
            "operator": "+",
            "right": "b"
          }
        }
      ]
    }
  ]
}
Final JSON: {
  "actionFrames": [
    {
      "line": 1,
      "operation": "define",
      "varName": "add_numbers",
      "params": [
        "a",
        "b"
      ],
      "body": [
        {
          "line": 2,
          "operation": "return",
          "value": {
            "left": {
              "expression": "a"
            },
            "operator": "+",
            "right": {
              "expression": "b"
            }
          },
          "timestamp": "2024-08-19T14:50:53.739Z",
          "description": "Returned {\"left\":{\"expression\":\"a\"},\"operator\":\"+\",\"right\":{\"expression\":\"b\"}}."
        }
      ],
      "timestamp": "2024-08-19T14:50:53.739Z",
      "description": "Defined function add_numbers with parameters a, b."
    }
  ]
}
Intermediate Representation: {
  "program": [
    {
      "type": "VariableDeclaration",
      "name": "x",
      "value": {
        "type": "NumberLiteral",
        "value": "1",
        "line": 2
      }
    },
    {
      "type": "LoopUntil",
      "condition": {
        "left": "x",
        "operator": ">=",
        "right": "10"
      },
      "body": [
        {
          "type": "PrintStatement",
          "value": "x"
        },
        {
          "type": "IfStatement",
          "condition": {
            "left": "x",
            "operator": "<",
            "right": "5"
          },
          "consequent": [
            {
              "type": "VariableDeclaration",
              "name": "x",
              "value": {
                "type": "Expression",
                "left": "x",
                "operator": "+",
                "right": "2"
              }
            }
          ],
          "alternate": [
            {
              "type": "VariableDeclaration",
              "name": "x",
              "value": {
                "type": "Expression",
                "left": "x",
                "operator": "+",
                "right": "3"
              }
            }
          ]
        }
      ]
    }
  ]
}
Final JSON: {
  "actionFrames": [
    {
      "line": 1,
      "operation": "set",
      "varName": "x",
      "type": "number",
      "value": 1,
      "timestamp": "2024-08-19T14:50:53.742Z",
      "description": "Set variable x to 1."
    },
    {
      "line": 2,
      "operation": "while",
      "condition": "x < 10",
      "timestamp": "2024-08-19T14:50:53.742Z",
      "description": "while loop with condition x < 10."
    },
    {
      "line": 2,
      "operation": "if",
      "condition": "x < 10",
      "result": true,
      "timestamp": "2024-08-19T14:50:53.742Z",
      "description": "Checked if x < 10."
    },
    {
      "line": 3,
      "operation": "print",
      "isLiteral": false,
      "varName": "x",
      "literal": 1,
      "timestamp": "2024-08-19T14:50:53.742Z",
      "description": "Printed x."
    },
    {
      "line": 4,
      "operation": "if",
      "condition": "x < 5",
      "result": true,
      "timestamp": "2024-08-19T14:50:53.742Z",
      "description": "Checked if x < 5."
    },
    {
      "line": 5,
      "operation": "set",
      "varName": "x",
      "type": "number",
      "value": 3,
      "timestamp": "2024-08-19T14:50:53.742Z",
      "description": "Set variable x to x + 2."
    },
    {
      "line": 8,
      "operation": "endif",
      "timestamp": "2024-08-19T14:50:53.742Z",
      "description": "End of if statement."
    },
    {
      "line": 2,
      "operation": "if",
      "condition": "x < 10",
      "result": true,
      "timestamp": "2024-08-19T14:50:53.742Z",
      "description": "Checked if x < 10."
    },
    {
      "line": 3,
      "operation": "print",
      "isLiteral": false,
      "varName": "x",
      "literal": 3,
      "timestamp": "2024-08-19T14:50:53.742Z",
      "description": "Printed x."
    },
    {
      "line": 4,
      "operation": "if",
      "condition": "x < 5",
      "result": true,
      "timestamp": "2024-08-19T14:50:53.742Z",
      "description": "Checked if x < 5."
    },
    {
      "line": 5,
      "operation": "set",
      "varName": "x",
      "type": "number",
      "value": 5,
      "timestamp": "2024-08-19T14:50:53.742Z",
      "description": "Set variable x to x + 2."
    },
    {
      "line": 8,
      "operation": "endif",
      "timestamp": "2024-08-19T14:50:53.742Z",
      "description": "End of if statement."
    },
    {
      "line": 2,
      "operation": "if",
      "condition": "x < 10",
      "result": true,
      "timestamp": "2024-08-19T14:50:53.742Z",
      "description": "Checked if x < 10."
    },
    {
      "line": 3,
      "operation": "print",
      "isLiteral": false,
      "varName": "x",
      "literal": 5,
      "timestamp": "2024-08-19T14:50:53.742Z",
      "description": "Printed x."
    },
    {
      "line": 4,
      "operation": "if",
      "condition": "x < 5",
      "result": false,
      "timestamp": "2024-08-19T14:50:53.742Z",
      "description": "Checked if x < 5."
    },
    {
      "line": 7,
      "operation": "set",
      "varName": "x",
      "type": "number",
      "value": 8,
      "timestamp": "2024-08-19T14:50:53.742Z",
      "description": "Set variable x to x + 3."
    },
    {
      "line": 8,
      "operation": "endif",
      "timestamp": "2024-08-19T14:50:53.742Z",
      "description": "End of if statement."
    },
    {
      "line": 2,
      "operation": "if",
      "condition": "x < 10",
      "result": true,
      "timestamp": "2024-08-19T14:50:53.742Z",
      "description": "Checked if x < 10."
    },
    {
      "line": 3,
      "operation": "print",
      "isLiteral": false,
      "varName": "x",
      "literal": 8,
      "timestamp": "2024-08-19T14:50:53.742Z",
      "description": "Printed x."
    },
    {
      "line": 4,
      "operation": "if",
      "condition": "x < 5",
      "result": false,
      "timestamp": "2024-08-19T14:50:53.742Z",
      "description": "Checked if x < 5."
    },
    {
      "line": 7,
      "operation": "set",
      "varName": "x",
      "type": "number",
      "value": 11,
      "timestamp": "2024-08-19T14:50:53.742Z",
      "description": "Set variable x to x + 3."
    },
    {
      "line": 8,
      "operation": "endif",
      "timestamp": "2024-08-19T14:50:53.743Z",
      "description": "End of if statement."
    },
    {
      "line": 2,
      "operation": "if",
      "condition": "x < 10",
      "result": false,
      "timestamp": "2024-08-19T14:50:53.743Z",
      "description": "Checked if x < 10."
    },
    {
      "line": 9,
      "operation": "loop_end",
      "timestamp": "2024-08-19T14:50:53.743Z",
      "description": "End of while loop"
    }
  ]
}
Intermediate Representation: {
  "program": [
    {
      "type": "VariableDeclaration",
      "name": "x",
      "value": {
        "type": "NumberLiteral",
        "value": "5",
        "line": 2
      }
    },
    {
      "type": "VariableDeclaration",
      "name": "y",
      "value": {
        "type": "NumberLiteral",
        "value": "0",
        "line": 3
      }
    },
    {
      "type": "WhileLoop",
      "condition": {
        "left": "x",
        "operator": ">",
        "right": "0"
      },
      "body": [
        {
          "type": "PrintStatement",
          "value": "x"
        },
        {
          "type": "VariableDeclaration",
          "name": "y",
          "value": {
            "type": "Expression",
            "left": "y",
            "operator": "+",
            "right": "x"
          }
        },
        {
          "type": "VariableDeclaration",
          "name": "x",
          "value": {
            "type": "Expression",
            "left": "x",
            "operator": "-",
            "right": "1"
          }
        }
      ]
    },
    {
      "type": "PrintStatement",
      "value": "y"
    }
  ]
}
Final JSON: {
  "actionFrames": [
    {
      "line": 1,
      "operation": "set",
      "varName": "x",
      "type": "number",
      "value": 5,
      "timestamp": "2024-08-19T14:50:53.746Z",
      "description": "Set variable x to 5."
    },
    {
      "line": 2,
      "operation": "set",
      "varName": "y",
      "type": "number",
      "value": 0,
      "timestamp": "2024-08-19T14:50:53.746Z",
      "description": "Set variable y to 0."
    },
    {
      "line": 3,
      "operation": "while",
      "condition": "x > 0",
      "timestamp": "2024-08-19T14:50:53.746Z",
      "description": "while loop with condition x > 0."
    },
    {
      "line": 3,
      "operation": "if",
      "condition": "x > 0",
      "result": true,
      "timestamp": "2024-08-19T14:50:53.746Z",
      "description": "Checked if x > 0."
    },
    {
      "line": 4,
      "operation": "print",
      "isLiteral": false,
      "varName": "x",
      "literal": 5,
      "timestamp": "2024-08-19T14:50:53.746Z",
      "description": "Printed x."
    },
    {
      "line": 5,
      "operation": "set",
      "varName": "y",
      "type": "number",
      "value": 5,
      "timestamp": "2024-08-19T14:50:53.746Z",
      "description": "Set variable y to y + x."
    },
    {
      "line": 6,
      "operation": "set",
      "varName": "x",
      "type": "number",
      "value": 4,
      "timestamp": "2024-08-19T14:50:53.746Z",
      "description": "Set variable x to x - 1."
    },
    {
      "line": 3,
      "operation": "if",
      "condition": "x > 0",
      "result": true,
      "timestamp": "2024-08-19T14:50:53.746Z",
      "description": "Checked if x > 0."
    },
    {
      "line": 4,
      "operation": "print",
      "isLiteral": false,
      "varName": "x",
      "literal": 4,
      "timestamp": "2024-08-19T14:50:53.746Z",
      "description": "Printed x."
    },
    {
      "line": 5,
      "operation": "set",
      "varName": "y",
      "type": "number",
      "value": 9,
      "timestamp": "2024-08-19T14:50:53.746Z",
      "description": "Set variable y to y + x."
    },
    {
      "line": 6,
      "operation": "set",
      "varName": "x",
      "type": "number",
      "value": 3,
      "timestamp": "2024-08-19T14:50:53.746Z",
      "description": "Set variable x to x - 1."
    },
    {
      "line": 3,
      "operation": "if",
      "condition": "x > 0",
      "result": true,
      "timestamp": "2024-08-19T14:50:53.746Z",
      "description": "Checked if x > 0."
    },
    {
      "line": 4,
      "operation": "print",
      "isLiteral": false,
      "varName": "x",
      "literal": 3,
      "timestamp": "2024-08-19T14:50:53.746Z",
      "description": "Printed x."
    },
    {
      "line": 5,
      "operation": "set",
      "varName": "y",
      "type": "number",
      "value": 12,
      "timestamp": "2024-08-19T14:50:53.746Z",
      "description": "Set variable y to y + x."
    },
    {
      "line": 6,
      "operation": "set",
      "varName": "x",
      "type": "number",
      "value": 2,
      "timestamp": "2024-08-19T14:50:53.746Z",
      "description": "Set variable x to x - 1."
    },
    {
      "line": 3,
      "operation": "if",
      "condition": "x > 0",
      "result": true,
      "timestamp": "2024-08-19T14:50:53.746Z",
      "description": "Checked if x > 0."
    },
    {
      "line": 4,
      "operation": "print",
      "isLiteral": false,
      "varName": "x",
      "literal": 2,
      "timestamp": "2024-08-19T14:50:53.746Z",
      "description": "Printed x."
    },
    {
      "line": 5,
      "operation": "set",
      "varName": "y",
      "type": "number",
      "value": 14,
      "timestamp": "2024-08-19T14:50:53.746Z",
      "description": "Set variable y to y + x."
    },
    {
      "line": 6,
      "operation": "set",
      "varName": "x",
      "type": "number",
      "value": 1,
      "timestamp": "2024-08-19T14:50:53.746Z",
      "description": "Set variable x to x - 1."
    },
    {
      "line": 3,
      "operation": "if",
      "condition": "x > 0",
      "result": true,
      "timestamp": "2024-08-19T14:50:53.746Z",
      "description": "Checked if x > 0."
    },
    {
      "line": 4,
      "operation": "print",
      "isLiteral": false,
      "varName": "x",
      "literal": 1,
      "timestamp": "2024-08-19T14:50:53.746Z",
      "description": "Printed x."
    },
    {
      "line": 5,
      "operation": "set",
      "varName": "y",
      "type": "number",
      "value": 15,
      "timestamp": "2024-08-19T14:50:53.746Z",
      "description": "Set variable y to y + x."
    },
    {
      "line": 6,
      "operation": "set",
      "varName": "x",
      "type": "number",
      "value": 0,
      "timestamp": "2024-08-19T14:50:53.746Z",
      "description": "Set variable x to x - 1."
    },
    {
      "line": 3,
      "operation": "if",
      "condition": "x > 0",
      "result": false,
      "timestamp": "2024-08-19T14:50:53.746Z",
      "description": "Checked if x > 0."
    },
    {
      "line": 7,
      "operation": "loop_end",
      "timestamp": "2024-08-19T14:50:53.746Z",
      "description": "End of while loop"
    },
    {
      "line": 8,
      "operation": "print",
      "isLiteral": false,
      "varName": "y",
      "literal": 15,
      "timestamp": "2024-08-19T14:50:53.746Z",
      "description": "Printed y."
    }
  ]
}
Intermediate Representation: {
  "program": [
    {
      "type": "VariableDeclaration",
      "name": "sum",
      "value": {
        "type": "NumberLiteral",
        "value": "0",
        "line": 2
      }
    },
    {
      "type": "LoopFromTo",
      "loopVariable": "i",
      "range": {
        "start": "1",
        "end": "3"
      },
      "body": [
        {
          "type": "PrintStatement",
          "value": "i"
        },
        {
          "type": "VariableDeclaration",
          "name": "sum",
          "value": {
            "type": "Expression",
            "left": "sum",
            "operator": "+",
            "right": "i"
          }
        }
      ]
    },
    {
      "type": "PrintStatement",
      "value": "sum"
    },
    {
      "type": "VariableDeclaration",
      "name": "sum",
      "value": {
        "type": "Expression",
        "left": "sum",
        "operator": "*",
        "right": "2"
      }
    },
    {
      "type": "PrintStatement",
      "value": "sum"
    }
  ]
}
Final JSON: {
  "actionFrames": [
    {
      "line": 1,
      "operation": "set",
      "varName": "sum",
      "type": "number",
      "value": 0,
      "timestamp": "2024-08-19T14:50:53.748Z",
      "description": "Set variable sum to 0."
    },
    {
      "line": 2,
      "operation": "set",
      "varName": "i",
      "type": "number",
      "value": 1,
      "timestamp": "2024-08-19T14:50:53.748Z",
      "description": "Set variable i to 1."
    },
    {
      "line": 2,
      "operation": "loop_from_to",
      "condition": "i <= 3",
      "timestamp": "2024-08-19T14:50:53.748Z",
      "description": "loop from_to loop with condition i <= 3."
    },
    {
      "line": 2,
      "operation": "if",
      "condition": "i <= 3",
      "result": true,
      "timestamp": "2024-08-19T14:50:53.748Z",
      "description": "Checked if i <= 3."
    },
    {
      "line": 3,
      "operation": "print",
      "isLiteral": false,
      "varName": "i",
      "literal": 1,
      "timestamp": "2024-08-19T14:50:53.748Z",
      "description": "Printed i."
    },
    {
      "line": 4,
      "operation": "set",
      "varName": "sum",
      "type": "number",
      "value": 1,
      "timestamp": "2024-08-19T14:50:53.748Z",
      "description": "Set variable sum to sum + i."
    },
    {
      "line": 2,
      "operation": "set",
      "varName": "i",
      "type": "number",
      "value": 2,
      "timestamp": "2024-08-19T14:50:53.748Z",
      "description": "Set variable i to 2."
    },
    {
      "line": 2,
      "operation": "if",
      "condition": "i <= 3",
      "result": true,
      "timestamp": "2024-08-19T14:50:53.748Z",
      "description": "Checked if i <= 3."
    },
    {
      "line": 3,
      "operation": "print",
      "isLiteral": false,
      "varName": "i",
      "literal": 2,
      "timestamp": "2024-08-19T14:50:53.748Z",
      "description": "Printed i."
    },
    {
      "line": 4,
      "operation": "set",
      "varName": "sum",
      "type": "number",
      "value": 3,
      "timestamp": "2024-08-19T14:50:53.748Z",
      "description": "Set variable sum to sum + i."
    },
    {
      "line": 2,
      "operation": "set",
      "varName": "i",
      "type": "number",
      "value": 3,
      "timestamp": "2024-08-19T14:50:53.748Z",
      "description": "Set variable i to 3."
    },
    {
      "line": 2,
      "operation": "if",
      "condition": "i <= 3",
      "result": true,
      "timestamp": "2024-08-19T14:50:53.748Z",
      "description": "Checked if i <= 3."
    },
    {
      "line": 3,
      "operation": "print",
      "isLiteral": false,
      "varName": "i",
      "literal": 3,
      "timestamp": "2024-08-19T14:50:53.748Z",
      "description": "Printed i."
    },
    {
      "line": 4,
      "operation": "set",
      "varName": "sum",
      "type": "number",
      "value": 6,
      "timestamp": "2024-08-19T14:50:53.748Z",
      "description": "Set variable sum to sum + i."
    },
    {
      "line": 2,
      "operation": "set",
      "varName": "i",
      "type": "number",
      "value": 4,
      "timestamp": "2024-08-19T14:50:53.748Z",
      "description": "Set variable i to 4."
    },
    {
      "line": 2,
      "operation": "if",
      "condition": "i <= 3",
      "result": false,
      "timestamp": "2024-08-19T14:50:53.748Z",
      "description": "Checked if i <= 3."
    },
    {
      "line": 5,
      "operation": "loop_end",
      "timestamp": "2024-08-19T14:50:53.748Z",
      "description": "End of loop from_to loop"
    },
    {
      "line": 6,
      "operation": "print",
      "isLiteral": false,
      "varName": "sum",
      "literal": 6,
      "timestamp": "2024-08-19T14:50:53.748Z",
      "description": "Printed sum."
    },
    {
      "line": 7,
      "operation": "set",
      "varName": "sum",
      "type": "number",
      "value": 12,
      "timestamp": "2024-08-19T14:50:53.748Z",
      "description": "Set variable sum to sum * 2."
    },
    {
      "line": 8,
      "operation": "print",
      "isLiteral": false,
      "varName": "sum",
      "literal": 12,
      "timestamp": "2024-08-19T14:50:53.748Z",
      "description": "Printed sum."
    }
  ]
}
Intermediate Representation: {
  "program": [
    {
      "type": "VariableDeclaration",
      "name": "sum",
      "value": {
        "type": "NumberLiteral",
        "value": "0",
        "line": 2
      }
    },
    {
      "type": "LoopFromTo",
      "loopVariable": "i",
      "range": {
        "start": "1",
        "end": "5"
      },
      "body": [
        {
          "type": "PrintStatement",
          "value": "i"
        },
        {
          "type": "VariableDeclaration",
          "name": "sum",
          "value": {
            "type": "Expression",
            "left": "sum",
            "operator": "+",
            "right": "i"
          }
        }
      ]
    }
  ]
}
Final JSON: {
  "actionFrames": [
    {
      "line": 1,
      "operation": "set",
      "varName": "sum",
      "type": "number",
      "value": 0,
      "timestamp": "2024-08-19T14:50:53.751Z",
      "description": "Set variable sum to 0."
    },
    {
      "line": 2,
      "operation": "set",
      "varName": "i",
      "type": "number",
      "value": 1,
      "timestamp": "2024-08-19T14:50:53.751Z",
      "description": "Set variable i to 1."
    },
    {
      "line": 2,
      "operation": "loop_from_to",
      "condition": "i <= 5",
      "timestamp": "2024-08-19T14:50:53.752Z",
      "description": "loop from_to loop with condition i <= 5."
    },
    {
      "line": 2,
      "operation": "if",
      "condition": "i <= 5",
      "result": true,
      "timestamp": "2024-08-19T14:50:53.752Z",
      "description": "Checked if i <= 5."
    },
    {
      "line": 3,
      "operation": "print",
      "isLiteral": false,
      "varName": "i",
      "literal": 1,
      "timestamp": "2024-08-19T14:50:53.752Z",
      "description": "Printed i."
    },
    {
      "line": 4,
      "operation": "set",
      "varName": "sum",
      "type": "number",
      "value": 1,
      "timestamp": "2024-08-19T14:50:53.752Z",
      "description": "Set variable sum to sum + i."
    },
    {
      "line": 2,
      "operation": "set",
      "varName": "i",
      "type": "number",
      "value": 2,
      "timestamp": "2024-08-19T14:50:53.752Z",
      "description": "Set variable i to 2."
    },
    {
      "line": 2,
      "operation": "if",
      "condition": "i <= 5",
      "result": true,
      "timestamp": "2024-08-19T14:50:53.752Z",
      "description": "Checked if i <= 5."
    },
    {
      "line": 3,
      "operation": "print",
      "isLiteral": false,
      "varName": "i",
      "literal": 2,
      "timestamp": "2024-08-19T14:50:53.752Z",
      "description": "Printed i."
    },
    {
      "line": 4,
      "operation": "set",
      "varName": "sum",
      "type": "number",
      "value": 3,
      "timestamp": "2024-08-19T14:50:53.752Z",
      "description": "Set variable sum to sum + i."
    },
    {
      "line": 2,
      "operation": "set",
      "varName": "i",
      "type": "number",
      "value": 3,
      "timestamp": "2024-08-19T14:50:53.752Z",
      "description": "Set variable i to 3."
    },
    {
      "line": 2,
      "operation": "if",
      "condition": "i <= 5",
      "result": true,
      "timestamp": "2024-08-19T14:50:53.752Z",
      "description": "Checked if i <= 5."
    },
    {
      "line": 3,
      "operation": "print",
      "isLiteral": false,
      "varName": "i",
      "literal": 3,
      "timestamp": "2024-08-19T14:50:53.752Z",
      "description": "Printed i."
    },
    {
      "line": 4,
      "operation": "set",
      "varName": "sum",
      "type": "number",
      "value": 6,
      "timestamp": "2024-08-19T14:50:53.752Z",
      "description": "Set variable sum to sum + i."
    },
    {
      "line": 2,
      "operation": "set",
      "varName": "i",
      "type": "number",
      "value": 4,
      "timestamp": "2024-08-19T14:50:53.752Z",
      "description": "Set variable i to 4."
    },
    {
      "line": 2,
      "operation": "if",
      "condition": "i <= 5",
      "result": true,
      "timestamp": "2024-08-19T14:50:53.752Z",
      "description": "Checked if i <= 5."
    },
    {
      "line": 3,
      "operation": "print",
      "isLiteral": false,
      "varName": "i",
      "literal": 4,
      "timestamp": "2024-08-19T14:50:53.752Z",
      "description": "Printed i."
    },
    {
      "line": 4,
      "operation": "set",
      "varName": "sum",
      "type": "number",
      "value": 10,
      "timestamp": "2024-08-19T14:50:53.752Z",
      "description": "Set variable sum to sum + i."
    },
    {
      "line": 2,
      "operation": "set",
      "varName": "i",
      "type": "number",
      "value": 5,
      "timestamp": "2024-08-19T14:50:53.752Z",
      "description": "Set variable i to 5."
    },
    {
      "line": 2,
      "operation": "if",
      "condition": "i <= 5",
      "result": true,
      "timestamp": "2024-08-19T14:50:53.752Z",
      "description": "Checked if i <= 5."
    },
    {
      "line": 3,
      "operation": "print",
      "isLiteral": false,
      "varName": "i",
      "literal": 5,
      "timestamp": "2024-08-19T14:50:53.752Z",
      "description": "Printed i."
    },
    {
      "line": 4,
      "operation": "set",
      "varName": "sum",
      "type": "number",
      "value": 15,
      "timestamp": "2024-08-19T14:50:53.752Z",
      "description": "Set variable sum to sum + i."
    },
    {
      "line": 2,
      "operation": "set",
      "varName": "i",
      "type": "number",
      "value": 6,
      "timestamp": "2024-08-19T14:50:53.752Z",
      "description": "Set variable i to 6."
    },
    {
      "line": 2,
      "operation": "if",
      "condition": "i <= 5",
      "result": false,
      "timestamp": "2024-08-19T14:50:53.752Z",
      "description": "Checked if i <= 5."
    },
    {
      "line": 5,
      "operation": "loop_end",
      "timestamp": "2024-08-19T14:50:53.752Z",
      "description": "End of loop from_to loop"
    }
  ]
}
Intermediate Representation: {
  "program": [
    {
      "type": "LoopFromTo",
      "loopVariable": "i",
      "range": {
        "start": "0",
        "end": "5"
      },
      "body": [
        {
          "type": "PrintStatement",
          "value": "i"
        }
      ]
    }
  ]
}
Final JSON: {
  "actionFrames": [
    {
      "line": 1,
      "operation": "set",
      "varName": "i",
      "type": "number",
      "value": 0,
      "timestamp": "2024-08-19T14:50:53.754Z",
      "description": "Set variable i to 0."
    },
    {
      "line": 1,
      "operation": "loop_from_to",
      "condition": "i <= 5",
      "timestamp": "2024-08-19T14:50:53.754Z",
      "description": "loop from_to loop with condition i <= 5."
    },
    {
      "line": 1,
      "operation": "if",
      "condition": "i <= 5",
      "result": true,
      "timestamp": "2024-08-19T14:50:53.754Z",
      "description": "Checked if i <= 5."
    },
    {
      "line": 2,
      "operation": "print",
      "isLiteral": false,
      "varName": "i",
      "literal": 0,
      "timestamp": "2024-08-19T14:50:53.754Z",
      "description": "Printed i."
    },
    {
      "line": 1,
      "operation": "set",
      "varName": "i",
      "type": "number",
      "value": 1,
      "timestamp": "2024-08-19T14:50:53.754Z",
      "description": "Set variable i to 1."
    },
    {
      "line": 1,
      "operation": "if",
      "condition": "i <= 5",
      "result": true,
      "timestamp": "2024-08-19T14:50:53.754Z",
      "description": "Checked if i <= 5."
    },
    {
      "line": 2,
      "operation": "print",
      "isLiteral": false,
      "varName": "i",
      "literal": 1,
      "timestamp": "2024-08-19T14:50:53.754Z",
      "description": "Printed i."
    },
    {
      "line": 1,
      "operation": "set",
      "varName": "i",
      "type": "number",
      "value": 2,
      "timestamp": "2024-08-19T14:50:53.754Z",
      "description": "Set variable i to 2."
    },
    {
      "line": 1,
      "operation": "if",
      "condition": "i <= 5",
      "result": true,
      "timestamp": "2024-08-19T14:50:53.754Z",
      "description": "Checked if i <= 5."
    },
    {
      "line": 2,
      "operation": "print",
      "isLiteral": false,
      "varName": "i",
      "literal": 2,
      "timestamp": "2024-08-19T14:50:53.754Z",
      "description": "Printed i."
    },
    {
      "line": 1,
      "operation": "set",
      "varName": "i",
      "type": "number",
      "value": 3,
      "timestamp": "2024-08-19T14:50:53.754Z",
      "description": "Set variable i to 3."
    },
    {
      "line": 1,
      "operation": "if",
      "condition": "i <= 5",
      "result": true,
      "timestamp": "2024-08-19T14:50:53.754Z",
      "description": "Checked if i <= 5."
    },
    {
      "line": 2,
      "operation": "print",
      "isLiteral": false,
      "varName": "i",
      "literal": 3,
      "timestamp": "2024-08-19T14:50:53.754Z",
      "description": "Printed i."
    },
    {
      "line": 1,
      "operation": "set",
      "varName": "i",
      "type": "number",
      "value": 4,
      "timestamp": "2024-08-19T14:50:53.754Z",
      "description": "Set variable i to 4."
    },
    {
      "line": 1,
      "operation": "if",
      "condition": "i <= 5",
      "result": true,
      "timestamp": "2024-08-19T14:50:53.754Z",
      "description": "Checked if i <= 5."
    },
    {
      "line": 2,
      "operation": "print",
      "isLiteral": false,
      "varName": "i",
      "literal": 4,
      "timestamp": "2024-08-19T14:50:53.754Z",
      "description": "Printed i."
    },
    {
      "line": 1,
      "operation": "set",
      "varName": "i",
      "type": "number",
      "value": 5,
      "timestamp": "2024-08-19T14:50:53.754Z",
      "description": "Set variable i to 5."
    },
    {
      "line": 1,
      "operation": "if",
      "condition": "i <= 5",
      "result": true,
      "timestamp": "2024-08-19T14:50:53.754Z",
      "description": "Checked if i <= 5."
    },
    {
      "line": 2,
      "operation": "print",
      "isLiteral": false,
      "varName": "i",
      "literal": 5,
      "timestamp": "2024-08-19T14:50:53.754Z",
      "description": "Printed i."
    },
    {
      "line": 1,
      "operation": "set",
      "varName": "i",
      "type": "number",
      "value": 6,
      "timestamp": "2024-08-19T14:50:53.754Z",
      "description": "Set variable i to 6."
    },
    {
      "line": 1,
      "operation": "if",
      "condition": "i <= 5",
      "result": false,
      "timestamp": "2024-08-19T14:50:53.754Z",
      "description": "Checked if i <= 5."
    },
    {
      "line": 3,
      "operation": "loop_end",
      "timestamp": "2024-08-19T14:50:53.754Z",
      "description": "End of loop from_to loop"
    }
  ]
}
Intermediate Representation: {
  "program": [
    {
      "type": "VariableDeclaration",
      "name": "x",
      "value": {
        "type": "NumberLiteral",
        "value": "10",
        "line": 2
      }
    },
    {
      "type": "LoopUntil",
      "condition": {
        "left": "x",
        "operator": "==",
        "right": "0"
      },
      "body": [
        {
          "type": "PrintStatement",
          "value": "x"
        },
        {
          "type": "VariableDeclaration",
          "name": "x",
          "value": {
            "type": "Expression",
            "left": "x",
            "operator": "-",
            "right": "1"
          }
        }
      ]
    }
  ]
}
Final JSON: {
  "actionFrames": [
    {
      "line": 1,
      "operation": "set",
      "varName": "x",
      "type": "number",
      "value": 10,
      "timestamp": "2024-08-19T14:50:53.758Z",
      "description": "Set variable x to 10."
    },
    {
      "line": 2,
      "operation": "while",
      "condition": "x != 0",
      "timestamp": "2024-08-19T14:50:53.758Z",
      "description": "while loop with condition x != 0."
    },
    {
      "line": 2,
      "operation": "if",
      "condition": "x != 0",
      "result": true,
      "timestamp": "2024-08-19T14:50:53.758Z",
      "description": "Checked if x != 0."
    },
    {
      "line": 3,
      "operation": "print",
      "isLiteral": false,
      "varName": "x",
      "literal": 10,
      "timestamp": "2024-08-19T14:50:53.758Z",
      "description": "Printed x."
    },
    {
      "line": 4,
      "operation": "set",
      "varName": "x",
      "type": "number",
      "value": 9,
      "timestamp": "2024-08-19T14:50:53.758Z",
      "description": "Set variable x to x - 1."
    },
    {
      "line": 2,
      "operation": "if",
      "condition": "x != 0",
      "result": true,
      "timestamp": "2024-08-19T14:50:53.758Z",
      "description": "Checked if x != 0."
    },
    {
      "line": 3,
      "operation": "print",
      "isLiteral": false,
      "varName": "x",
      "literal": 9,
      "timestamp": "2024-08-19T14:50:53.758Z",
      "description": "Printed x."
    },
    {
      "line": 4,
      "operation": "set",
      "varName": "x",
      "type": "number",
      "value": 8,
      "timestamp": "2024-08-19T14:50:53.758Z",
      "description": "Set variable x to x - 1."
    },
    {
      "line": 2,
      "operation": "if",
      "condition": "x != 0",
      "result": true,
      "timestamp": "2024-08-19T14:50:53.758Z",
      "description": "Checked if x != 0."
    },
    {
      "line": 3,
      "operation": "print",
      "isLiteral": false,
      "varName": "x",
      "literal": 8,
      "timestamp": "2024-08-19T14:50:53.758Z",
      "description": "Printed x."
    },
    {
      "line": 4,
      "operation": "set",
      "varName": "x",
      "type": "number",
      "value": 7,
      "timestamp": "2024-08-19T14:50:53.758Z",
      "description": "Set variable x to x - 1."
    },
    {
      "line": 2,
      "operation": "if",
      "condition": "x != 0",
      "result": true,
      "timestamp": "2024-08-19T14:50:53.758Z",
      "description": "Checked if x != 0."
    },
    {
      "line": 3,
      "operation": "print",
      "isLiteral": false,
      "varName": "x",
      "literal": 7,
      "timestamp": "2024-08-19T14:50:53.758Z",
      "description": "Printed x."
    },
    {
      "line": 4,
      "operation": "set",
      "varName": "x",
      "type": "number",
      "value": 6,
      "timestamp": "2024-08-19T14:50:53.758Z",
      "description": "Set variable x to x - 1."
    },
    {
      "line": 2,
      "operation": "if",
      "condition": "x != 0",
      "result": true,
      "timestamp": "2024-08-19T14:50:53.758Z",
      "description": "Checked if x != 0."
    },
    {
      "line": 3,
      "operation": "print",
      "isLiteral": false,
      "varName": "x",
      "literal": 6,
      "timestamp": "2024-08-19T14:50:53.758Z",
      "description": "Printed x."
    },
    {
      "line": 4,
      "operation": "set",
      "varName": "x",
      "type": "number",
      "value": 5,
      "timestamp": "2024-08-19T14:50:53.758Z",
      "description": "Set variable x to x - 1."
    },
    {
      "line": 2,
      "operation": "if",
      "condition": "x != 0",
      "result": true,
      "timestamp": "2024-08-19T14:50:53.758Z",
      "description": "Checked if x != 0."
    },
    {
      "line": 3,
      "operation": "print",
      "isLiteral": false,
      "varName": "x",
      "literal": 5,
      "timestamp": "2024-08-19T14:50:53.758Z",
      "description": "Printed x."
    },
    {
      "line": 4,
      "operation": "set",
      "varName": "x",
      "type": "number",
      "value": 4,
      "timestamp": "2024-08-19T14:50:53.758Z",
      "description": "Set variable x to x - 1."
    },
    {
      "line": 2,
      "operation": "if",
      "condition": "x != 0",
      "result": true,
      "timestamp": "2024-08-19T14:50:53.758Z",
      "description": "Checked if x != 0."
    },
    {
      "line": 3,
      "operation": "print",
      "isLiteral": false,
      "varName": "x",
      "literal": 4,
      "timestamp": "2024-08-19T14:50:53.759Z",
      "description": "Printed x."
    },
    {
      "line": 4,
      "operation": "set",
      "varName": "x",
      "type": "number",
      "value": 3,
      "timestamp": "2024-08-19T14:50:53.759Z",
      "description": "Set variable x to x - 1."
    },
    {
      "line": 2,
      "operation": "if",
      "condition": "x != 0",
      "result": true,
      "timestamp": "2024-08-19T14:50:53.759Z",
      "description": "Checked if x != 0."
    },
    {
      "line": 3,
      "operation": "print",
      "isLiteral": false,
      "varName": "x",
      "literal": 3,
      "timestamp": "2024-08-19T14:50:53.759Z",
      "description": "Printed x."
    },
    {
      "line": 4,
      "operation": "set",
      "varName": "x",
      "type": "number",
      "value": 2,
      "timestamp": "2024-08-19T14:50:53.759Z",
      "description": "Set variable x to x - 1."
    },
    {
      "line": 2,
      "operation": "if",
      "condition": "x != 0",
      "result": true,
      "timestamp": "2024-08-19T14:50:53.759Z",
      "description": "Checked if x != 0."
    },
    {
      "line": 3,
      "operation": "print",
      "isLiteral": false,
      "varName": "x",
      "literal": 2,
      "timestamp": "2024-08-19T14:50:53.759Z",
      "description": "Printed x."
    },
    {
      "line": 4,
      "operation": "set",
      "varName": "x",
      "type": "number",
      "value": 1,
      "timestamp": "2024-08-19T14:50:53.759Z",
      "description": "Set variable x to x - 1."
    },
    {
      "line": 2,
      "operation": "if",
      "condition": "x != 0",
      "result": true,
      "timestamp": "2024-08-19T14:50:53.759Z",
      "description": "Checked if x != 0."
    },
    {
      "line": 3,
      "operation": "print",
      "isLiteral": false,
      "varName": "x",
      "literal": 1,
      "timestamp": "2024-08-19T14:50:53.759Z",
      "description": "Printed x."
    },
    {
      "line": 4,
      "operation": "set",
      "varName": "x",
      "type": "number",
      "value": 0,
      "timestamp": "2024-08-19T14:50:53.759Z",
      "description": "Set variable x to x - 1."
    },
    {
      "line": 2,
      "operation": "if",
      "condition": "x != 0",
      "result": false,
      "timestamp": "2024-08-19T14:50:53.759Z",
      "description": "Checked if x != 0."
    },
    {
      "line": 5,
      "operation": "loop_end",
      "timestamp": "2024-08-19T14:50:53.759Z",
      "description": "End of while loop"
    }
  ]
}
Intermediate Representation: {
  "program": [
    {
      "type": "VariableDeclaration",
      "name": "x",
      "value": {
        "type": "NumberLiteral",
        "value": "5",
        "line": 2
      }
    },
    {
      "type": "WhileLoop",
      "condition": {
        "left": "x",
        "operator": ">",
        "right": "0"
      },
      "body": [
        {
          "type": "PrintStatement",
          "value": "x"
        },
        {
          "type": "VariableDeclaration",
          "name": "x",
          "value": {
            "type": "Expression",
            "left": "x",
            "operator": "-",
            "right": "1"
          }
        }
      ]
    }
  ]
}
Final JSON: {
  "actionFrames": [
    {
      "line": 1,
      "operation": "set",
      "varName": "x",
      "type": "number",
      "value": 5,
      "timestamp": "2024-08-19T14:50:53.764Z",
      "description": "Set variable x to 5."
    },
    {
      "line": 2,
      "operation": "while",
      "condition": "x > 0",
      "timestamp": "2024-08-19T14:50:53.764Z",
      "description": "while loop with condition x > 0."
    },
    {
      "line": 2,
      "operation": "if",
      "condition": "x > 0",
      "result": true,
      "timestamp": "2024-08-19T14:50:53.764Z",
      "description": "Checked if x > 0."
    },
    {
      "line": 3,
      "operation": "print",
      "isLiteral": false,
      "varName": "x",
      "literal": 5,
      "timestamp": "2024-08-19T14:50:53.764Z",
      "description": "Printed x."
    },
    {
      "line": 4,
      "operation": "set",
      "varName": "x",
      "type": "number",
      "value": 4,
      "timestamp": "2024-08-19T14:50:53.764Z",
      "description": "Set variable x to x - 1."
    },
    {
      "line": 2,
      "operation": "if",
      "condition": "x > 0",
      "result": true,
      "timestamp": "2024-08-19T14:50:53.764Z",
      "description": "Checked if x > 0."
    },
    {
      "line": 3,
      "operation": "print",
      "isLiteral": false,
      "varName": "x",
      "literal": 4,
      "timestamp": "2024-08-19T14:50:53.764Z",
      "description": "Printed x."
    },
    {
      "line": 4,
      "operation": "set",
      "varName": "x",
      "type": "number",
      "value": 3,
      "timestamp": "2024-08-19T14:50:53.764Z",
      "description": "Set variable x to x - 1."
    },
    {
      "line": 2,
      "operation": "if",
      "condition": "x > 0",
      "result": true,
      "timestamp": "2024-08-19T14:50:53.764Z",
      "description": "Checked if x > 0."
    },
    {
      "line": 3,
      "operation": "print",
      "isLiteral": false,
      "varName": "x",
      "literal": 3,
      "timestamp": "2024-08-19T14:50:53.764Z",
      "description": "Printed x."
    },
    {
      "line": 4,
      "operation": "set",
      "varName": "x",
      "type": "number",
      "value": 2,
      "timestamp": "2024-08-19T14:50:53.764Z",
      "description": "Set variable x to x - 1."
    },
    {
      "line": 2,
      "operation": "if",
      "condition": "x > 0",
      "result": true,
      "timestamp": "2024-08-19T14:50:53.764Z",
      "description": "Checked if x > 0."
    },
    {
      "line": 3,
      "operation": "print",
      "isLiteral": false,
      "varName": "x",
      "literal": 2,
      "timestamp": "2024-08-19T14:50:53.764Z",
      "description": "Printed x."
    },
    {
      "line": 4,
      "operation": "set",
      "varName": "x",
      "type": "number",
      "value": 1,
      "timestamp": "2024-08-19T14:50:53.764Z",
      "description": "Set variable x to x - 1."
    },
    {
      "line": 2,
      "operation": "if",
      "condition": "x > 0",
      "result": true,
      "timestamp": "2024-08-19T14:50:53.764Z",
      "description": "Checked if x > 0."
    },
    {
      "line": 3,
      "operation": "print",
      "isLiteral": false,
      "varName": "x",
      "literal": 1,
      "timestamp": "2024-08-19T14:50:53.764Z",
      "description": "Printed x."
    },
    {
      "line": 4,
      "operation": "set",
      "varName": "x",
      "type": "number",
      "value": 0,
      "timestamp": "2024-08-19T14:50:53.764Z",
      "description": "Set variable x to x - 1."
    },
    {
      "line": 2,
      "operation": "if",
      "condition": "x > 0",
      "result": false,
      "timestamp": "2024-08-19T14:50:53.764Z",
      "description": "Checked if x > 0."
    },
    {
      "line": 5,
      "operation": "loop_end",
      "timestamp": "2024-08-19T14:50:53.764Z",
      "description": "End of while loop"
    }
  ]
}
Test case 16

Intermediate Representation: {
  "program": [
    {
      "type": "LoopFromTo",
      "loopVariable": "i",
      "range": {
        "start": "0",
        "end": "10"
      },
      "body": [
        {
          "type": "PrintStatement",
          "value": "i"
        }
      ]
    }
  ]
}
Final JSON: {
  "actionFrames": [
    {
      "line": 1,
      "operation": "set",
      "varName": "i",
      "type": "number",
      "value": 0,
      "timestamp": "2024-08-19T14:50:53.766Z",
      "description": "Set variable i to 0."
    },
    {
      "line": 1,
      "operation": "loop_from_to",
      "condition": "i <= 10",
      "timestamp": "2024-08-19T14:50:53.766Z",
      "description": "loop from_to loop with condition i <= 10."
    },
    {
      "line": 1,
      "operation": "if",
      "condition": "i <= 10",
      "result": true,
      "timestamp": "2024-08-19T14:50:53.766Z",
      "description": "Checked if i <= 10."
    },
    {
      "line": 2,
      "operation": "print",
      "isLiteral": false,
      "varName": "i",
      "literal": 0,
      "timestamp": "2024-08-19T14:50:53.766Z",
      "description": "Printed i."
    },
    {
      "line": 1,
      "operation": "set",
      "varName": "i",
      "type": "number",
      "value": 1,
      "timestamp": "2024-08-19T14:50:53.766Z",
      "description": "Set variable i to 1."
    },
    {
      "line": 1,
      "operation": "if",
      "condition": "i <= 10",
      "result": true,
      "timestamp": "2024-08-19T14:50:53.766Z",
      "description": "Checked if i <= 10."
    },
    {
      "line": 2,
      "operation": "print",
      "isLiteral": false,
      "varName": "i",
      "literal": 1,
      "timestamp": "2024-08-19T14:50:53.766Z",
      "description": "Printed i."
    },
    {
      "line": 1,
      "operation": "set",
      "varName": "i",
      "type": "number",
      "value": 2,
      "timestamp": "2024-08-19T14:50:53.766Z",
      "description": "Set variable i to 2."
    },
    {
      "line": 1,
      "operation": "if",
      "condition": "i <= 10",
      "result": true,
      "timestamp": "2024-08-19T14:50:53.766Z",
      "description": "Checked if i <= 10."
    },
    {
      "line": 2,
      "operation": "print",
      "isLiteral": false,
      "varName": "i",
      "literal": 2,
      "timestamp": "2024-08-19T14:50:53.766Z",
      "description": "Printed i."
    },
    {
      "line": 1,
      "operation": "set",
      "varName": "i",
      "type": "number",
      "value": 3,
      "timestamp": "2024-08-19T14:50:53.766Z",
      "description": "Set variable i to 3."
    },
    {
      "line": 1,
      "operation": "if",
      "condition": "i <= 10",
      "result": true,
      "timestamp": "2024-08-19T14:50:53.766Z",
      "description": "Checked if i <= 10."
    },
    {
      "line": 2,
      "operation": "print",
      "isLiteral": false,
      "varName": "i",
      "literal": 3,
      "timestamp": "2024-08-19T14:50:53.766Z",
      "description": "Printed i."
    },
    {
      "line": 1,
      "operation": "set",
      "varName": "i",
      "type": "number",
      "value": 4,
      "timestamp": "2024-08-19T14:50:53.766Z",
      "description": "Set variable i to 4."
    },
    {
      "line": 1,
      "operation": "if",
      "condition": "i <= 10",
      "result": true,
      "timestamp": "2024-08-19T14:50:53.766Z",
      "description": "Checked if i <= 10."
    },
    {
      "line": 2,
      "operation": "print",
      "isLiteral": false,
      "varName": "i",
      "literal": 4,
      "timestamp": "2024-08-19T14:50:53.766Z",
      "description": "Printed i."
    },
    {
      "line": 1,
      "operation": "set",
      "varName": "i",
      "type": "number",
      "value": 5,
      "timestamp": "2024-08-19T14:50:53.766Z",
      "description": "Set variable i to 5."
    },
    {
      "line": 1,
      "operation": "if",
      "condition": "i <= 10",
      "result": true,
      "timestamp": "2024-08-19T14:50:53.766Z",
      "description": "Checked if i <= 10."
    },
    {
      "line": 2,
      "operation": "print",
      "isLiteral": false,
      "varName": "i",
      "literal": 5,
      "timestamp": "2024-08-19T14:50:53.766Z",
      "description": "Printed i."
    },
    {
      "line": 1,
      "operation": "set",
      "varName": "i",
      "type": "number",
      "value": 6,
      "timestamp": "2024-08-19T14:50:53.766Z",
      "description": "Set variable i to 6."
    },
    {
      "line": 1,
      "operation": "if",
      "condition": "i <= 10",
      "result": true,
      "timestamp": "2024-08-19T14:50:53.766Z",
      "description": "Checked if i <= 10."
    },
    {
      "line": 2,
      "operation": "print",
      "isLiteral": false,
      "varName": "i",
      "literal": 6,
      "timestamp": "2024-08-19T14:50:53.766Z",
      "description": "Printed i."
    },
    {
      "line": 1,
      "operation": "set",
      "varName": "i",
      "type": "number",
      "value": 7,
      "timestamp": "2024-08-19T14:50:53.766Z",
      "description": "Set variable i to 7."
    },
    {
      "line": 1,
      "operation": "if",
      "condition": "i <= 10",
      "result": true,
      "timestamp": "2024-08-19T14:50:53.766Z",
      "description": "Checked if i <= 10."
    },
    {
      "line": 2,
      "operation": "print",
      "isLiteral": false,
      "varName": "i",
      "literal": 7,
      "timestamp": "2024-08-19T14:50:53.766Z",
      "description": "Printed i."
    },
    {
      "line": 1,
      "operation": "set",
      "varName": "i",
      "type": "number",
      "value": 8,
      "timestamp": "2024-08-19T14:50:53.766Z",
      "description": "Set variable i to 8."
    },
    {
      "line": 1,
      "operation": "if",
      "condition": "i <= 10",
      "result": true,
      "timestamp": "2024-08-19T14:50:53.766Z",
      "description": "Checked if i <= 10."
    },
    {
      "line": 2,
      "operation": "print",
      "isLiteral": false,
      "varName": "i",
      "literal": 8,
      "timestamp": "2024-08-19T14:50:53.766Z",
      "description": "Printed i."
    },
    {
      "line": 1,
      "operation": "set",
      "varName": "i",
      "type": "number",
      "value": 9,
      "timestamp": "2024-08-19T14:50:53.766Z",
      "description": "Set variable i to 9."
    },
    {
      "line": 1,
      "operation": "if",
      "condition": "i <= 10",
      "result": true,
      "timestamp": "2024-08-19T14:50:53.766Z",
      "description": "Checked if i <= 10."
    },
    {
      "line": 2,
      "operation": "print",
      "isLiteral": false,
      "varName": "i",
      "literal": 9,
      "timestamp": "2024-08-19T14:50:53.766Z",
      "description": "Printed i."
    },
    {
      "line": 1,
      "operation": "set",
      "varName": "i",
      "type": "number",
      "value": 10,
      "timestamp": "2024-08-19T14:50:53.766Z",
      "description": "Set variable i to 10."
    },
    {
      "line": 1,
      "operation": "if",
      "condition": "i <= 10",
      "result": true,
      "timestamp": "2024-08-19T14:50:53.767Z",
      "description": "Checked if i <= 10."
    },
    {
      "line": 2,
      "operation": "print",
      "isLiteral": false,
      "varName": "i",
      "literal": 10,
      "timestamp": "2024-08-19T14:50:53.767Z",
      "description": "Printed i."
    },
    {
      "line": 1,
      "operation": "set",
      "varName": "i",
      "type": "number",
      "value": 11,
      "timestamp": "2024-08-19T14:50:53.767Z",
      "description": "Set variable i to 11."
    },
    {
      "line": 1,
      "operation": "if",
      "condition": "i <= 10",
      "result": false,
      "timestamp": "2024-08-19T14:50:53.767Z",
      "description": "Checked if i <= 10."
    },
    {
      "line": 3,
      "operation": "loop_end",
      "timestamp": "2024-08-19T14:50:53.767Z",
      "description": "End of loop from_to loop"
    }
  ]
}
Test case 1

Intermediate Representation: {
  "program": [
    {
      "type": "VariableDeclaration",
      "name": "x",
      "value": {
        "type": "NumberLiteral",
        "value": "10",
        "line": 2
      }
    },
    {
      "type": "IfStatement",
      "condition": {
        "left": "x",
        "operator": "greater",
        "right": "5"
      },
      "consequent": [
        {
          "type": "PrintStatement",
          "value": "x is greater than 5"
        }
      ],
      "alternate": [
        {
          "type": "PrintStatement",
          "value": "x is 5 or less"
        }
      ]
    },
    {
      "type": "ArrayCreation",
      "varName": "nums",
      "values": [
        {
          "type": "NumberLiteral",
          "value": "1",
          "line": 8
        },
        {
          "type": "NumberLiteral",
          "value": "2",
          "line": 8
        },
        {
          "type": "NumberLiteral",
          "value": "3",
          "line": 8
        },
        {
          "type": "NumberLiteral",
          "value": "4",
          "line": 8
        },
        {
          "type": "NumberLiteral",
          "value": "5",
          "line": 8
        },
        {
          "type": "NumberLiteral",
          "value": "6",
          "line": 8
        },
        {
          "type": "NumberLiteral",
          "value": "7",
          "line": 8
        },
        {
          "type": "NumberLiteral",
          "value": "8",
          "line": 8
        },
        {
          "type": "NumberLiteral",
          "value": "9",
          "line": 8
        }
      ]
    },
    {
      "type": "ArrayCreation",
      "varName": "letters",
      "values": [
        {
          "type": "StringLiteral",
          "value": "a",
          "line": 9
        },
        {
          "type": "StringLiteral",
          "value": "b",
          "line": 9
        },
        {
          "type": "StringLiteral",
          "value": "c",
          "line": 9
        },
        {
          "type": "StringLiteral",
          "value": "d",
          "line": 9
        },
        {
          "type": "StringLiteral",
          "value": "e",
          "line": 9
        },
        {
          "type": "StringLiteral",
          "value": "f",
          "line": 9
        },
        {
          "type": "StringLiteral",
          "value": "g",
          "line": 9
        }
      ]
    },
    {
      "type": "ArrayInsertion",
      "varName": "nums",
      "value": {
        "type": "NumberLiteral",
        "value": "5",
        "line": 10
      },
      "position": "4"
    }
  ]
}
Final JSON: {
  "actionFrames": [
    {
      "line": 1,
      "operation": "set",
      "varName": "x",
      "type": "number",
      "value": 10,
      "timestamp": "2024-08-19T14:50:53.769Z",
      "description": "Set variable x to 10."
    },
    {
      "line": 2,
      "operation": "if",
      "condition": "x > 5",
      "result": true,
      "timestamp": "2024-08-19T14:50:53.770Z",
      "description": "Checked if x > 5."
    },
    {
      "line": 3,
      "operation": "print",
      "isLiteral": true,
      "varName": null,
      "literal": "x is greater than 5",
      "timestamp": "2024-08-19T14:50:53.770Z",
      "description": "Printed x is greater than 5."
    },
    {
      "line": 6,
      "operation": "endif",
      "timestamp": "2024-08-19T14:50:53.770Z",
      "description": "End of if statement."
    },
    {
      "line": 7,
      "operation": "create_array",
      "varName": "nums",
      "value": [
        1,
        2,
        3,
        4,
        5,
        6,
        7,
        8,
        9
      ],
      "timestamp": "2024-08-19T14:50:53.770Z",
      "description": "Created array nums."
    },
    {
      "line": 8,
      "operation": "create_array",
      "varName": "letters",
      "value": [
        "a",
        "b",
        "c",
        "d",
        "e",
        "f",
        "g"
      ],
      "timestamp": "2024-08-19T14:50:53.770Z",
      "description": "Created array letters."
    },
    {
      "line": 9,
      "operation": "add",
      "varName": "nums",
      "value": 5,
      "position": 4,
      "timestamp": "2024-08-19T14:50:53.770Z",
      "description": "Added 5 to array nums at position 4."
    }
  ]
}
Test case 1

Intermediate Representation: {
  "program": [
    {
      "type": "VariableDeclaration",
      "name": "x",
      "value": {
        "type": "NumberLiteral",
        "value": "10",
        "line": 1
      }
    }
  ]
}
Final JSON: {
  "actionFrames": [
    {
      "line": 1,
      "operation": "set",
      "varName": "x",
      "type": "number",
      "value": 10,
      "timestamp": "2024-08-19T14:50:53.771Z",
      "description": "Set variable x to 10."
    }
  ]
}
Test case 2

Intermediate Representation: {
  "program": [
    {
      "type": "VariableDeclaration",
      "name": "x",
      "value": {
        "type": "NumberLiteral",
        "value": "10",
        "line": 1
      }
    },
    {
      "type": "IfStatement",
      "condition": {
        "left": "x",
        "operator": "greater",
        "right": "5"
      },
      "consequent": [
        {
          "type": "PrintStatement",
          "value": "x is greater than 5"
        }
      ],
      "alternate": null
    }
  ]
}
Final JSON: {
  "actionFrames": [
    {
      "line": 1,
      "operation": "set",
      "varName": "x",
      "type": "number",
      "value": 10,
      "timestamp": "2024-08-19T14:50:53.773Z",
      "description": "Set variable x to 10."
    },
    {
      "line": 2,
      "operation": "if",
      "condition": "x > 5",
      "result": true,
      "timestamp": "2024-08-19T14:50:53.773Z",
      "description": "Checked if x > 5."
    },
    {
      "line": 3,
      "operation": "print",
      "isLiteral": true,
      "varName": null,
      "literal": "x is greater than 5",
      "timestamp": "2024-08-19T14:50:53.773Z",
      "description": "Printed x is greater than 5."
    },
    {
      "line": 4,
      "operation": "endif",
      "timestamp": "2024-08-19T14:50:53.773Z",
      "description": "End of if statement."
    }
  ]
}
Test case 3

Intermediate Representation: {
  "program": [
    {
      "type": "ArrayCreation",
      "varName": "numbers",
      "values": [
        {
          "type": "NumberLiteral",
          "value": "0",
          "line": 2
        }
      ]
    }
  ]
}
Final JSON: {
  "actionFrames": [
    {
      "line": 1,
      "operation": "create_array",
      "varName": "numbers",
      "value": [
        0
      ],
      "timestamp": "2024-08-19T14:50:53.775Z",
      "description": "Created array numbers."
    }
  ]
}
Test case 4

Intermediate Representation: {
  "program": [
    {
      "type": "ArrayCreation",
      "varName": "numbers",
      "values": [
        {
          "type": "NumberLiteral",
          "value": "0",
          "line": 2
        }
      ]
    },
    {
      "type": "ArrayInsertion",
      "varName": "numbers",
      "value": {
        "type": "NumberLiteral",
        "value": "1",
        "line": 3
      },
      "position": "1"
    },
    {
      "type": "ArrayInsertion",
      "varName": "numbers",
      "value": {
        "type": "NumberLiteral",
        "value": "2",
        "line": 4
      },
      "position": "2"
    },
    {
      "type": "ArrayInsertion",
      "varName": "numbers",
      "value": {
        "type": "NumberLiteral",
        "value": "3",
        "line": 5
      },
      "position": "3"
    }
  ]
}
Final JSON: {
  "actionFrames": [
    {
      "line": 1,
      "operation": "create_array",
      "varName": "numbers",
      "value": [
        0
      ],
      "timestamp": "2024-08-19T14:50:53.776Z",
      "description": "Created array numbers."
    },
    {
      "line": 2,
      "operation": "add",
      "varName": "numbers",
      "value": 1,
      "position": 1,
      "timestamp": "2024-08-19T14:50:53.776Z",
      "description": "Added 1 to array numbers at position 1."
    },
    {
      "line": 3,
      "operation": "add",
      "varName": "numbers",
      "value": 2,
      "position": 2,
      "timestamp": "2024-08-19T14:50:53.776Z",
      "description": "Added 2 to array numbers at position 2."
    },
    {
      "line": 4,
      "operation": "add",
      "varName": "numbers",
      "value": 3,
      "position": 3,
      "timestamp": "2024-08-19T14:50:53.776Z",
      "description": "Added 3 to array numbers at position 3."
    }
  ]
}
Test case 5

Intermediate Representation: {
  "program": [
    {
      "type": "ArrayCreation",
      "varName": "nums",
      "values": [
        {
          "type": "NumberLiteral",
          "value": "1",
          "line": 2
        },
        {
          "type": "NumberLiteral",
          "value": "2",
          "line": 2
        },
        {
          "type": "NumberLiteral",
          "value": "3",
          "line": 2
        }
      ]
    },
    {
      "type": "ForLoop",
      "iterator": "num",
      "collection": "nums",
      "body": [
        {
          "type": "PrintStatement",
          "value": "num"
        }
      ]
    }
  ]
}
Final JSON: {
  "actionFrames": [
    {
      "line": 1,
      "operation": "create_array",
      "varName": "nums",
      "value": [
        1,
        2,
        3
      ],
      "timestamp": "2024-08-19T14:50:53.779Z",
      "description": "Created array nums."
    },
    {
      "line": 2,
      "operation": "for",
      "iterator": "num",
      "collection": "nums",
      "body": [
        {
          "line": 3,
          "operation": "print",
          "isLiteral": true,
          "varName": null,
          "literal": "num",
          "timestamp": "2024-08-19T14:50:53.779Z",
          "description": "Printed num."
        }
      ],
      "timestamp": "2024-08-19T14:50:53.779Z",
      "description": "Iterating over nums with num."
    }
  ]
}
Test case 7

Intermediate Representation: {
  "program": [
    {
      "type": "VariableDeclaration",
      "name": "x",
      "value": {
        "type": "NumberLiteral",
        "value": "10",
        "line": 2
      }
    },
    {
      "type": "VariableDeclaration",
      "name": "y",
      "value": {
        "type": "NumberLiteral",
        "value": "5",
        "line": 3
      }
    },
    {
      "type": "IfStatement",
      "condition": {
        "left": "x",
        "operator": "greater",
        "right": "5"
      },
      "consequent": [
        {
          "type": "IfStatement",
          "condition": {
            "left": "y",
            "operator": "less",
            "right": "10"
          },
          "consequent": [
            {
              "type": "PrintStatement",
              "value": "y is less than 10"
            }
          ],
          "alternate": null
        }
      ],
      "alternate": null
    }
  ]
}
Final JSON: {
  "actionFrames": [
    {
      "line": 1,
      "operation": "set",
      "varName": "x",
      "type": "number",
      "value": 10,
      "timestamp": "2024-08-19T14:50:53.780Z",
      "description": "Set variable x to 10."
    },
    {
      "line": 2,
      "operation": "set",
      "varName": "y",
      "type": "number",
      "value": 5,
      "timestamp": "2024-08-19T14:50:53.780Z",
      "description": "Set variable y to 5."
    },
    {
      "line": 3,
      "operation": "if",
      "condition": "x > 5",
      "result": true,
      "timestamp": "2024-08-19T14:50:53.780Z",
      "description": "Checked if x > 5."
    },
    {
      "line": 4,
      "operation": "if",
      "condition": "y < 10",
      "result": true,
      "timestamp": "2024-08-19T14:50:53.780Z",
      "description": "Checked if y < 10."
    },
    {
      "line": 5,
      "operation": "print",
      "isLiteral": true,
      "varName": null,
      "literal": "y is less than 10",
      "timestamp": "2024-08-19T14:50:53.780Z",
      "description": "Printed y is less than 10."
    },
    {
      "line": 6,
      "operation": "endif",
      "timestamp": "2024-08-19T14:50:53.780Z",
      "description": "End of if statement."
    },
    {
      "line": 7,
      "operation": "endif",
      "timestamp": "2024-08-19T14:50:53.780Z",
      "description": "End of if statement."
    }
  ]
}
Test case 17

Intermediate Representation: {
  "program": [
    {
      "type": "VariableDeclaration",
      "name": "x",
      "value": {
        "type": "NumberLiteral",
        "value": "5",
        "line": 2
      }
    },
    {
      "type": "VariableDeclaration",
      "name": "y",
      "value": {
        "type": "Expression",
        "left": "x",
        "operator": "+",
        "right": "3"
      }
    }
  ]
}
Final JSON: {
  "actionFrames": [
    {
      "line": 1,
      "operation": "set",
      "varName": "x",
      "type": "number",
      "value": 5,
      "timestamp": "2024-08-19T14:50:53.782Z",
      "description": "Set variable x to 5."
    },
    {
      "line": 2,
      "operation": "set",
      "varName": "y",
      "type": "number",
      "value": 8,
      "timestamp": "2024-08-19T14:50:53.782Z",
      "description": "Set variable y to x + 3."
    }
  ]
}
Intermediate Representation: {
  "program": [
    {
      "type": "VariableDeclaration",
      "name": "a",
      "value": {
        "type": "NumberLiteral",
        "value": "5",
        "line": 2
      }
    },
    {
      "type": "VariableDeclaration",
      "name": "b",
      "value": {
        "type": "NumberLiteral",
        "value": "10",
        "line": 3
      }
    },
    {
      "type": "VariableDeclaration",
      "name": "c",
      "value": {
        "type": "Expression",
        "left": "a",
        "operator": "+",
        "right": "b"
      }
    }
  ]
}
Final JSON: {
  "actionFrames": [
    {
      "line": 1,
      "operation": "set",
      "varName": "a",
      "type": "number",
      "value": 5,
      "timestamp": "2024-08-19T14:50:53.783Z",
      "description": "Set variable a to 5."
    },
    {
      "line": 2,
      "operation": "set",
      "varName": "b",
      "type": "number",
      "value": 10,
      "timestamp": "2024-08-19T14:50:53.783Z",
      "description": "Set variable b to 10."
    },
    {
      "line": 3,
      "operation": "set",
      "varName": "c",
      "type": "number",
      "value": 15,
      "timestamp": "2024-08-19T14:50:53.783Z",
      "description": "Set variable c to a + b."
    }
  ]
}
Intermediate Representation: {
  "program": [
    {
      "type": "VariableDeclaration",
      "name": "x",
      "value": {
        "type": "NumberLiteral",
        "value": "20",
        "line": 2
      }
    },
    {
      "type": "VariableDeclaration",
      "name": "y",
      "value": {
        "type": "Expression",
        "left": "x",
        "operator": "-",
        "right": "5"
      }
    },
    {
      "type": "VariableDeclaration",
      "name": "z",
      "value": {
        "type": "Expression",
        "left": "y",
        "operator": "*",
        "right": "2"
      }
    }
  ]
}
Final JSON: {
  "actionFrames": [
    {
      "line": 1,
      "operation": "set",
      "varName": "x",
      "type": "number",
      "value": 20,
      "timestamp": "2024-08-19T14:50:53.785Z",
      "description": "Set variable x to 20."
    },
    {
      "line": 2,
      "operation": "set",
      "varName": "y",
      "type": "number",
      "value": 15,
      "timestamp": "2024-08-19T14:50:53.785Z",
      "description": "Set variable y to x - 5."
    },
    {
      "line": 3,
      "operation": "set",
      "varName": "z",
      "type": "number",
      "value": 30,
      "timestamp": "2024-08-19T14:50:53.785Z",
      "description": "Set variable z to y * 2."
    }
  ]
}
Intermediate Representation: {
  "program": [
    {
      "type": "VariableDeclaration",
      "name": "p",
      "value": {
        "type": "NumberLiteral",
        "value": "100",
        "line": 2
      }
    },
    {
      "type": "VariableDeclaration",
      "name": "q",
      "value": {
        "type": "Expression",
        "left": "p",
        "operator": "/",
        "right": "4"
      }
    },
    {
      "type": "VariableDeclaration",
      "name": "r",
      "value": {
        "type": "Expression",
        "left": {
          "type": "Expression",
          "left": "q",
          "operator": "+",
          "right": "5"
        },
        "operator": "*",
        "right": "3"
      }
    }
  ]
}
Final JSON: {
  "actionFrames": [
    {
      "line": 1,
      "operation": "set",
      "varName": "p",
      "type": "number",
      "value": 100,
      "timestamp": "2024-08-19T14:50:53.786Z",
      "description": "Set variable p to 100."
    },
    {
      "line": 2,
      "operation": "set",
      "varName": "q",
      "type": "number",
      "value": 25,
      "timestamp": "2024-08-19T14:50:53.786Z",
      "description": "Set variable q to p / 4."
    },
    {
      "line": 3,
      "operation": "set",
      "varName": "r",
      "type": "number",
      "value": 90,
      "timestamp": "2024-08-19T14:50:53.786Z",
      "description": "Set variable r to (q + 5) * 3."
    }
  ]
}
Intermediate Representation: {
  "program": [
    {
      "type": "VariableDeclaration",
      "name": "x",
      "value": {
        "type": "NumberLiteral",
        "value": "10",
        "line": 2
      }
    },
    {
      "type": "VariableDeclaration",
      "name": "y",
      "value": {
        "type": "Expression",
        "left": "x",
        "operator": "/",
        "right": "0"
      }
    }
  ]
}
Final JSON: {
  "actionFrames": [
    {
      "line": 1,
      "operation": "set",
      "varName": "x",
      "type": "number",
      "value": 10,
      "timestamp": "2024-08-19T14:50:53.787Z",
      "description": "Set variable x to 10."
    },
    {
      "line": 2,
      "operation": "set",
      "varName": "y",
      "type": "number",
      "value": null,
      "timestamp": "2024-08-19T14:50:53.787Z",
      "description": "Set variable y to x / 0."
    }
  ]
}
Intermediate Representation: {
  "program": [
    {
      "type": "VariableDeclaration",
      "name": "a",
      "value": {
        "type": "Expression",
        "left": 0,
        "operator": "-",
        "right": "5"
      }
    },
    {
      "type": "VariableDeclaration",
      "name": "b",
      "value": {
        "type": "Expression",
        "left": "a",
        "operator": "+",
        "right": "10"
      }
    },
    {
      "type": "VariableDeclaration",
      "name": "c",
      "value": {
        "type": "Expression",
        "left": "b",
        "operator": "*",
        "right": {
          "type": "Expression",
          "left": 0,
          "operator": "-",
          "right": "2"
        }
      }
    }
  ]
}
Final JSON: {
  "actionFrames": [
    {
      "line": 1,
      "operation": "set",
      "varName": "a",
      "type": "number",
      "value": -5,
      "timestamp": "2024-08-19T14:50:53.789Z",
      "description": "Set variable a to -5."
    },
    {
      "line": 2,
      "operation": "set",
      "varName": "b",
      "type": "number",
      "value": 5,
      "timestamp": "2024-08-19T14:50:53.789Z",
      "description": "Set variable b to a + 10."
    },
    {
      "line": 3,
      "operation": "set",
      "varName": "c",
      "type": "number",
      "value": -10,
      "timestamp": "2024-08-19T14:50:53.789Z",
      "description": "Set variable c to b * -2."
    }
  ]
}
Intermediate Representation: {
  "program": [
    {
      "type": "VariableDeclaration",
      "name": "x",
      "value": {
        "type": "NumberLiteral",
        "value": "10",
        "line": 2
      }
    },
    {
      "type": "VariableDeclaration",
      "name": "y",
      "value": {
        "type": "NumberLiteral",
        "value": "5",
        "line": 3
      }
    },
    {
      "type": "VariableDeclaration",
      "name": "z",
      "value": {
        "type": "Expression",
        "left": "x",
        "operator": "*",
        "right": "y"
      }
    }
  ]
}
Final JSON: {
  "actionFrames": [
    {
      "line": 1,
      "operation": "set",
      "varName": "x",
      "type": "number",
      "value": 10,
      "timestamp": "2024-08-19T14:50:53.791Z",
      "description": "Set variable x to 10."
    },
    {
      "line": 2,
      "operation": "set",
      "varName": "y",
      "type": "number",
      "value": 5,
      "timestamp": "2024-08-19T14:50:53.791Z",
      "description": "Set variable y to 5."
    },
    {
      "line": 3,
      "operation": "set",
      "varName": "z",
      "type": "number",
      "value": 50,
      "timestamp": "2024-08-19T14:50:53.791Z",
      "description": "Set variable z to x * y."
    }
  ]
}
Intermediate Representation: {
  "program": [
    {
      "type": "VariableDeclaration",
      "name": "x",
      "value": {
        "type": "NumberLiteral",
        "value": "5",
        "line": 2
      }
    },
    {
      "type": "WhileLoop",
      "condition": {
        "left": "x",
        "operator": ">",
        "right": "0"
      },
      "body": [
        {
          "type": "PrintStatement",
          "value": "x"
        },
        {
          "type": "VariableDeclaration",
          "name": "x",
          "value": {
            "type": "Expression",
            "left": "x",
            "operator": "-",
            "right": "1"
          }
        }
      ]
    }
  ]
}
Final JSON: {
  "actionFrames": [
    {
      "line": 1,
      "operation": "set",
      "varName": "x",
      "type": "number",
      "value": 5,
      "timestamp": "2024-08-19T14:50:53.792Z",
      "description": "Set variable x to 5."
    },
    {
      "line": 2,
      "operation": "while",
      "condition": "x > 0",
      "timestamp": "2024-08-19T14:50:53.792Z",
      "description": "while loop with condition x > 0."
    },
    {
      "line": 2,
      "operation": "if",
      "condition": "x > 0",
      "result": true,
      "timestamp": "2024-08-19T14:50:53.792Z",
      "description": "Checked if x > 0."
    },
    {
      "line": 3,
      "operation": "print",
      "isLiteral": false,
      "varName": "x",
      "literal": 5,
      "timestamp": "2024-08-19T14:50:53.792Z",
      "description": "Printed x."
    },
    {
      "line": 4,
      "operation": "set",
      "varName": "x",
      "type": "number",
      "value": 4,
      "timestamp": "2024-08-19T14:50:53.792Z",
      "description": "Set variable x to x - 1."
    },
    {
      "line": 2,
      "operation": "if",
      "condition": "x > 0",
      "result": true,
      "timestamp": "2024-08-19T14:50:53.792Z",
      "description": "Checked if x > 0."
    },
    {
      "line": 3,
      "operation": "print",
      "isLiteral": false,
      "varName": "x",
      "literal": 4,
      "timestamp": "2024-08-19T14:50:53.792Z",
      "description": "Printed x."
    },
    {
      "line": 4,
      "operation": "set",
      "varName": "x",
      "type": "number",
      "value": 3,
      "timestamp": "2024-08-19T14:50:53.792Z",
      "description": "Set variable x to x - 1."
    },
    {
      "line": 2,
      "operation": "if",
      "condition": "x > 0",
      "result": true,
      "timestamp": "2024-08-19T14:50:53.792Z",
      "description": "Checked if x > 0."
    },
    {
      "line": 3,
      "operation": "print",
      "isLiteral": false,
      "varName": "x",
      "literal": 3,
      "timestamp": "2024-08-19T14:50:53.792Z",
      "description": "Printed x."
    },
    {
      "line": 4,
      "operation": "set",
      "varName": "x",
      "type": "number",
      "value": 2,
      "timestamp": "2024-08-19T14:50:53.792Z",
      "description": "Set variable x to x - 1."
    },
    {
      "line": 2,
      "operation": "if",
      "condition": "x > 0",
      "result": true,
      "timestamp": "2024-08-19T14:50:53.792Z",
      "description": "Checked if x > 0."
    },
    {
      "line": 3,
      "operation": "print",
      "isLiteral": false,
      "varName": "x",
      "literal": 2,
      "timestamp": "2024-08-19T14:50:53.792Z",
      "description": "Printed x."
    },
    {
      "line": 4,
      "operation": "set",
      "varName": "x",
      "type": "number",
      "value": 1,
      "timestamp": "2024-08-19T14:50:53.792Z",
      "description": "Set variable x to x - 1."
    },
    {
      "line": 2,
      "operation": "if",
      "condition": "x > 0",
      "result": true,
      "timestamp": "2024-08-19T14:50:53.792Z",
      "description": "Checked if x > 0."
    },
    {
      "line": 3,
      "operation": "print",
      "isLiteral": false,
      "varName": "x",
      "literal": 1,
      "timestamp": "2024-08-19T14:50:53.792Z",
      "description": "Printed x."
    },
    {
      "line": 4,
      "operation": "set",
      "varName": "x",
      "type": "number",
      "value": 0,
      "timestamp": "2024-08-19T14:50:53.792Z",
      "description": "Set variable x to x - 1."
    },
    {
      "line": 2,
      "operation": "if",
      "condition": "x > 0",
      "result": false,
      "timestamp": "2024-08-19T14:50:53.792Z",
      "description": "Checked if x > 0."
    },
    {
      "line": 5,
      "operation": "loop_end",
      "timestamp": "2024-08-19T14:50:53.792Z",
      "description": "End of while loop"
    }
  ]
}
Intermediate Representation: {
  "program": [
    {
      "type": "FunctionDeclaration",
      "name": "add_numbers",
      "params": [
        "a",
        "b"
      ],
      "body": [
        {
          "type": "ReturnStatement",
          "value": {
            "type": "Expression",
            "left": "a",
            "operator": "+",
            "right": "b"
          }
        }
      ]
    }
  ]
}
Final JSON: {
  "actionFrames": [
    {
      "line": 1,
      "operation": "define",
      "varName": "add_numbers",
      "params": [
        "a",
        "b"
      ],
      "body": [
        {
          "line": 2,
          "operation": "return",
          "value": {
            "left": "a",
            "operator": "+",
            "right": "b"
          },
          "timestamp": "2024-08-19T14:52:03.175Z",
          "description": "Returned {\"left\":\"a\",\"operator\":\"+\",\"right\":\"b\"}."
        }
      ],
      "timestamp": "2024-08-19T14:52:03.175Z",
      "description": "Defined function add_numbers with parameters a, b."
    }
  ]
}
Intermediate Representation: {
  "program": [
    {
      "type": "VariableDeclaration",
      "name": "x",
      "value": {
        "type": "NumberLiteral",
        "value": "1",
        "line": 2
      }
    },
    {
      "type": "LoopUntil",
      "condition": {
        "left": "x",
        "operator": ">=",
        "right": "10"
      },
      "body": [
        {
          "type": "PrintStatement",
          "value": "x"
        },
        {
          "type": "IfStatement",
          "condition": {
            "left": "x",
            "operator": "<",
            "right": "5"
          },
          "consequent": [
            {
              "type": "VariableDeclaration",
              "name": "x",
              "value": {
                "type": "Expression",
                "left": "x",
                "operator": "+",
                "right": "2"
              }
            }
          ],
          "alternate": [
            {
              "type": "VariableDeclaration",
              "name": "x",
              "value": {
                "type": "Expression",
                "left": "x",
                "operator": "+",
                "right": "3"
              }
            }
          ]
        }
      ]
    }
  ]
}
Final JSON: {
  "actionFrames": [
    {
      "line": 1,
      "operation": "set",
      "varName": "x",
      "type": "number",
      "value": 1,
      "timestamp": "2024-08-19T14:52:03.176Z",
      "description": "Set variable x to 1."
    },
    {
      "line": 2,
      "operation": "while",
      "condition": "x < 10",
      "timestamp": "2024-08-19T14:52:03.176Z",
      "description": "while loop with condition x < 10."
    },
    {
      "line": 2,
      "operation": "if",
      "condition": "x < 10",
      "result": true,
      "timestamp": "2024-08-19T14:52:03.176Z",
      "description": "Checked if x < 10."
    },
    {
      "line": 3,
      "operation": "print",
      "isLiteral": false,
      "varName": "x",
      "literal": 1,
      "timestamp": "2024-08-19T14:52:03.177Z",
      "description": "Printed x."
    },
    {
      "line": 4,
      "operation": "if",
      "condition": "x < 5",
      "result": true,
      "timestamp": "2024-08-19T14:52:03.177Z",
      "description": "Checked if x < 5."
    },
    {
      "line": 5,
      "operation": "set",
      "varName": "x",
      "type": "number",
      "value": 3,
      "timestamp": "2024-08-19T14:52:03.177Z",
      "description": "Set variable x to x + 2."
    },
    {
      "line": 8,
      "operation": "endif",
      "timestamp": "2024-08-19T14:52:03.177Z",
      "description": "End of if statement."
    },
    {
      "line": 2,
      "operation": "if",
      "condition": "x < 10",
      "result": true,
      "timestamp": "2024-08-19T14:52:03.177Z",
      "description": "Checked if x < 10."
    },
    {
      "line": 3,
      "operation": "print",
      "isLiteral": false,
      "varName": "x",
      "literal": 3,
      "timestamp": "2024-08-19T14:52:03.177Z",
      "description": "Printed x."
    },
    {
      "line": 4,
      "operation": "if",
      "condition": "x < 5",
      "result": true,
      "timestamp": "2024-08-19T14:52:03.177Z",
      "description": "Checked if x < 5."
    },
    {
      "line": 5,
      "operation": "set",
      "varName": "x",
      "type": "number",
      "value": 5,
      "timestamp": "2024-08-19T14:52:03.177Z",
      "description": "Set variable x to x + 2."
    },
    {
      "line": 8,
      "operation": "endif",
      "timestamp": "2024-08-19T14:52:03.177Z",
      "description": "End of if statement."
    },
    {
      "line": 2,
      "operation": "if",
      "condition": "x < 10",
      "result": true,
      "timestamp": "2024-08-19T14:52:03.177Z",
      "description": "Checked if x < 10."
    },
    {
      "line": 3,
      "operation": "print",
      "isLiteral": false,
      "varName": "x",
      "literal": 5,
      "timestamp": "2024-08-19T14:52:03.177Z",
      "description": "Printed x."
    },
    {
      "line": 4,
      "operation": "if",
      "condition": "x < 5",
      "result": false,
      "timestamp": "2024-08-19T14:52:03.177Z",
      "description": "Checked if x < 5."
    },
    {
      "line": 7,
      "operation": "set",
      "varName": "x",
      "type": "number",
      "value": 8,
      "timestamp": "2024-08-19T14:52:03.177Z",
      "description": "Set variable x to x + 3."
    },
    {
      "line": 8,
      "operation": "endif",
      "timestamp": "2024-08-19T14:52:03.177Z",
      "description": "End of if statement."
    },
    {
      "line": 2,
      "operation": "if",
      "condition": "x < 10",
      "result": true,
      "timestamp": "2024-08-19T14:52:03.177Z",
      "description": "Checked if x < 10."
    },
    {
      "line": 3,
      "operation": "print",
      "isLiteral": false,
      "varName": "x",
      "literal": 8,
      "timestamp": "2024-08-19T14:52:03.177Z",
      "description": "Printed x."
    },
    {
      "line": 4,
      "operation": "if",
      "condition": "x < 5",
      "result": false,
      "timestamp": "2024-08-19T14:52:03.177Z",
      "description": "Checked if x < 5."
    },
    {
      "line": 7,
      "operation": "set",
      "varName": "x",
      "type": "number",
      "value": 11,
      "timestamp": "2024-08-19T14:52:03.177Z",
      "description": "Set variable x to x + 3."
    },
    {
      "line": 8,
      "operation": "endif",
      "timestamp": "2024-08-19T14:52:03.177Z",
      "description": "End of if statement."
    },
    {
      "line": 2,
      "operation": "if",
      "condition": "x < 10",
      "result": false,
      "timestamp": "2024-08-19T14:52:03.177Z",
      "description": "Checked if x < 10."
    },
    {
      "line": 9,
      "operation": "loop_end",
      "timestamp": "2024-08-19T14:52:03.177Z",
      "description": "End of while loop"
    }
  ]
}
Intermediate Representation: {
  "program": [
    {
      "type": "VariableDeclaration",
      "name": "x",
      "value": {
        "type": "NumberLiteral",
        "value": "5",
        "line": 2
      }
    },
    {
      "type": "VariableDeclaration",
      "name": "y",
      "value": {
        "type": "NumberLiteral",
        "value": "0",
        "line": 3
      }
    },
    {
      "type": "WhileLoop",
      "condition": {
        "left": "x",
        "operator": ">",
        "right": "0"
      },
      "body": [
        {
          "type": "PrintStatement",
          "value": "x"
        },
        {
          "type": "VariableDeclaration",
          "name": "y",
          "value": {
            "type": "Expression",
            "left": "y",
            "operator": "+",
            "right": "x"
          }
        },
        {
          "type": "VariableDeclaration",
          "name": "x",
          "value": {
            "type": "Expression",
            "left": "x",
            "operator": "-",
            "right": "1"
          }
        }
      ]
    },
    {
      "type": "PrintStatement",
      "value": "y"
    }
  ]
}
Final JSON: {
  "actionFrames": [
    {
      "line": 1,
      "operation": "set",
      "varName": "x",
      "type": "number",
      "value": 5,
      "timestamp": "2024-08-19T14:52:03.179Z",
      "description": "Set variable x to 5."
    },
    {
      "line": 2,
      "operation": "set",
      "varName": "y",
      "type": "number",
      "value": 0,
      "timestamp": "2024-08-19T14:52:03.179Z",
      "description": "Set variable y to 0."
    },
    {
      "line": 3,
      "operation": "while",
      "condition": "x > 0",
      "timestamp": "2024-08-19T14:52:03.179Z",
      "description": "while loop with condition x > 0."
    },
    {
      "line": 3,
      "operation": "if",
      "condition": "x > 0",
      "result": true,
      "timestamp": "2024-08-19T14:52:03.179Z",
      "description": "Checked if x > 0."
    },
    {
      "line": 4,
      "operation": "print",
      "isLiteral": false,
      "varName": "x",
      "literal": 5,
      "timestamp": "2024-08-19T14:52:03.179Z",
      "description": "Printed x."
    },
    {
      "line": 5,
      "operation": "set",
      "varName": "y",
      "type": "number",
      "value": 5,
      "timestamp": "2024-08-19T14:52:03.179Z",
      "description": "Set variable y to y + x."
    },
    {
      "line": 6,
      "operation": "set",
      "varName": "x",
      "type": "number",
      "value": 4,
      "timestamp": "2024-08-19T14:52:03.179Z",
      "description": "Set variable x to x - 1."
    },
    {
      "line": 3,
      "operation": "if",
      "condition": "x > 0",
      "result": true,
      "timestamp": "2024-08-19T14:52:03.179Z",
      "description": "Checked if x > 0."
    },
    {
      "line": 4,
      "operation": "print",
      "isLiteral": false,
      "varName": "x",
      "literal": 4,
      "timestamp": "2024-08-19T14:52:03.179Z",
      "description": "Printed x."
    },
    {
      "line": 5,
      "operation": "set",
      "varName": "y",
      "type": "number",
      "value": 9,
      "timestamp": "2024-08-19T14:52:03.179Z",
      "description": "Set variable y to y + x."
    },
    {
      "line": 6,
      "operation": "set",
      "varName": "x",
      "type": "number",
      "value": 3,
      "timestamp": "2024-08-19T14:52:03.179Z",
      "description": "Set variable x to x - 1."
    },
    {
      "line": 3,
      "operation": "if",
      "condition": "x > 0",
      "result": true,
      "timestamp": "2024-08-19T14:52:03.179Z",
      "description": "Checked if x > 0."
    },
    {
      "line": 4,
      "operation": "print",
      "isLiteral": false,
      "varName": "x",
      "literal": 3,
      "timestamp": "2024-08-19T14:52:03.179Z",
      "description": "Printed x."
    },
    {
      "line": 5,
      "operation": "set",
      "varName": "y",
      "type": "number",
      "value": 12,
      "timestamp": "2024-08-19T14:52:03.179Z",
      "description": "Set variable y to y + x."
    },
    {
      "line": 6,
      "operation": "set",
      "varName": "x",
      "type": "number",
      "value": 2,
      "timestamp": "2024-08-19T14:52:03.179Z",
      "description": "Set variable x to x - 1."
    },
    {
      "line": 3,
      "operation": "if",
      "condition": "x > 0",
      "result": true,
      "timestamp": "2024-08-19T14:52:03.179Z",
      "description": "Checked if x > 0."
    },
    {
      "line": 4,
      "operation": "print",
      "isLiteral": false,
      "varName": "x",
      "literal": 2,
      "timestamp": "2024-08-19T14:52:03.179Z",
      "description": "Printed x."
    },
    {
      "line": 5,
      "operation": "set",
      "varName": "y",
      "type": "number",
      "value": 14,
      "timestamp": "2024-08-19T14:52:03.179Z",
      "description": "Set variable y to y + x."
    },
    {
      "line": 6,
      "operation": "set",
      "varName": "x",
      "type": "number",
      "value": 1,
      "timestamp": "2024-08-19T14:52:03.179Z",
      "description": "Set variable x to x - 1."
    },
    {
      "line": 3,
      "operation": "if",
      "condition": "x > 0",
      "result": true,
      "timestamp": "2024-08-19T14:52:03.179Z",
      "description": "Checked if x > 0."
    },
    {
      "line": 4,
      "operation": "print",
      "isLiteral": false,
      "varName": "x",
      "literal": 1,
      "timestamp": "2024-08-19T14:52:03.179Z",
      "description": "Printed x."
    },
    {
      "line": 5,
      "operation": "set",
      "varName": "y",
      "type": "number",
      "value": 15,
      "timestamp": "2024-08-19T14:52:03.179Z",
      "description": "Set variable y to y + x."
    },
    {
      "line": 6,
      "operation": "set",
      "varName": "x",
      "type": "number",
      "value": 0,
      "timestamp": "2024-08-19T14:52:03.179Z",
      "description": "Set variable x to x - 1."
    },
    {
      "line": 3,
      "operation": "if",
      "condition": "x > 0",
      "result": false,
      "timestamp": "2024-08-19T14:52:03.179Z",
      "description": "Checked if x > 0."
    },
    {
      "line": 7,
      "operation": "loop_end",
      "timestamp": "2024-08-19T14:52:03.179Z",
      "description": "End of while loop"
    },
    {
      "line": 8,
      "operation": "print",
      "isLiteral": false,
      "varName": "y",
      "literal": 15,
      "timestamp": "2024-08-19T14:52:03.179Z",
      "description": "Printed y."
    }
  ]
}
Intermediate Representation: {
  "program": [
    {
      "type": "VariableDeclaration",
      "name": "sum",
      "value": {
        "type": "NumberLiteral",
        "value": "0",
        "line": 2
      }
    },
    {
      "type": "LoopFromTo",
      "loopVariable": "i",
      "range": {
        "start": "1",
        "end": "3"
      },
      "body": [
        {
          "type": "PrintStatement",
          "value": "i"
        },
        {
          "type": "VariableDeclaration",
          "name": "sum",
          "value": {
            "type": "Expression",
            "left": "sum",
            "operator": "+",
            "right": "i"
          }
        }
      ]
    },
    {
      "type": "PrintStatement",
      "value": "sum"
    },
    {
      "type": "VariableDeclaration",
      "name": "sum",
      "value": {
        "type": "Expression",
        "left": "sum",
        "operator": "*",
        "right": "2"
      }
    },
    {
      "type": "PrintStatement",
      "value": "sum"
    }
  ]
}
Final JSON: {
  "actionFrames": [
    {
      "line": 1,
      "operation": "set",
      "varName": "sum",
      "type": "number",
      "value": 0,
      "timestamp": "2024-08-19T14:52:03.181Z",
      "description": "Set variable sum to 0."
    },
    {
      "line": 2,
      "operation": "set",
      "varName": "i",
      "type": "number",
      "value": 1,
      "timestamp": "2024-08-19T14:52:03.181Z",
      "description": "Set variable i to 1."
    },
    {
      "line": 2,
      "operation": "loop_from_to",
      "condition": "i <= 3",
      "timestamp": "2024-08-19T14:52:03.181Z",
      "description": "loop from_to loop with condition i <= 3."
    },
    {
      "line": 2,
      "operation": "if",
      "condition": "i <= 3",
      "result": true,
      "timestamp": "2024-08-19T14:52:03.181Z",
      "description": "Checked if i <= 3."
    },
    {
      "line": 3,
      "operation": "print",
      "isLiteral": false,
      "varName": "i",
      "literal": 1,
      "timestamp": "2024-08-19T14:52:03.181Z",
      "description": "Printed i."
    },
    {
      "line": 4,
      "operation": "set",
      "varName": "sum",
      "type": "number",
      "value": 1,
      "timestamp": "2024-08-19T14:52:03.181Z",
      "description": "Set variable sum to sum + i."
    },
    {
      "line": 2,
      "operation": "set",
      "varName": "i",
      "type": "number",
      "value": 2,
      "timestamp": "2024-08-19T14:52:03.181Z",
      "description": "Set variable i to 2."
    },
    {
      "line": 2,
      "operation": "if",
      "condition": "i <= 3",
      "result": true,
      "timestamp": "2024-08-19T14:52:03.181Z",
      "description": "Checked if i <= 3."
    },
    {
      "line": 3,
      "operation": "print",
      "isLiteral": false,
      "varName": "i",
      "literal": 2,
      "timestamp": "2024-08-19T14:52:03.181Z",
      "description": "Printed i."
    },
    {
      "line": 4,
      "operation": "set",
      "varName": "sum",
      "type": "number",
      "value": 3,
      "timestamp": "2024-08-19T14:52:03.181Z",
      "description": "Set variable sum to sum + i."
    },
    {
      "line": 2,
      "operation": "set",
      "varName": "i",
      "type": "number",
      "value": 3,
      "timestamp": "2024-08-19T14:52:03.181Z",
      "description": "Set variable i to 3."
    },
    {
      "line": 2,
      "operation": "if",
      "condition": "i <= 3",
      "result": true,
      "timestamp": "2024-08-19T14:52:03.181Z",
      "description": "Checked if i <= 3."
    },
    {
      "line": 3,
      "operation": "print",
      "isLiteral": false,
      "varName": "i",
      "literal": 3,
      "timestamp": "2024-08-19T14:52:03.181Z",
      "description": "Printed i."
    },
    {
      "line": 4,
      "operation": "set",
      "varName": "sum",
      "type": "number",
      "value": 6,
      "timestamp": "2024-08-19T14:52:03.181Z",
      "description": "Set variable sum to sum + i."
    },
    {
      "line": 2,
      "operation": "set",
      "varName": "i",
      "type": "number",
      "value": 4,
      "timestamp": "2024-08-19T14:52:03.181Z",
      "description": "Set variable i to 4."
    },
    {
      "line": 2,
      "operation": "if",
      "condition": "i <= 3",
      "result": false,
      "timestamp": "2024-08-19T14:52:03.181Z",
      "description": "Checked if i <= 3."
    },
    {
      "line": 5,
      "operation": "loop_end",
      "timestamp": "2024-08-19T14:52:03.181Z",
      "description": "End of loop from_to loop"
    },
    {
      "line": 6,
      "operation": "print",
      "isLiteral": false,
      "varName": "sum",
      "literal": 6,
      "timestamp": "2024-08-19T14:52:03.181Z",
      "description": "Printed sum."
    },
    {
      "line": 7,
      "operation": "set",
      "varName": "sum",
      "type": "number",
      "value": 12,
      "timestamp": "2024-08-19T14:52:03.181Z",
      "description": "Set variable sum to sum * 2."
    },
    {
      "line": 8,
      "operation": "print",
      "isLiteral": false,
      "varName": "sum",
      "literal": 12,
      "timestamp": "2024-08-19T14:52:03.181Z",
      "description": "Printed sum."
    }
  ]
}
Intermediate Representation: {
  "program": [
    {
      "type": "VariableDeclaration",
      "name": "sum",
      "value": {
        "type": "NumberLiteral",
        "value": "0",
        "line": 2
      }
    },
    {
      "type": "LoopFromTo",
      "loopVariable": "i",
      "range": {
        "start": "1",
        "end": "5"
      },
      "body": [
        {
          "type": "PrintStatement",
          "value": "i"
        },
        {
          "type": "VariableDeclaration",
          "name": "sum",
          "value": {
            "type": "Expression",
            "left": "sum",
            "operator": "+",
            "right": "i"
          }
        }
      ]
    }
  ]
}
Final JSON: {
  "actionFrames": [
    {
      "line": 1,
      "operation": "set",
      "varName": "sum",
      "type": "number",
      "value": 0,
      "timestamp": "2024-08-19T14:52:03.183Z",
      "description": "Set variable sum to 0."
    },
    {
      "line": 2,
      "operation": "set",
      "varName": "i",
      "type": "number",
      "value": 1,
      "timestamp": "2024-08-19T14:52:03.183Z",
      "description": "Set variable i to 1."
    },
    {
      "line": 2,
      "operation": "loop_from_to",
      "condition": "i <= 5",
      "timestamp": "2024-08-19T14:52:03.183Z",
      "description": "loop from_to loop with condition i <= 5."
    },
    {
      "line": 2,
      "operation": "if",
      "condition": "i <= 5",
      "result": true,
      "timestamp": "2024-08-19T14:52:03.183Z",
      "description": "Checked if i <= 5."
    },
    {
      "line": 3,
      "operation": "print",
      "isLiteral": false,
      "varName": "i",
      "literal": 1,
      "timestamp": "2024-08-19T14:52:03.183Z",
      "description": "Printed i."
    },
    {
      "line": 4,
      "operation": "set",
      "varName": "sum",
      "type": "number",
      "value": 1,
      "timestamp": "2024-08-19T14:52:03.183Z",
      "description": "Set variable sum to sum + i."
    },
    {
      "line": 2,
      "operation": "set",
      "varName": "i",
      "type": "number",
      "value": 2,
      "timestamp": "2024-08-19T14:52:03.183Z",
      "description": "Set variable i to 2."
    },
    {
      "line": 2,
      "operation": "if",
      "condition": "i <= 5",
      "result": true,
      "timestamp": "2024-08-19T14:52:03.183Z",
      "description": "Checked if i <= 5."
    },
    {
      "line": 3,
      "operation": "print",
      "isLiteral": false,
      "varName": "i",
      "literal": 2,
      "timestamp": "2024-08-19T14:52:03.183Z",
      "description": "Printed i."
    },
    {
      "line": 4,
      "operation": "set",
      "varName": "sum",
      "type": "number",
      "value": 3,
      "timestamp": "2024-08-19T14:52:03.183Z",
      "description": "Set variable sum to sum + i."
    },
    {
      "line": 2,
      "operation": "set",
      "varName": "i",
      "type": "number",
      "value": 3,
      "timestamp": "2024-08-19T14:52:03.183Z",
      "description": "Set variable i to 3."
    },
    {
      "line": 2,
      "operation": "if",
      "condition": "i <= 5",
      "result": true,
      "timestamp": "2024-08-19T14:52:03.183Z",
      "description": "Checked if i <= 5."
    },
    {
      "line": 3,
      "operation": "print",
      "isLiteral": false,
      "varName": "i",
      "literal": 3,
      "timestamp": "2024-08-19T14:52:03.183Z",
      "description": "Printed i."
    },
    {
      "line": 4,
      "operation": "set",
      "varName": "sum",
      "type": "number",
      "value": 6,
      "timestamp": "2024-08-19T14:52:03.183Z",
      "description": "Set variable sum to sum + i."
    },
    {
      "line": 2,
      "operation": "set",
      "varName": "i",
      "type": "number",
      "value": 4,
      "timestamp": "2024-08-19T14:52:03.183Z",
      "description": "Set variable i to 4."
    },
    {
      "line": 2,
      "operation": "if",
      "condition": "i <= 5",
      "result": true,
      "timestamp": "2024-08-19T14:52:03.183Z",
      "description": "Checked if i <= 5."
    },
    {
      "line": 3,
      "operation": "print",
      "isLiteral": false,
      "varName": "i",
      "literal": 4,
      "timestamp": "2024-08-19T14:52:03.183Z",
      "description": "Printed i."
    },
    {
      "line": 4,
      "operation": "set",
      "varName": "sum",
      "type": "number",
      "value": 10,
      "timestamp": "2024-08-19T14:52:03.183Z",
      "description": "Set variable sum to sum + i."
    },
    {
      "line": 2,
      "operation": "set",
      "varName": "i",
      "type": "number",
      "value": 5,
      "timestamp": "2024-08-19T14:52:03.183Z",
      "description": "Set variable i to 5."
    },
    {
      "line": 2,
      "operation": "if",
      "condition": "i <= 5",
      "result": true,
      "timestamp": "2024-08-19T14:52:03.183Z",
      "description": "Checked if i <= 5."
    },
    {
      "line": 3,
      "operation": "print",
      "isLiteral": false,
      "varName": "i",
      "literal": 5,
      "timestamp": "2024-08-19T14:52:03.183Z",
      "description": "Printed i."
    },
    {
      "line": 4,
      "operation": "set",
      "varName": "sum",
      "type": "number",
      "value": 15,
      "timestamp": "2024-08-19T14:52:03.183Z",
      "description": "Set variable sum to sum + i."
    },
    {
      "line": 2,
      "operation": "set",
      "varName": "i",
      "type": "number",
      "value": 6,
      "timestamp": "2024-08-19T14:52:03.183Z",
      "description": "Set variable i to 6."
    },
    {
      "line": 2,
      "operation": "if",
      "condition": "i <= 5",
      "result": false,
      "timestamp": "2024-08-19T14:52:03.183Z",
      "description": "Checked if i <= 5."
    },
    {
      "line": 5,
      "operation": "loop_end",
      "timestamp": "2024-08-19T14:52:03.183Z",
      "description": "End of loop from_to loop"
    }
  ]
}
Intermediate Representation: {
  "program": [
    {
      "type": "LoopFromTo",
      "loopVariable": "i",
      "range": {
        "start": "0",
        "end": "5"
      },
      "body": [
        {
          "type": "PrintStatement",
          "value": "i"
        }
      ]
    }
  ]
}
Final JSON: {
  "actionFrames": [
    {
      "line": 1,
      "operation": "set",
      "varName": "i",
      "type": "number",
      "value": 0,
      "timestamp": "2024-08-19T14:52:03.185Z",
      "description": "Set variable i to 0."
    },
    {
      "line": 1,
      "operation": "loop_from_to",
      "condition": "i <= 5",
      "timestamp": "2024-08-19T14:52:03.185Z",
      "description": "loop from_to loop with condition i <= 5."
    },
    {
      "line": 1,
      "operation": "if",
      "condition": "i <= 5",
      "result": true,
      "timestamp": "2024-08-19T14:52:03.185Z",
      "description": "Checked if i <= 5."
    },
    {
      "line": 2,
      "operation": "print",
      "isLiteral": false,
      "varName": "i",
      "literal": 0,
      "timestamp": "2024-08-19T14:52:03.185Z",
      "description": "Printed i."
    },
    {
      "line": 1,
      "operation": "set",
      "varName": "i",
      "type": "number",
      "value": 1,
      "timestamp": "2024-08-19T14:52:03.185Z",
      "description": "Set variable i to 1."
    },
    {
      "line": 1,
      "operation": "if",
      "condition": "i <= 5",
      "result": true,
      "timestamp": "2024-08-19T14:52:03.185Z",
      "description": "Checked if i <= 5."
    },
    {
      "line": 2,
      "operation": "print",
      "isLiteral": false,
      "varName": "i",
      "literal": 1,
      "timestamp": "2024-08-19T14:52:03.185Z",
      "description": "Printed i."
    },
    {
      "line": 1,
      "operation": "set",
      "varName": "i",
      "type": "number",
      "value": 2,
      "timestamp": "2024-08-19T14:52:03.185Z",
      "description": "Set variable i to 2."
    },
    {
      "line": 1,
      "operation": "if",
      "condition": "i <= 5",
      "result": true,
      "timestamp": "2024-08-19T14:52:03.185Z",
      "description": "Checked if i <= 5."
    },
    {
      "line": 2,
      "operation": "print",
      "isLiteral": false,
      "varName": "i",
      "literal": 2,
      "timestamp": "2024-08-19T14:52:03.185Z",
      "description": "Printed i."
    },
    {
      "line": 1,
      "operation": "set",
      "varName": "i",
      "type": "number",
      "value": 3,
      "timestamp": "2024-08-19T14:52:03.185Z",
      "description": "Set variable i to 3."
    },
    {
      "line": 1,
      "operation": "if",
      "condition": "i <= 5",
      "result": true,
      "timestamp": "2024-08-19T14:52:03.185Z",
      "description": "Checked if i <= 5."
    },
    {
      "line": 2,
      "operation": "print",
      "isLiteral": false,
      "varName": "i",
      "literal": 3,
      "timestamp": "2024-08-19T14:52:03.185Z",
      "description": "Printed i."
    },
    {
      "line": 1,
      "operation": "set",
      "varName": "i",
      "type": "number",
      "value": 4,
      "timestamp": "2024-08-19T14:52:03.185Z",
      "description": "Set variable i to 4."
    },
    {
      "line": 1,
      "operation": "if",
      "condition": "i <= 5",
      "result": true,
      "timestamp": "2024-08-19T14:52:03.185Z",
      "description": "Checked if i <= 5."
    },
    {
      "line": 2,
      "operation": "print",
      "isLiteral": false,
      "varName": "i",
      "literal": 4,
      "timestamp": "2024-08-19T14:52:03.185Z",
      "description": "Printed i."
    },
    {
      "line": 1,
      "operation": "set",
      "varName": "i",
      "type": "number",
      "value": 5,
      "timestamp": "2024-08-19T14:52:03.185Z",
      "description": "Set variable i to 5."
    },
    {
      "line": 1,
      "operation": "if",
      "condition": "i <= 5",
      "result": true,
      "timestamp": "2024-08-19T14:52:03.185Z",
      "description": "Checked if i <= 5."
    },
    {
      "line": 2,
      "operation": "print",
      "isLiteral": false,
      "varName": "i",
      "literal": 5,
      "timestamp": "2024-08-19T14:52:03.185Z",
      "description": "Printed i."
    },
    {
      "line": 1,
      "operation": "set",
      "varName": "i",
      "type": "number",
      "value": 6,
      "timestamp": "2024-08-19T14:52:03.185Z",
      "description": "Set variable i to 6."
    },
    {
      "line": 1,
      "operation": "if",
      "condition": "i <= 5",
      "result": false,
      "timestamp": "2024-08-19T14:52:03.185Z",
      "description": "Checked if i <= 5."
    },
    {
      "line": 3,
      "operation": "loop_end",
      "timestamp": "2024-08-19T14:52:03.185Z",
      "description": "End of loop from_to loop"
    }
  ]
}
Intermediate Representation: {
  "program": [
    {
      "type": "VariableDeclaration",
      "name": "x",
      "value": {
        "type": "NumberLiteral",
        "value": "10",
        "line": 2
      }
    },
    {
      "type": "LoopUntil",
      "condition": {
        "left": "x",
        "operator": "==",
        "right": "0"
      },
      "body": [
        {
          "type": "PrintStatement",
          "value": "x"
        },
        {
          "type": "VariableDeclaration",
          "name": "x",
          "value": {
            "type": "Expression",
            "left": "x",
            "operator": "-",
            "right": "1"
          }
        }
      ]
    }
  ]
}
Final JSON: {
  "actionFrames": [
    {
      "line": 1,
      "operation": "set",
      "varName": "x",
      "type": "number",
      "value": 10,
      "timestamp": "2024-08-19T14:52:03.192Z",
      "description": "Set variable x to 10."
    },
    {
      "line": 2,
      "operation": "while",
      "condition": "x != 0",
      "timestamp": "2024-08-19T14:52:03.192Z",
      "description": "while loop with condition x != 0."
    },
    {
      "line": 2,
      "operation": "if",
      "condition": "x != 0",
      "result": true,
      "timestamp": "2024-08-19T14:52:03.192Z",
      "description": "Checked if x != 0."
    },
    {
      "line": 3,
      "operation": "print",
      "isLiteral": false,
      "varName": "x",
      "literal": 10,
      "timestamp": "2024-08-19T14:52:03.192Z",
      "description": "Printed x."
    },
    {
      "line": 4,
      "operation": "set",
      "varName": "x",
      "type": "number",
      "value": 9,
      "timestamp": "2024-08-19T14:52:03.192Z",
      "description": "Set variable x to x - 1."
    },
    {
      "line": 2,
      "operation": "if",
      "condition": "x != 0",
      "result": true,
      "timestamp": "2024-08-19T14:52:03.192Z",
      "description": "Checked if x != 0."
    },
    {
      "line": 3,
      "operation": "print",
      "isLiteral": false,
      "varName": "x",
      "literal": 9,
      "timestamp": "2024-08-19T14:52:03.192Z",
      "description": "Printed x."
    },
    {
      "line": 4,
      "operation": "set",
      "varName": "x",
      "type": "number",
      "value": 8,
      "timestamp": "2024-08-19T14:52:03.192Z",
      "description": "Set variable x to x - 1."
    },
    {
      "line": 2,
      "operation": "if",
      "condition": "x != 0",
      "result": true,
      "timestamp": "2024-08-19T14:52:03.192Z",
      "description": "Checked if x != 0."
    },
    {
      "line": 3,
      "operation": "print",
      "isLiteral": false,
      "varName": "x",
      "literal": 8,
      "timestamp": "2024-08-19T14:52:03.193Z",
      "description": "Printed x."
    },
    {
      "line": 4,
      "operation": "set",
      "varName": "x",
      "type": "number",
      "value": 7,
      "timestamp": "2024-08-19T14:52:03.193Z",
      "description": "Set variable x to x - 1."
    },
    {
      "line": 2,
      "operation": "if",
      "condition": "x != 0",
      "result": true,
      "timestamp": "2024-08-19T14:52:03.193Z",
      "description": "Checked if x != 0."
    },
    {
      "line": 3,
      "operation": "print",
      "isLiteral": false,
      "varName": "x",
      "literal": 7,
      "timestamp": "2024-08-19T14:52:03.193Z",
      "description": "Printed x."
    },
    {
      "line": 4,
      "operation": "set",
      "varName": "x",
      "type": "number",
      "value": 6,
      "timestamp": "2024-08-19T14:52:03.193Z",
      "description": "Set variable x to x - 1."
    },
    {
      "line": 2,
      "operation": "if",
      "condition": "x != 0",
      "result": true,
      "timestamp": "2024-08-19T14:52:03.193Z",
      "description": "Checked if x != 0."
    },
    {
      "line": 3,
      "operation": "print",
      "isLiteral": false,
      "varName": "x",
      "literal": 6,
      "timestamp": "2024-08-19T14:52:03.193Z",
      "description": "Printed x."
    },
    {
      "line": 4,
      "operation": "set",
      "varName": "x",
      "type": "number",
      "value": 5,
      "timestamp": "2024-08-19T14:52:03.193Z",
      "description": "Set variable x to x - 1."
    },
    {
      "line": 2,
      "operation": "if",
      "condition": "x != 0",
      "result": true,
      "timestamp": "2024-08-19T14:52:03.193Z",
      "description": "Checked if x != 0."
    },
    {
      "line": 3,
      "operation": "print",
      "isLiteral": false,
      "varName": "x",
      "literal": 5,
      "timestamp": "2024-08-19T14:52:03.193Z",
      "description": "Printed x."
    },
    {
      "line": 4,
      "operation": "set",
      "varName": "x",
      "type": "number",
      "value": 4,
      "timestamp": "2024-08-19T14:52:03.193Z",
      "description": "Set variable x to x - 1."
    },
    {
      "line": 2,
      "operation": "if",
      "condition": "x != 0",
      "result": true,
      "timestamp": "2024-08-19T14:52:03.193Z",
      "description": "Checked if x != 0."
    },
    {
      "line": 3,
      "operation": "print",
      "isLiteral": false,
      "varName": "x",
      "literal": 4,
      "timestamp": "2024-08-19T14:52:03.193Z",
      "description": "Printed x."
    },
    {
      "line": 4,
      "operation": "set",
      "varName": "x",
      "type": "number",
      "value": 3,
      "timestamp": "2024-08-19T14:52:03.193Z",
      "description": "Set variable x to x - 1."
    },
    {
      "line": 2,
      "operation": "if",
      "condition": "x != 0",
      "result": true,
      "timestamp": "2024-08-19T14:52:03.193Z",
      "description": "Checked if x != 0."
    },
    {
      "line": 3,
      "operation": "print",
      "isLiteral": false,
      "varName": "x",
      "literal": 3,
      "timestamp": "2024-08-19T14:52:03.193Z",
      "description": "Printed x."
    },
    {
      "line": 4,
      "operation": "set",
      "varName": "x",
      "type": "number",
      "value": 2,
      "timestamp": "2024-08-19T14:52:03.193Z",
      "description": "Set variable x to x - 1."
    },
    {
      "line": 2,
      "operation": "if",
      "condition": "x != 0",
      "result": true,
      "timestamp": "2024-08-19T14:52:03.193Z",
      "description": "Checked if x != 0."
    },
    {
      "line": 3,
      "operation": "print",
      "isLiteral": false,
      "varName": "x",
      "literal": 2,
      "timestamp": "2024-08-19T14:52:03.193Z",
      "description": "Printed x."
    },
    {
      "line": 4,
      "operation": "set",
      "varName": "x",
      "type": "number",
      "value": 1,
      "timestamp": "2024-08-19T14:52:03.193Z",
      "description": "Set variable x to x - 1."
    },
    {
      "line": 2,
      "operation": "if",
      "condition": "x != 0",
      "result": true,
      "timestamp": "2024-08-19T14:52:03.193Z",
      "description": "Checked if x != 0."
    },
    {
      "line": 3,
      "operation": "print",
      "isLiteral": false,
      "varName": "x",
      "literal": 1,
      "timestamp": "2024-08-19T14:52:03.193Z",
      "description": "Printed x."
    },
    {
      "line": 4,
      "operation": "set",
      "varName": "x",
      "type": "number",
      "value": 0,
      "timestamp": "2024-08-19T14:52:03.193Z",
      "description": "Set variable x to x - 1."
    },
    {
      "line": 2,
      "operation": "if",
      "condition": "x != 0",
      "result": false,
      "timestamp": "2024-08-19T14:52:03.193Z",
      "description": "Checked if x != 0."
    },
    {
      "line": 5,
      "operation": "loop_end",
      "timestamp": "2024-08-19T14:52:03.193Z",
      "description": "End of while loop"
    }
  ]
}
Intermediate Representation: {
  "program": [
    {
      "type": "VariableDeclaration",
      "name": "x",
      "value": {
        "type": "NumberLiteral",
        "value": "5",
        "line": 2
      }
    },
    {
      "type": "WhileLoop",
      "condition": {
        "left": "x",
        "operator": ">",
        "right": "0"
      },
      "body": [
        {
          "type": "PrintStatement",
          "value": "x"
        },
        {
          "type": "VariableDeclaration",
          "name": "x",
          "value": {
            "type": "Expression",
            "left": "x",
            "operator": "-",
            "right": "1"
          }
        }
      ]
    }
  ]
}
Final JSON: {
  "actionFrames": [
    {
      "line": 1,
      "operation": "set",
      "varName": "x",
      "type": "number",
      "value": 5,
      "timestamp": "2024-08-19T14:52:03.195Z",
      "description": "Set variable x to 5."
    },
    {
      "line": 2,
      "operation": "while",
      "condition": "x > 0",
      "timestamp": "2024-08-19T14:52:03.195Z",
      "description": "while loop with condition x > 0."
    },
    {
      "line": 2,
      "operation": "if",
      "condition": "x > 0",
      "result": true,
      "timestamp": "2024-08-19T14:52:03.195Z",
      "description": "Checked if x > 0."
    },
    {
      "line": 3,
      "operation": "print",
      "isLiteral": false,
      "varName": "x",
      "literal": 5,
      "timestamp": "2024-08-19T14:52:03.195Z",
      "description": "Printed x."
    },
    {
      "line": 4,
      "operation": "set",
      "varName": "x",
      "type": "number",
      "value": 4,
      "timestamp": "2024-08-19T14:52:03.195Z",
      "description": "Set variable x to x - 1."
    },
    {
      "line": 2,
      "operation": "if",
      "condition": "x > 0",
      "result": true,
      "timestamp": "2024-08-19T14:52:03.195Z",
      "description": "Checked if x > 0."
    },
    {
      "line": 3,
      "operation": "print",
      "isLiteral": false,
      "varName": "x",
      "literal": 4,
      "timestamp": "2024-08-19T14:52:03.195Z",
      "description": "Printed x."
    },
    {
      "line": 4,
      "operation": "set",
      "varName": "x",
      "type": "number",
      "value": 3,
      "timestamp": "2024-08-19T14:52:03.195Z",
      "description": "Set variable x to x - 1."
    },
    {
      "line": 2,
      "operation": "if",
      "condition": "x > 0",
      "result": true,
      "timestamp": "2024-08-19T14:52:03.195Z",
      "description": "Checked if x > 0."
    },
    {
      "line": 3,
      "operation": "print",
      "isLiteral": false,
      "varName": "x",
      "literal": 3,
      "timestamp": "2024-08-19T14:52:03.195Z",
      "description": "Printed x."
    },
    {
      "line": 4,
      "operation": "set",
      "varName": "x",
      "type": "number",
      "value": 2,
      "timestamp": "2024-08-19T14:52:03.195Z",
      "description": "Set variable x to x - 1."
    },
    {
      "line": 2,
      "operation": "if",
      "condition": "x > 0",
      "result": true,
      "timestamp": "2024-08-19T14:52:03.195Z",
      "description": "Checked if x > 0."
    },
    {
      "line": 3,
      "operation": "print",
      "isLiteral": false,
      "varName": "x",
      "literal": 2,
      "timestamp": "2024-08-19T14:52:03.195Z",
      "description": "Printed x."
    },
    {
      "line": 4,
      "operation": "set",
      "varName": "x",
      "type": "number",
      "value": 1,
      "timestamp": "2024-08-19T14:52:03.195Z",
      "description": "Set variable x to x - 1."
    },
    {
      "line": 2,
      "operation": "if",
      "condition": "x > 0",
      "result": true,
      "timestamp": "2024-08-19T14:52:03.195Z",
      "description": "Checked if x > 0."
    },
    {
      "line": 3,
      "operation": "print",
      "isLiteral": false,
      "varName": "x",
      "literal": 1,
      "timestamp": "2024-08-19T14:52:03.195Z",
      "description": "Printed x."
    },
    {
      "line": 4,
      "operation": "set",
      "varName": "x",
      "type": "number",
      "value": 0,
      "timestamp": "2024-08-19T14:52:03.195Z",
      "description": "Set variable x to x - 1."
    },
    {
      "line": 2,
      "operation": "if",
      "condition": "x > 0",
      "result": false,
      "timestamp": "2024-08-19T14:52:03.195Z",
      "description": "Checked if x > 0."
    },
    {
      "line": 5,
      "operation": "loop_end",
      "timestamp": "2024-08-19T14:52:03.195Z",
      "description": "End of while loop"
    }
  ]
}
Test case 16

Intermediate Representation: {
  "program": [
    {
      "type": "LoopFromTo",
      "loopVariable": "i",
      "range": {
        "start": "0",
        "end": "10"
      },
      "body": [
        {
          "type": "PrintStatement",
          "value": "i"
        }
      ]
    }
  ]
}
Final JSON: {
  "actionFrames": [
    {
      "line": 1,
      "operation": "set",
      "varName": "i",
      "type": "number",
      "value": 0,
      "timestamp": "2024-08-19T14:52:03.196Z",
      "description": "Set variable i to 0."
    },
    {
      "line": 1,
      "operation": "loop_from_to",
      "condition": "i <= 10",
      "timestamp": "2024-08-19T14:52:03.196Z",
      "description": "loop from_to loop with condition i <= 10."
    },
    {
      "line": 1,
      "operation": "if",
      "condition": "i <= 10",
      "result": true,
      "timestamp": "2024-08-19T14:52:03.197Z",
      "description": "Checked if i <= 10."
    },
    {
      "line": 2,
      "operation": "print",
      "isLiteral": false,
      "varName": "i",
      "literal": 0,
      "timestamp": "2024-08-19T14:52:03.197Z",
      "description": "Printed i."
    },
    {
      "line": 1,
      "operation": "set",
      "varName": "i",
      "type": "number",
      "value": 1,
      "timestamp": "2024-08-19T14:52:03.197Z",
      "description": "Set variable i to 1."
    },
    {
      "line": 1,
      "operation": "if",
      "condition": "i <= 10",
      "result": true,
      "timestamp": "2024-08-19T14:52:03.197Z",
      "description": "Checked if i <= 10."
    },
    {
      "line": 2,
      "operation": "print",
      "isLiteral": false,
      "varName": "i",
      "literal": 1,
      "timestamp": "2024-08-19T14:52:03.197Z",
      "description": "Printed i."
    },
    {
      "line": 1,
      "operation": "set",
      "varName": "i",
      "type": "number",
      "value": 2,
      "timestamp": "2024-08-19T14:52:03.197Z",
      "description": "Set variable i to 2."
    },
    {
      "line": 1,
      "operation": "if",
      "condition": "i <= 10",
      "result": true,
      "timestamp": "2024-08-19T14:52:03.197Z",
      "description": "Checked if i <= 10."
    },
    {
      "line": 2,
      "operation": "print",
      "isLiteral": false,
      "varName": "i",
      "literal": 2,
      "timestamp": "2024-08-19T14:52:03.197Z",
      "description": "Printed i."
    },
    {
      "line": 1,
      "operation": "set",
      "varName": "i",
      "type": "number",
      "value": 3,
      "timestamp": "2024-08-19T14:52:03.197Z",
      "description": "Set variable i to 3."
    },
    {
      "line": 1,
      "operation": "if",
      "condition": "i <= 10",
      "result": true,
      "timestamp": "2024-08-19T14:52:03.197Z",
      "description": "Checked if i <= 10."
    },
    {
      "line": 2,
      "operation": "print",
      "isLiteral": false,
      "varName": "i",
      "literal": 3,
      "timestamp": "2024-08-19T14:52:03.197Z",
      "description": "Printed i."
    },
    {
      "line": 1,
      "operation": "set",
      "varName": "i",
      "type": "number",
      "value": 4,
      "timestamp": "2024-08-19T14:52:03.197Z",
      "description": "Set variable i to 4."
    },
    {
      "line": 1,
      "operation": "if",
      "condition": "i <= 10",
      "result": true,
      "timestamp": "2024-08-19T14:52:03.197Z",
      "description": "Checked if i <= 10."
    },
    {
      "line": 2,
      "operation": "print",
      "isLiteral": false,
      "varName": "i",
      "literal": 4,
      "timestamp": "2024-08-19T14:52:03.197Z",
      "description": "Printed i."
    },
    {
      "line": 1,
      "operation": "set",
      "varName": "i",
      "type": "number",
      "value": 5,
      "timestamp": "2024-08-19T14:52:03.197Z",
      "description": "Set variable i to 5."
    },
    {
      "line": 1,
      "operation": "if",
      "condition": "i <= 10",
      "result": true,
      "timestamp": "2024-08-19T14:52:03.197Z",
      "description": "Checked if i <= 10."
    },
    {
      "line": 2,
      "operation": "print",
      "isLiteral": false,
      "varName": "i",
      "literal": 5,
      "timestamp": "2024-08-19T14:52:03.197Z",
      "description": "Printed i."
    },
    {
      "line": 1,
      "operation": "set",
      "varName": "i",
      "type": "number",
      "value": 6,
      "timestamp": "2024-08-19T14:52:03.197Z",
      "description": "Set variable i to 6."
    },
    {
      "line": 1,
      "operation": "if",
      "condition": "i <= 10",
      "result": true,
      "timestamp": "2024-08-19T14:52:03.197Z",
      "description": "Checked if i <= 10."
    },
    {
      "line": 2,
      "operation": "print",
      "isLiteral": false,
      "varName": "i",
      "literal": 6,
      "timestamp": "2024-08-19T14:52:03.197Z",
      "description": "Printed i."
    },
    {
      "line": 1,
      "operation": "set",
      "varName": "i",
      "type": "number",
      "value": 7,
      "timestamp": "2024-08-19T14:52:03.197Z",
      "description": "Set variable i to 7."
    },
    {
      "line": 1,
      "operation": "if",
      "condition": "i <= 10",
      "result": true,
      "timestamp": "2024-08-19T14:52:03.197Z",
      "description": "Checked if i <= 10."
    },
    {
      "line": 2,
      "operation": "print",
      "isLiteral": false,
      "varName": "i",
      "literal": 7,
      "timestamp": "2024-08-19T14:52:03.197Z",
      "description": "Printed i."
    },
    {
      "line": 1,
      "operation": "set",
      "varName": "i",
      "type": "number",
      "value": 8,
      "timestamp": "2024-08-19T14:52:03.197Z",
      "description": "Set variable i to 8."
    },
    {
      "line": 1,
      "operation": "if",
      "condition": "i <= 10",
      "result": true,
      "timestamp": "2024-08-19T14:52:03.197Z",
      "description": "Checked if i <= 10."
    },
    {
      "line": 2,
      "operation": "print",
      "isLiteral": false,
      "varName": "i",
      "literal": 8,
      "timestamp": "2024-08-19T14:52:03.197Z",
      "description": "Printed i."
    },
    {
      "line": 1,
      "operation": "set",
      "varName": "i",
      "type": "number",
      "value": 9,
      "timestamp": "2024-08-19T14:52:03.197Z",
      "description": "Set variable i to 9."
    },
    {
      "line": 1,
      "operation": "if",
      "condition": "i <= 10",
      "result": true,
      "timestamp": "2024-08-19T14:52:03.197Z",
      "description": "Checked if i <= 10."
    },
    {
      "line": 2,
      "operation": "print",
      "isLiteral": false,
      "varName": "i",
      "literal": 9,
      "timestamp": "2024-08-19T14:52:03.197Z",
      "description": "Printed i."
    },
    {
      "line": 1,
      "operation": "set",
      "varName": "i",
      "type": "number",
      "value": 10,
      "timestamp": "2024-08-19T14:52:03.197Z",
      "description": "Set variable i to 10."
    },
    {
      "line": 1,
      "operation": "if",
      "condition": "i <= 10",
      "result": true,
      "timestamp": "2024-08-19T14:52:03.197Z",
      "description": "Checked if i <= 10."
    },
    {
      "line": 2,
      "operation": "print",
      "isLiteral": false,
      "varName": "i",
      "literal": 10,
      "timestamp": "2024-08-19T14:52:03.197Z",
      "description": "Printed i."
    },
    {
      "line": 1,
      "operation": "set",
      "varName": "i",
      "type": "number",
      "value": 11,
      "timestamp": "2024-08-19T14:52:03.197Z",
      "description": "Set variable i to 11."
    },
    {
      "line": 1,
      "operation": "if",
      "condition": "i <= 10",
      "result": false,
      "timestamp": "2024-08-19T14:52:03.197Z",
      "description": "Checked if i <= 10."
    },
    {
      "line": 3,
      "operation": "loop_end",
      "timestamp": "2024-08-19T14:52:03.197Z",
      "description": "End of loop from_to loop"
    }
  ]
}
Test case 1

Intermediate Representation: {
  "program": [
    {
      "type": "VariableDeclaration",
      "name": "x",
      "value": {
        "type": "NumberLiteral",
        "value": "10",
        "line": 2
      }
    },
    {
      "type": "IfStatement",
      "condition": {
        "left": "x",
        "operator": "greater",
        "right": "5"
      },
      "consequent": [
        {
          "type": "PrintStatement",
          "value": "x is greater than 5"
        }
      ],
      "alternate": [
        {
          "type": "PrintStatement",
          "value": "x is 5 or less"
        }
      ]
    },
    {
      "type": "ArrayCreation",
      "varName": "nums",
      "values": [
        {
          "type": "NumberLiteral",
          "value": "1",
          "line": 8
        },
        {
          "type": "NumberLiteral",
          "value": "2",
          "line": 8
        },
        {
          "type": "NumberLiteral",
          "value": "3",
          "line": 8
        },
        {
          "type": "NumberLiteral",
          "value": "4",
          "line": 8
        },
        {
          "type": "NumberLiteral",
          "value": "5",
          "line": 8
        },
        {
          "type": "NumberLiteral",
          "value": "6",
          "line": 8
        },
        {
          "type": "NumberLiteral",
          "value": "7",
          "line": 8
        },
        {
          "type": "NumberLiteral",
          "value": "8",
          "line": 8
        },
        {
          "type": "NumberLiteral",
          "value": "9",
          "line": 8
        }
      ]
    },
    {
      "type": "ArrayCreation",
      "varName": "letters",
      "values": [
        {
          "type": "StringLiteral",
          "value": "a",
          "line": 9
        },
        {
          "type": "StringLiteral",
          "value": "b",
          "line": 9
        },
        {
          "type": "StringLiteral",
          "value": "c",
          "line": 9
        },
        {
          "type": "StringLiteral",
          "value": "d",
          "line": 9
        },
        {
          "type": "StringLiteral",
          "value": "e",
          "line": 9
        },
        {
          "type": "StringLiteral",
          "value": "f",
          "line": 9
        },
        {
          "type": "StringLiteral",
          "value": "g",
          "line": 9
        }
      ]
    },
    {
      "type": "ArrayInsertion",
      "varName": "nums",
      "value": {
        "type": "NumberLiteral",
        "value": "5",
        "line": 10
      },
      "position": "4"
    }
  ]
}
Final JSON: {
  "actionFrames": [
    {
      "line": 1,
      "operation": "set",
      "varName": "x",
      "type": "number",
      "value": 10,
      "timestamp": "2024-08-19T14:52:03.199Z",
      "description": "Set variable x to 10."
    },
    {
      "line": 2,
      "operation": "if",
      "condition": "x > 5",
      "result": true,
      "timestamp": "2024-08-19T14:52:03.199Z",
      "description": "Checked if x > 5."
    },
    {
      "line": 3,
      "operation": "print",
      "isLiteral": true,
      "varName": null,
      "literal": "x is greater than 5",
      "timestamp": "2024-08-19T14:52:03.199Z",
      "description": "Printed x is greater than 5."
    },
    {
      "line": 6,
      "operation": "endif",
      "timestamp": "2024-08-19T14:52:03.199Z",
      "description": "End of if statement."
    },
    {
      "line": 7,
      "operation": "create_array",
      "varName": "nums",
      "value": [
        1,
        2,
        3,
        4,
        5,
        6,
        7,
        8,
        9
      ],
      "timestamp": "2024-08-19T14:52:03.199Z",
      "description": "Created array nums."
    },
    {
      "line": 8,
      "operation": "create_array",
      "varName": "letters",
      "value": [
        "a",
        "b",
        "c",
        "d",
        "e",
        "f",
        "g"
      ],
      "timestamp": "2024-08-19T14:52:03.199Z",
      "description": "Created array letters."
    },
    {
      "line": 9,
      "operation": "add",
      "varName": "nums",
      "value": 5,
      "position": 4,
      "timestamp": "2024-08-19T14:52:03.199Z",
      "description": "Added 5 to array nums at position 4."
    }
  ]
}
Test case 1

Intermediate Representation: {
  "program": [
    {
      "type": "VariableDeclaration",
      "name": "x",
      "value": {
        "type": "NumberLiteral",
        "value": "10",
        "line": 1
      }
    }
  ]
}
Final JSON: {
  "actionFrames": [
    {
      "line": 1,
      "operation": "set",
      "varName": "x",
      "type": "number",
      "value": 10,
      "timestamp": "2024-08-19T14:52:03.200Z",
      "description": "Set variable x to 10."
    }
  ]
}
Test case 2

Intermediate Representation: {
  "program": [
    {
      "type": "VariableDeclaration",
      "name": "x",
      "value": {
        "type": "NumberLiteral",
        "value": "10",
        "line": 1
      }
    },
    {
      "type": "IfStatement",
      "condition": {
        "left": "x",
        "operator": "greater",
        "right": "5"
      },
      "consequent": [
        {
          "type": "PrintStatement",
          "value": "x is greater than 5"
        }
      ],
      "alternate": null
    }
  ]
}
Final JSON: {
  "actionFrames": [
    {
      "line": 1,
      "operation": "set",
      "varName": "x",
      "type": "number",
      "value": 10,
      "timestamp": "2024-08-19T14:52:03.201Z",
      "description": "Set variable x to 10."
    },
    {
      "line": 2,
      "operation": "if",
      "condition": "x > 5",
      "result": true,
      "timestamp": "2024-08-19T14:52:03.201Z",
      "description": "Checked if x > 5."
    },
    {
      "line": 3,
      "operation": "print",
      "isLiteral": true,
      "varName": null,
      "literal": "x is greater than 5",
      "timestamp": "2024-08-19T14:52:03.201Z",
      "description": "Printed x is greater than 5."
    },
    {
      "line": 4,
      "operation": "endif",
      "timestamp": "2024-08-19T14:52:03.201Z",
      "description": "End of if statement."
    }
  ]
}
Test case 3

Intermediate Representation: {
  "program": [
    {
      "type": "ArrayCreation",
      "varName": "numbers",
      "values": [
        {
          "type": "NumberLiteral",
          "value": "0",
          "line": 2
        }
      ]
    }
  ]
}
Final JSON: {
  "actionFrames": [
    {
      "line": 1,
      "operation": "create_array",
      "varName": "numbers",
      "value": [
        0
      ],
      "timestamp": "2024-08-19T14:52:03.202Z",
      "description": "Created array numbers."
    }
  ]
}
Test case 4

Intermediate Representation: {
  "program": [
    {
      "type": "ArrayCreation",
      "varName": "numbers",
      "values": [
        {
          "type": "NumberLiteral",
          "value": "0",
          "line": 2
        }
      ]
    },
    {
      "type": "ArrayInsertion",
      "varName": "numbers",
      "value": {
        "type": "NumberLiteral",
        "value": "1",
        "line": 3
      },
      "position": "1"
    },
    {
      "type": "ArrayInsertion",
      "varName": "numbers",
      "value": {
        "type": "NumberLiteral",
        "value": "2",
        "line": 4
      },
      "position": "2"
    },
    {
      "type": "ArrayInsertion",
      "varName": "numbers",
      "value": {
        "type": "NumberLiteral",
        "value": "3",
        "line": 5
      },
      "position": "3"
    }
  ]
}
Final JSON: {
  "actionFrames": [
    {
      "line": 1,
      "operation": "create_array",
      "varName": "numbers",
      "value": [
        0
      ],
      "timestamp": "2024-08-19T14:52:03.203Z",
      "description": "Created array numbers."
    },
    {
      "line": 2,
      "operation": "add",
      "varName": "numbers",
      "value": 1,
      "position": 1,
      "timestamp": "2024-08-19T14:52:03.203Z",
      "description": "Added 1 to array numbers at position 1."
    },
    {
      "line": 3,
      "operation": "add",
      "varName": "numbers",
      "value": 2,
      "position": 2,
      "timestamp": "2024-08-19T14:52:03.203Z",
      "description": "Added 2 to array numbers at position 2."
    },
    {
      "line": 4,
      "operation": "add",
      "varName": "numbers",
      "value": 3,
      "position": 3,
      "timestamp": "2024-08-19T14:52:03.203Z",
      "description": "Added 3 to array numbers at position 3."
    }
  ]
}
Test case 5

Intermediate Representation: {
  "program": [
    {
      "type": "ArrayCreation",
      "varName": "nums",
      "values": [
        {
          "type": "NumberLiteral",
          "value": "1",
          "line": 2
        },
        {
          "type": "NumberLiteral",
          "value": "2",
          "line": 2
        },
        {
          "type": "NumberLiteral",
          "value": "3",
          "line": 2
        }
      ]
    },
    {
      "type": "ForLoop",
      "iterator": "num",
      "collection": "nums",
      "body": [
        {
          "type": "PrintStatement",
          "value": "num"
        }
      ]
    }
  ]
}
Final JSON: {
  "actionFrames": [
    {
      "line": 1,
      "operation": "create_array",
      "varName": "nums",
      "value": [
        1,
        2,
        3
      ],
      "timestamp": "2024-08-19T14:52:03.203Z",
      "description": "Created array nums."
    },
    {
      "line": 2,
      "operation": "for",
      "iterator": "num",
      "collection": "nums",
      "body": [
        {
          "line": 3,
          "operation": "print",
          "isLiteral": true,
          "varName": null,
          "literal": "num",
          "timestamp": "2024-08-19T14:52:03.204Z",
          "description": "Printed num."
        }
      ],
      "timestamp": "2024-08-19T14:52:03.204Z",
      "description": "Iterating over nums with num."
    }
  ]
}
Test case 7

Intermediate Representation: {
  "program": [
    {
      "type": "VariableDeclaration",
      "name": "x",
      "value": {
        "type": "NumberLiteral",
        "value": "10",
        "line": 2
      }
    },
    {
      "type": "VariableDeclaration",
      "name": "y",
      "value": {
        "type": "NumberLiteral",
        "value": "5",
        "line": 3
      }
    },
    {
      "type": "IfStatement",
      "condition": {
        "left": "x",
        "operator": "greater",
        "right": "5"
      },
      "consequent": [
        {
          "type": "IfStatement",
          "condition": {
            "left": "y",
            "operator": "less",
            "right": "10"
          },
          "consequent": [
            {
              "type": "PrintStatement",
              "value": "y is less than 10"
            }
          ],
          "alternate": null
        }
      ],
      "alternate": null
    }
  ]
}
Final JSON: {
  "actionFrames": [
    {
      "line": 1,
      "operation": "set",
      "varName": "x",
      "type": "number",
      "value": 10,
      "timestamp": "2024-08-19T14:52:03.205Z",
      "description": "Set variable x to 10."
    },
    {
      "line": 2,
      "operation": "set",
      "varName": "y",
      "type": "number",
      "value": 5,
      "timestamp": "2024-08-19T14:52:03.205Z",
      "description": "Set variable y to 5."
    },
    {
      "line": 3,
      "operation": "if",
      "condition": "x > 5",
      "result": true,
      "timestamp": "2024-08-19T14:52:03.205Z",
      "description": "Checked if x > 5."
    },
    {
      "line": 4,
      "operation": "if",
      "condition": "y < 10",
      "result": true,
      "timestamp": "2024-08-19T14:52:03.205Z",
      "description": "Checked if y < 10."
    },
    {
      "line": 5,
      "operation": "print",
      "isLiteral": true,
      "varName": null,
      "literal": "y is less than 10",
      "timestamp": "2024-08-19T14:52:03.205Z",
      "description": "Printed y is less than 10."
    },
    {
      "line": 6,
      "operation": "endif",
      "timestamp": "2024-08-19T14:52:03.205Z",
      "description": "End of if statement."
    },
    {
      "line": 7,
      "operation": "endif",
      "timestamp": "2024-08-19T14:52:03.205Z",
      "description": "End of if statement."
    }
  ]
}
Test case 17

Intermediate Representation: {
  "program": [
    {
      "type": "VariableDeclaration",
      "name": "x",
      "value": {
        "type": "NumberLiteral",
        "value": "5",
        "line": 2
      }
    },
    {
      "type": "VariableDeclaration",
      "name": "y",
      "value": {
        "type": "Expression",
        "left": "x",
        "operator": "+",
        "right": "3"
      }
    }
  ]
}
Final JSON: {
  "actionFrames": [
    {
      "line": 1,
      "operation": "set",
      "varName": "x",
      "type": "number",
      "value": 5,
      "timestamp": "2024-08-19T14:52:03.206Z",
      "description": "Set variable x to 5."
    },
    {
      "line": 2,
      "operation": "set",
      "varName": "y",
      "type": "number",
      "value": 8,
      "timestamp": "2024-08-19T14:52:03.206Z",
      "description": "Set variable y to x + 3."
    }
  ]
}
Intermediate Representation: {
  "program": [
    {
      "type": "VariableDeclaration",
      "name": "a",
      "value": {
        "type": "NumberLiteral",
        "value": "5",
        "line": 2
      }
    },
    {
      "type": "VariableDeclaration",
      "name": "b",
      "value": {
        "type": "NumberLiteral",
        "value": "10",
        "line": 3
      }
    },
    {
      "type": "VariableDeclaration",
      "name": "c",
      "value": {
        "type": "Expression",
        "left": "a",
        "operator": "+",
        "right": "b"
      }
    }
  ]
}
Final JSON: {
  "actionFrames": [
    {
      "line": 1,
      "operation": "set",
      "varName": "a",
      "type": "number",
      "value": 5,
      "timestamp": "2024-08-19T14:52:03.207Z",
      "description": "Set variable a to 5."
    },
    {
      "line": 2,
      "operation": "set",
      "varName": "b",
      "type": "number",
      "value": 10,
      "timestamp": "2024-08-19T14:52:03.207Z",
      "description": "Set variable b to 10."
    },
    {
      "line": 3,
      "operation": "set",
      "varName": "c",
      "type": "number",
      "value": 15,
      "timestamp": "2024-08-19T14:52:03.207Z",
      "description": "Set variable c to a + b."
    }
  ]
}
Intermediate Representation: {
  "program": [
    {
      "type": "VariableDeclaration",
      "name": "x",
      "value": {
        "type": "NumberLiteral",
        "value": "20",
        "line": 2
      }
    },
    {
      "type": "VariableDeclaration",
      "name": "y",
      "value": {
        "type": "Expression",
        "left": "x",
        "operator": "-",
        "right": "5"
      }
    },
    {
      "type": "VariableDeclaration",
      "name": "z",
      "value": {
        "type": "Expression",
        "left": "y",
        "operator": "*",
        "right": "2"
      }
    }
  ]
}
Final JSON: {
  "actionFrames": [
    {
      "line": 1,
      "operation": "set",
      "varName": "x",
      "type": "number",
      "value": 20,
      "timestamp": "2024-08-19T14:52:03.208Z",
      "description": "Set variable x to 20."
    },
    {
      "line": 2,
      "operation": "set",
      "varName": "y",
      "type": "number",
      "value": 15,
      "timestamp": "2024-08-19T14:52:03.208Z",
      "description": "Set variable y to x - 5."
    },
    {
      "line": 3,
      "operation": "set",
      "varName": "z",
      "type": "number",
      "value": 30,
      "timestamp": "2024-08-19T14:52:03.208Z",
      "description": "Set variable z to y * 2."
    }
  ]
}
Intermediate Representation: {
  "program": [
    {
      "type": "VariableDeclaration",
      "name": "p",
      "value": {
        "type": "NumberLiteral",
        "value": "100",
        "line": 2
      }
    },
    {
      "type": "VariableDeclaration",
      "name": "q",
      "value": {
        "type": "Expression",
        "left": "p",
        "operator": "/",
        "right": "4"
      }
    },
    {
      "type": "VariableDeclaration",
      "name": "r",
      "value": {
        "type": "Expression",
        "left": {
          "type": "Expression",
          "left": "q",
          "operator": "+",
          "right": "5"
        },
        "operator": "*",
        "right": "3"
      }
    }
  ]
}
Final JSON: {
  "actionFrames": [
    {
      "line": 1,
      "operation": "set",
      "varName": "p",
      "type": "number",
      "value": 100,
      "timestamp": "2024-08-19T14:52:03.209Z",
      "description": "Set variable p to 100."
    },
    {
      "line": 2,
      "operation": "set",
      "varName": "q",
      "type": "number",
      "value": 25,
      "timestamp": "2024-08-19T14:52:03.209Z",
      "description": "Set variable q to p / 4."
    },
    {
      "line": 3,
      "operation": "set",
      "varName": "r",
      "type": "number",
      "value": 90,
      "timestamp": "2024-08-19T14:52:03.209Z",
      "description": "Set variable r to (q + 5) * 3."
    }
  ]
}
Intermediate Representation: {
  "program": [
    {
      "type": "VariableDeclaration",
      "name": "x",
      "value": {
        "type": "NumberLiteral",
        "value": "10",
        "line": 2
      }
    },
    {
      "type": "VariableDeclaration",
      "name": "y",
      "value": {
        "type": "Expression",
        "left": "x",
        "operator": "/",
        "right": "0"
      }
    }
  ]
}
Final JSON: {
  "actionFrames": [
    {
      "line": 1,
      "operation": "set",
      "varName": "x",
      "type": "number",
      "value": 10,
      "timestamp": "2024-08-19T14:52:03.210Z",
      "description": "Set variable x to 10."
    },
    {
      "line": 2,
      "operation": "set",
      "varName": "y",
      "type": "number",
      "value": null,
      "timestamp": "2024-08-19T14:52:03.210Z",
      "description": "Set variable y to x / 0."
    }
  ]
}
Intermediate Representation: {
  "program": [
    {
      "type": "VariableDeclaration",
      "name": "a",
      "value": {
        "type": "Expression",
        "left": 0,
        "operator": "-",
        "right": "5"
      }
    },
    {
      "type": "VariableDeclaration",
      "name": "b",
      "value": {
        "type": "Expression",
        "left": "a",
        "operator": "+",
        "right": "10"
      }
    },
    {
      "type": "VariableDeclaration",
      "name": "c",
      "value": {
        "type": "Expression",
        "left": "b",
        "operator": "*",
        "right": {
          "type": "Expression",
          "left": 0,
          "operator": "-",
          "right": "2"
        }
      }
    }
  ]
}
Final JSON: {
  "actionFrames": [
    {
      "line": 1,
      "operation": "set",
      "varName": "a",
      "type": "number",
      "value": -5,
      "timestamp": "2024-08-19T14:52:03.211Z",
      "description": "Set variable a to -5."
    },
    {
      "line": 2,
      "operation": "set",
      "varName": "b",
      "type": "number",
      "value": 5,
      "timestamp": "2024-08-19T14:52:03.211Z",
      "description": "Set variable b to a + 10."
    },
    {
      "line": 3,
      "operation": "set",
      "varName": "c",
      "type": "number",
      "value": -10,
      "timestamp": "2024-08-19T14:52:03.211Z",
      "description": "Set variable c to b * -2."
    }
  ]
}
Intermediate Representation: {
  "program": [
    {
      "type": "VariableDeclaration",
      "name": "x",
      "value": {
        "type": "NumberLiteral",
        "value": "10",
        "line": 2
      }
    },
    {
      "type": "VariableDeclaration",
      "name": "y",
      "value": {
        "type": "NumberLiteral",
        "value": "5",
        "line": 3
      }
    },
    {
      "type": "VariableDeclaration",
      "name": "z",
      "value": {
        "type": "Expression",
        "left": "x",
        "operator": "*",
        "right": "y"
      }
    }
  ]
}
Final JSON: {
  "actionFrames": [
    {
      "line": 1,
      "operation": "set",
      "varName": "x",
      "type": "number",
      "value": 10,
      "timestamp": "2024-08-19T14:52:03.212Z",
      "description": "Set variable x to 10."
    },
    {
      "line": 2,
      "operation": "set",
      "varName": "y",
      "type": "number",
      "value": 5,
      "timestamp": "2024-08-19T14:52:03.212Z",
      "description": "Set variable y to 5."
    },
    {
      "line": 3,
      "operation": "set",
      "varName": "z",
      "type": "number",
      "value": 50,
      "timestamp": "2024-08-19T14:52:03.212Z",
      "description": "Set variable z to x * y."
    }
  ]
}
Intermediate Representation: {
  "program": [
    {
      "type": "VariableDeclaration",
      "name": "x",
      "value": {
        "type": "NumberLiteral",
        "value": "5",
        "line": 2
      }
    },
    {
      "type": "WhileLoop",
      "condition": {
        "left": "x",
        "operator": ">",
        "right": "0"
      },
      "body": [
        {
          "type": "PrintStatement",
          "value": "x"
        },
        {
          "type": "VariableDeclaration",
          "name": "x",
          "value": {
            "type": "Expression",
            "left": "x",
            "operator": "-",
            "right": "1"
          }
        }
      ]
    }
  ]
}
Final JSON: {
  "actionFrames": [
    {
      "line": 1,
      "operation": "set",
      "varName": "x",
      "type": "number",
      "value": 5,
      "timestamp": "2024-08-19T14:52:03.213Z",
      "description": "Set variable x to 5."
    },
    {
      "line": 2,
      "operation": "while",
      "condition": "x > 0",
      "timestamp": "2024-08-19T14:52:03.213Z",
      "description": "while loop with condition x > 0."
    },
    {
      "line": 2,
      "operation": "if",
      "condition": "x > 0",
      "result": true,
      "timestamp": "2024-08-19T14:52:03.213Z",
      "description": "Checked if x > 0."
    },
    {
      "line": 3,
      "operation": "print",
      "isLiteral": false,
      "varName": "x",
      "literal": 5,
      "timestamp": "2024-08-19T14:52:03.213Z",
      "description": "Printed x."
    },
    {
      "line": 4,
      "operation": "set",
      "varName": "x",
      "type": "number",
      "value": 4,
      "timestamp": "2024-08-19T14:52:03.213Z",
      "description": "Set variable x to x - 1."
    },
    {
      "line": 2,
      "operation": "if",
      "condition": "x > 0",
      "result": true,
      "timestamp": "2024-08-19T14:52:03.213Z",
      "description": "Checked if x > 0."
    },
    {
      "line": 3,
      "operation": "print",
      "isLiteral": false,
      "varName": "x",
      "literal": 4,
      "timestamp": "2024-08-19T14:52:03.213Z",
      "description": "Printed x."
    },
    {
      "line": 4,
      "operation": "set",
      "varName": "x",
      "type": "number",
      "value": 3,
      "timestamp": "2024-08-19T14:52:03.213Z",
      "description": "Set variable x to x - 1."
    },
    {
      "line": 2,
      "operation": "if",
      "condition": "x > 0",
      "result": true,
      "timestamp": "2024-08-19T14:52:03.213Z",
      "description": "Checked if x > 0."
    },
    {
      "line": 3,
      "operation": "print",
      "isLiteral": false,
      "varName": "x",
      "literal": 3,
      "timestamp": "2024-08-19T14:52:03.213Z",
      "description": "Printed x."
    },
    {
      "line": 4,
      "operation": "set",
      "varName": "x",
      "type": "number",
      "value": 2,
      "timestamp": "2024-08-19T14:52:03.213Z",
      "description": "Set variable x to x - 1."
    },
    {
      "line": 2,
      "operation": "if",
      "condition": "x > 0",
      "result": true,
      "timestamp": "2024-08-19T14:52:03.213Z",
      "description": "Checked if x > 0."
    },
    {
      "line": 3,
      "operation": "print",
      "isLiteral": false,
      "varName": "x",
      "literal": 2,
      "timestamp": "2024-08-19T14:52:03.213Z",
      "description": "Printed x."
    },
    {
      "line": 4,
      "operation": "set",
      "varName": "x",
      "type": "number",
      "value": 1,
      "timestamp": "2024-08-19T14:52:03.213Z",
      "description": "Set variable x to x - 1."
    },
    {
      "line": 2,
      "operation": "if",
      "condition": "x > 0",
      "result": true,
      "timestamp": "2024-08-19T14:52:03.213Z",
      "description": "Checked if x > 0."
    },
    {
      "line": 3,
      "operation": "print",
      "isLiteral": false,
      "varName": "x",
      "literal": 1,
      "timestamp": "2024-08-19T14:52:03.213Z",
      "description": "Printed x."
    },
    {
      "line": 4,
      "operation": "set",
      "varName": "x",
      "type": "number",
      "value": 0,
      "timestamp": "2024-08-19T14:52:03.213Z",
      "description": "Set variable x to x - 1."
    },
    {
      "line": 2,
      "operation": "if",
      "condition": "x > 0",
      "result": false,
      "timestamp": "2024-08-19T14:52:03.213Z",
      "description": "Checked if x > 0."
    },
    {
      "line": 5,
      "operation": "loop_end",
      "timestamp": "2024-08-19T14:52:03.213Z",
      "description": "End of while loop"
    }
  ]
}
Intermediate Representation: {
  "program": [
    {
      "type": "PrintStatement",
      "value": "Hello, World!"
    }
  ]
}
Final JSON: {
  "actionFrames": [
    {
      "line": 1,
      "operation": "print",
      "isLiteral": true,
      "varName": null,
      "literal": "Hello, World!",
      "timestamp": "2024-08-19T21:44:23.017Z",
      "description": "Printed Hello, World!."
    }
  ]
}
Intermediate Representation: {
  "program": [
    {
      "type": "FunctionDeclaration",
      "name": "HelloWorld",
      "params": [],
      "body": [
        {
          "type": "ReturnStatement",
          "value": {
            "type": "StringLiteral",
            "value": "Hello, World!",
            "line": 2
          }
        }
      ]
    }
  ]
}
Final JSON: {
  "actionFrames": [
    {
      "line": 1,
      "operation": "define",
      "varName": "HelloWorld",
      "params": [],
      "body": [
        {
          "line": 2,
          "operation": "return",
          "value": {
            "value": "Hello, World!"
          },
          "timestamp": "2024-08-19T22:46:50.142Z",
          "description": "Returned {\"value\":\"Hello, World!\"}."
        }
      ],
      "timestamp": "2024-08-19T22:46:50.142Z",
      "description": "Defined function HelloWorld with parameters ."
    }
  ]
}
Intermediate Representation: {
  "program": [
    {
<<<<<<< HEAD
      "type": "VariableDeclaration",
      "name": "sum",
      "value": {
        "type": "NumberLiteral",
        "value": "0",
        "line": 1
      }
    },
    {
      "type": "LoopFromTo",
      "loopVariable": "i",
      "range": {
        "start": "1",
        "end": "3"
      },
      "body": [
        {
          "type": "PrintStatement",
          "value": "i"
        },
        {
          "type": "VariableDeclaration",
          "name": "sum",
          "value": {
            "type": "Expression",
            "left": "sum",
            "operator": "+",
            "right": "i"
          }
        }
      ]
    },
    {
      "type": "PrintStatement",
      "value": "sum"
    },
    {
      "type": "VariableDeclaration",
      "name": "sum",
      "value": {
        "type": "Expression",
        "left": "sum",
        "operator": "*",
        "right": "2"
      }
    },
    {
      "type": "PrintStatement",
      "value": "sum"
=======
      "type": "FunctionDeclaration",
      "name": "HelloWorld",
      "params": [],
      "body": [
        {
          "type": "ReturnStatement",
          "value": {
            "type": "StringLiteral",
            "value": "Hello, World!",
            "line": 2
          }
        }
      ]
>>>>>>> 591cd3a7
    }
  ]
}
Final JSON: {
  "actionFrames": [
    {
      "line": 1,
<<<<<<< HEAD
      "operation": "set",
      "varName": "sum",
      "type": "number",
      "value": 0,
      "timestamp": "2024-08-20T12:32:50.406Z",
      "description": "Set variable sum to 0."
    },
    {
      "line": 2,
      "operation": "set",
      "varName": "i",
      "type": "number",
      "value": 1,
      "timestamp": "2024-08-20T12:32:50.407Z",
      "description": "Set variable i to 1."
    },
    {
      "line": 2,
      "operation": "loop_from_to",
      "condition": "i <= 3",
      "timestamp": "2024-08-20T12:32:50.407Z",
      "description": "loop from_to loop with condition i <= 3."
    },
    {
      "line": 2,
      "operation": "if",
      "condition": "i <= 3",
      "result": true,
      "timestamp": "2024-08-20T12:32:50.409Z",
      "description": "Checked if i <= 3."
    },
    {
      "line": 3,
      "operation": "print",
      "isLiteral": false,
      "varName": "i",
      "literal": 1,
      "timestamp": "2024-08-20T12:32:50.409Z",
      "description": "Printed i."
    },
    {
      "line": 4,
      "operation": "set",
      "varName": "sum",
      "type": "number",
      "value": 1,
      "timestamp": "2024-08-20T12:32:50.409Z",
      "description": "Set variable sum to sum + i."
    },
    {
      "line": 2,
      "operation": "set",
      "varName": "i",
      "type": "number",
      "value": 2,
      "timestamp": "2024-08-20T12:32:50.410Z",
      "description": "Set variable i to 2."
    },
    {
      "line": 2,
      "operation": "if",
      "condition": "i <= 3",
      "result": true,
      "timestamp": "2024-08-20T12:32:50.410Z",
      "description": "Checked if i <= 3."
    },
    {
      "line": 3,
      "operation": "print",
      "isLiteral": false,
      "varName": "i",
      "literal": 2,
      "timestamp": "2024-08-20T12:32:50.410Z",
      "description": "Printed i."
    },
    {
      "line": 4,
      "operation": "set",
      "varName": "sum",
      "type": "number",
      "value": 3,
      "timestamp": "2024-08-20T12:32:50.410Z",
      "description": "Set variable sum to sum + i."
    },
    {
      "line": 2,
      "operation": "set",
      "varName": "i",
      "type": "number",
      "value": 3,
      "timestamp": "2024-08-20T12:32:50.410Z",
      "description": "Set variable i to 3."
    },
    {
      "line": 2,
      "operation": "if",
      "condition": "i <= 3",
      "result": true,
      "timestamp": "2024-08-20T12:32:50.410Z",
      "description": "Checked if i <= 3."
    },
    {
      "line": 3,
      "operation": "print",
      "isLiteral": false,
      "varName": "i",
      "literal": 3,
      "timestamp": "2024-08-20T12:32:50.410Z",
      "description": "Printed i."
    },
    {
      "line": 4,
      "operation": "set",
      "varName": "sum",
      "type": "number",
      "value": 6,
      "timestamp": "2024-08-20T12:32:50.410Z",
      "description": "Set variable sum to sum + i."
    },
    {
      "line": 2,
      "operation": "set",
      "varName": "i",
      "type": "number",
      "value": 4,
      "timestamp": "2024-08-20T12:32:50.410Z",
      "description": "Set variable i to 4."
    },
    {
      "line": 2,
      "operation": "if",
      "condition": "i <= 3",
      "result": false,
      "timestamp": "2024-08-20T12:32:50.410Z",
      "description": "Checked if i <= 3."
    },
    {
      "line": 5,
      "operation": "loop_end",
      "timestamp": "2024-08-20T12:32:50.410Z",
      "description": "End of loop from_to loop"
    },
    {
      "line": 6,
      "operation": "print",
      "isLiteral": false,
      "varName": "sum",
      "literal": 6,
      "timestamp": "2024-08-20T12:32:50.410Z",
      "description": "Printed sum."
    },
    {
      "line": 7,
      "operation": "set",
      "varName": "sum",
      "type": "number",
      "value": 12,
      "timestamp": "2024-08-20T12:32:50.410Z",
      "description": "Set variable sum to sum * 2."
    },
    {
      "line": 8,
      "operation": "print",
      "isLiteral": false,
      "varName": "sum",
      "literal": 12,
      "timestamp": "2024-08-20T12:32:50.410Z",
      "description": "Printed sum."
=======
      "operation": "define",
      "varName": "HelloWorld",
      "params": [],
      "body": [
        {
          "line": 2,
          "operation": "return",
          "value": {
            "value": "Hello, World!"
          },
          "timestamp": "2024-08-20T13:28:00.246Z",
          "description": "Returned {\"value\":\"Hello, World!\"}."
        }
      ],
      "timestamp": "2024-08-20T13:28:00.246Z",
      "description": "Defined function HelloWorld with parameters ."
    }
  ]
}
Intermediate Representation: {
  "program": [
    {
      "type": "FunctionDeclaration",
      "name": "HelloWorld",
      "params": [],
      "body": [
        {
          "type": "ReturnStatement",
          "value": {
            "type": "StringLiteral",
            "value": "Hello, World!",
            "line": 2
          }
        }
      ]
    }
  ]
}
Final JSON: {
  "actionFrames": [
    {
      "line": 1,
      "operation": "define",
      "varName": "HelloWorld",
      "params": [],
      "body": [
        {
          "line": 2,
          "operation": "return",
          "value": {
            "value": "Hello, World!"
          },
          "timestamp": "2024-08-20T13:29:24.752Z",
          "description": "Returned {\"value\":\"Hello, World!\"}."
        }
      ],
      "timestamp": "2024-08-20T13:29:24.752Z",
      "description": "Defined function HelloWorld with parameters ."
>>>>>>> 591cd3a7
    }
  ]
}
Intermediate Representation: {
  "program": [
    {
<<<<<<< HEAD
      "type": "VariableDeclaration",
      "name": "sum",
      "value": {
        "type": "NumberLiteral",
        "value": "0",
        "line": 1
      }
    },
    {
      "type": "LoopFromTo",
      "loopVariable": "i",
      "range": {
        "start": "1",
        "end": "3"
      },
      "body": [
        {
          "type": "PrintStatement",
          "value": "i"
        },
        {
          "type": "VariableDeclaration",
          "name": "sum",
          "value": {
            "type": "Expression",
            "left": "sum",
            "operator": "+",
            "right": "i"
          }
        }
      ]
    },
    {
      "type": "PrintStatement",
      "value": "sum"
    },
    {
      "type": "VariableDeclaration",
      "name": "sum",
      "value": {
        "type": "Expression",
        "left": "sum",
        "operator": "*",
        "right": "2"
      }
    },
    {
      "type": "PrintStatement",
      "value": "sum"
=======
      "type": "FunctionDeclaration",
      "name": "HelloWorld",
      "params": [],
      "body": [
        {
          "type": "ReturnStatement",
          "value": {
            "type": "StringLiteral",
            "value": "Hello, World!",
            "line": 2
          }
        }
      ]
    }
  ]
}
Final JSON: {
  "actionFrames": [
    {
      "line": 1,
      "operation": "define",
      "varName": "HelloWorld",
      "params": [],
      "body": [
        {
          "line": 2,
          "operation": "return",
          "value": {
            "value": "Hello, World!"
          },
          "timestamp": "2024-08-20T13:30:32.788Z",
          "description": "Returned {\"value\":\"Hello, World!\"}."
        }
      ],
      "timestamp": "2024-08-20T13:30:32.788Z",
      "description": "Defined function HelloWorld with parameters ."
    }
  ]
}
Intermediate Representation: {
  "program": [
    {
      "type": "FunctionDeclaration",
      "name": "HelloWorld",
      "params": [],
      "body": [
        {
          "type": "ReturnStatement",
          "value": {
            "type": "StringLiteral",
            "value": "Hello, World!",
            "line": 2
          }
        }
      ]
    }
  ]
}
Final JSON: {
  "actionFrames": [
    {
      "line": 1,
      "operation": "define",
      "varName": "HelloWorld",
      "params": [],
      "body": [
        {
          "line": 2,
          "operation": "return",
          "value": {
            "value": "Hello, World!"
          },
          "timestamp": "2024-08-20T13:31:33.916Z",
          "description": "Returned {\"value\":\"Hello, World!\"}."
        }
      ],
      "timestamp": "2024-08-20T13:31:33.916Z",
      "description": "Defined function HelloWorld with parameters ."
    }
  ]
}
Intermediate Representation: {
  "program": [
    {
      "type": "FunctionDeclaration",
      "name": "HelloWorld",
      "params": [],
      "body": [
        {
          "type": "ReturnStatement",
          "value": {
            "type": "StringLiteral",
            "value": "YES",
            "line": 2
          }
        }
      ]
>>>>>>> 591cd3a7
    }
  ]
}
Final JSON: {
  "actionFrames": [
    {
      "line": 1,
<<<<<<< HEAD
      "operation": "set",
      "varName": "sum",
      "type": "number",
      "value": 0,
      "timestamp": "2024-08-20T12:34:25.800Z",
      "description": "Set variable sum to 0."
    },
    {
      "line": 2,
      "operation": "set",
      "varName": "i",
      "type": "number",
      "value": 1,
      "timestamp": "2024-08-20T12:34:25.800Z",
      "description": "Set variable i to 1."
    },
    {
      "line": 2,
      "operation": "loop_from_to",
      "condition": "i <= 3",
      "timestamp": "2024-08-20T12:34:25.800Z",
      "description": "loop from_to loop with condition i <= 3."
    },
    {
      "line": 2,
      "operation": "if",
      "condition": "i <= 3",
      "result": true,
      "timestamp": "2024-08-20T12:34:25.800Z",
      "description": "Checked if i <= 3."
    },
    {
      "line": 3,
      "operation": "print",
      "isLiteral": false,
      "varName": "i",
      "literal": 1,
      "timestamp": "2024-08-20T12:34:25.800Z",
      "description": "Printed i."
    },
    {
      "line": 4,
      "operation": "set",
      "varName": "sum",
      "type": "number",
      "value": 1,
      "timestamp": "2024-08-20T12:34:25.800Z",
      "description": "Set variable sum to sum + i."
    },
    {
      "line": 2,
      "operation": "set",
      "varName": "i",
      "type": "number",
      "value": 2,
      "timestamp": "2024-08-20T12:34:25.800Z",
      "description": "Set variable i to 2."
    },
    {
      "line": 2,
      "operation": "if",
      "condition": "i <= 3",
      "result": true,
      "timestamp": "2024-08-20T12:34:25.801Z",
      "description": "Checked if i <= 3."
    },
    {
      "line": 3,
      "operation": "print",
      "isLiteral": false,
      "varName": "i",
      "literal": 2,
      "timestamp": "2024-08-20T12:34:25.801Z",
      "description": "Printed i."
    },
    {
      "line": 4,
      "operation": "set",
      "varName": "sum",
      "type": "number",
      "value": 3,
      "timestamp": "2024-08-20T12:34:25.801Z",
      "description": "Set variable sum to sum + i."
    },
    {
      "line": 2,
      "operation": "set",
      "varName": "i",
      "type": "number",
      "value": 3,
      "timestamp": "2024-08-20T12:34:25.801Z",
      "description": "Set variable i to 3."
    },
    {
      "line": 2,
      "operation": "if",
      "condition": "i <= 3",
      "result": true,
      "timestamp": "2024-08-20T12:34:25.801Z",
      "description": "Checked if i <= 3."
    },
    {
      "line": 3,
      "operation": "print",
      "isLiteral": false,
      "varName": "i",
      "literal": 3,
      "timestamp": "2024-08-20T12:34:25.801Z",
      "description": "Printed i."
    },
    {
      "line": 4,
      "operation": "set",
      "varName": "sum",
      "type": "number",
      "value": 6,
      "timestamp": "2024-08-20T12:34:25.801Z",
      "description": "Set variable sum to sum + i."
    },
    {
      "line": 2,
      "operation": "set",
      "varName": "i",
      "type": "number",
      "value": 4,
      "timestamp": "2024-08-20T12:34:25.801Z",
      "description": "Set variable i to 4."
    },
    {
      "line": 2,
      "operation": "if",
      "condition": "i <= 3",
      "result": false,
      "timestamp": "2024-08-20T12:34:25.801Z",
      "description": "Checked if i <= 3."
    },
    {
      "line": 5,
      "operation": "loop_end",
      "timestamp": "2024-08-20T12:34:25.801Z",
      "description": "End of loop from_to loop"
    },
    {
      "line": 6,
      "operation": "print",
      "isLiteral": false,
      "varName": "sum",
      "literal": 6,
      "timestamp": "2024-08-20T12:34:25.801Z",
      "description": "Printed sum."
    },
    {
      "line": 7,
      "operation": "set",
      "varName": "sum",
      "type": "number",
      "value": 12,
      "timestamp": "2024-08-20T12:34:25.801Z",
      "description": "Set variable sum to sum * 2."
    },
    {
      "line": 8,
      "operation": "print",
      "isLiteral": false,
      "varName": "sum",
      "literal": 12,
      "timestamp": "2024-08-20T12:34:25.801Z",
      "description": "Printed sum."
=======
      "operation": "define",
      "varName": "HelloWorld",
      "params": [],
      "body": [
        {
          "line": 2,
          "operation": "return",
          "value": {
            "value": "YES"
          },
          "timestamp": "2024-08-20T13:35:55.197Z",
          "description": "Returned {\"value\":\"YES\"}."
        }
      ],
      "timestamp": "2024-08-20T13:35:55.197Z",
      "description": "Defined function HelloWorld with parameters ."
>>>>>>> 591cd3a7
    }
  ]
}
Intermediate Representation: {
  "program": [
    {
<<<<<<< HEAD
      "type": "VariableDeclaration",
      "name": "sum",
      "value": {
        "type": "NumberLiteral",
        "value": "0",
        "line": 1
      }
    },
    {
      "type": "LoopFromTo",
      "loopVariable": "i",
      "range": {
        "start": "1",
        "end": "3"
      },
      "body": [
        {
          "type": "PrintStatement",
          "value": "i"
        },
        {
          "type": "VariableDeclaration",
          "name": "sum",
          "value": {
            "type": "Expression",
            "left": "sum",
            "operator": "+",
            "right": "i"
          }
        }
      ]
    },
    {
      "type": "PrintStatement",
      "value": "sum"
    },
    {
      "type": "VariableDeclaration",
      "name": "sum",
      "value": {
        "type": "Expression",
        "left": "sum",
        "operator": "*",
        "right": "2"
      }
    },
    {
      "type": "PrintStatement",
      "value": "sum"
=======
      "type": "FunctionDeclaration",
      "name": "HelloWorld",
      "params": [],
      "body": [
        {
          "type": "ReturnStatement",
          "value": {
            "type": "StringLiteral",
            "value": "Hello, World!",
            "line": 2
          }
        }
      ]
>>>>>>> 591cd3a7
    }
  ]
}
Final JSON: {
  "actionFrames": [
    {
      "line": 1,
<<<<<<< HEAD
      "operation": "set",
      "varName": "sum",
      "type": "number",
      "value": 0,
      "timestamp": "2024-08-20T12:34:48.081Z",
      "description": "Set variable sum to 0."
    },
    {
      "line": 2,
      "operation": "set",
      "varName": "i",
      "type": "number",
      "value": 1,
      "timestamp": "2024-08-20T12:34:48.082Z",
      "description": "Set variable i to 1."
    },
    {
      "line": 2,
      "operation": "loop_from_to",
      "condition": "i <= 3",
      "timestamp": "2024-08-20T12:34:48.082Z",
      "description": "loop from_to loop with condition i <= 3."
    },
    {
      "line": 2,
      "operation": "if",
      "condition": "i <= 3",
      "result": true,
      "timestamp": "2024-08-20T12:34:48.082Z",
      "description": "Checked if i <= 3."
    },
    {
      "line": 3,
      "operation": "print",
      "isLiteral": false,
      "varName": "i",
      "literal": 1,
      "timestamp": "2024-08-20T12:34:48.082Z",
      "description": "Printed i."
    },
    {
      "line": 4,
      "operation": "set",
      "varName": "sum",
      "type": "number",
      "value": 1,
      "timestamp": "2024-08-20T12:34:48.082Z",
      "description": "Set variable sum to sum + i."
    },
    {
      "line": 2,
      "operation": "set",
      "varName": "i",
      "type": "number",
      "value": 2,
      "timestamp": "2024-08-20T12:34:48.082Z",
      "description": "Set variable i to 2."
    },
    {
      "line": 2,
      "operation": "if",
      "condition": "i <= 3",
      "result": true,
      "timestamp": "2024-08-20T12:34:48.082Z",
      "description": "Checked if i <= 3."
    },
    {
      "line": 3,
      "operation": "print",
      "isLiteral": false,
      "varName": "i",
      "literal": 2,
      "timestamp": "2024-08-20T12:34:48.082Z",
      "description": "Printed i."
    },
    {
      "line": 4,
      "operation": "set",
      "varName": "sum",
      "type": "number",
      "value": 3,
      "timestamp": "2024-08-20T12:34:48.082Z",
      "description": "Set variable sum to sum + i."
    },
    {
      "line": 2,
      "operation": "set",
      "varName": "i",
      "type": "number",
      "value": 3,
      "timestamp": "2024-08-20T12:34:48.082Z",
      "description": "Set variable i to 3."
    },
    {
      "line": 2,
      "operation": "if",
      "condition": "i <= 3",
      "result": true,
      "timestamp": "2024-08-20T12:34:48.083Z",
      "description": "Checked if i <= 3."
    },
    {
      "line": 3,
      "operation": "print",
      "isLiteral": false,
      "varName": "i",
      "literal": 3,
      "timestamp": "2024-08-20T12:34:48.083Z",
      "description": "Printed i."
    },
    {
      "line": 4,
      "operation": "set",
      "varName": "sum",
      "type": "number",
      "value": 6,
      "timestamp": "2024-08-20T12:34:48.083Z",
      "description": "Set variable sum to sum + i."
    },
    {
      "line": 2,
      "operation": "set",
      "varName": "i",
      "type": "number",
      "value": 4,
      "timestamp": "2024-08-20T12:34:48.083Z",
      "description": "Set variable i to 4."
    },
    {
      "line": 2,
      "operation": "if",
      "condition": "i <= 3",
      "result": false,
      "timestamp": "2024-08-20T12:34:48.083Z",
      "description": "Checked if i <= 3."
    },
    {
      "line": 5,
      "operation": "loop_end",
      "timestamp": "2024-08-20T12:34:48.083Z",
      "description": "End of loop from_to loop"
    },
    {
      "line": 6,
      "operation": "print",
      "isLiteral": false,
      "varName": "sum",
      "literal": 6,
      "timestamp": "2024-08-20T12:34:48.083Z",
      "description": "Printed sum."
    },
    {
      "line": 7,
      "operation": "set",
      "varName": "sum",
      "type": "number",
      "value": 12,
      "timestamp": "2024-08-20T12:34:48.083Z",
      "description": "Set variable sum to sum * 2."
    },
    {
      "line": 8,
      "operation": "print",
      "isLiteral": false,
      "varName": "sum",
      "literal": 12,
      "timestamp": "2024-08-20T12:34:48.083Z",
      "description": "Printed sum."
    }
  ]
}
Intermediate Representation: {
  "program": [
    {
      "type": "VariableDeclaration",
      "name": "sum",
      "value": {
        "type": "NumberLiteral",
        "value": "0",
        "line": 1
      }
    },
    {
      "type": "LoopFromTo",
      "loopVariable": "i",
      "range": {
        "start": "1",
        "end": "3"
      },
      "body": [
        {
          "type": "PrintStatement",
          "value": "i"
        },
        {
          "type": "VariableDeclaration",
          "name": "sum",
          "value": {
            "type": "Expression",
            "left": "sum",
            "operator": "+",
            "right": "i"
          }
        }
      ]
    },
    {
      "type": "PrintStatement",
      "value": "sum"
    },
    {
      "type": "VariableDeclaration",
      "name": "sum",
      "value": {
        "type": "Expression",
        "left": "sum",
        "operator": "*",
        "right": "2"
      }
    },
    {
      "type": "PrintStatement",
      "value": "sum"
    }
  ]
}
Final JSON: {
  "actionFrames": [
    {
      "line": 1,
      "operation": "set",
      "varName": "sum",
      "type": "number",
      "value": 0,
      "timestamp": "2024-08-20T12:40:18.272Z",
      "description": "Set variable sum to 0."
    },
    {
      "line": 2,
      "operation": "set",
      "varName": "i",
      "type": "number",
      "value": 1,
      "timestamp": "2024-08-20T12:40:18.272Z",
      "description": "Set variable i to 1."
    },
    {
      "line": 2,
      "operation": "loop_from_to",
      "condition": "i <= 3",
      "timestamp": "2024-08-20T12:40:18.272Z",
      "description": "loop from_to loop with condition i <= 3."
    },
    {
      "line": 2,
      "operation": "if",
      "condition": "i <= 3",
      "result": true,
      "timestamp": "2024-08-20T12:40:18.272Z",
      "description": "Checked if i <= 3."
    },
    {
      "line": 3,
      "operation": "print",
      "isLiteral": false,
      "varName": "i",
      "literal": 1,
      "timestamp": "2024-08-20T12:40:18.272Z",
      "description": "Printed i."
    },
    {
      "line": 4,
      "operation": "set",
      "varName": "sum",
      "type": "number",
      "value": 1,
      "timestamp": "2024-08-20T12:40:18.272Z",
      "description": "Set variable sum to sum + i."
    },
    {
      "line": 2,
      "operation": "set",
      "varName": "i",
      "type": "number",
      "value": 2,
      "timestamp": "2024-08-20T12:40:18.272Z",
      "description": "Set variable i to 2."
    },
    {
      "line": 2,
      "operation": "if",
      "condition": "i <= 3",
      "result": true,
      "timestamp": "2024-08-20T12:40:18.272Z",
      "description": "Checked if i <= 3."
    },
    {
      "line": 3,
      "operation": "print",
      "isLiteral": false,
      "varName": "i",
      "literal": 2,
      "timestamp": "2024-08-20T12:40:18.272Z",
      "description": "Printed i."
    },
    {
      "line": 4,
      "operation": "set",
      "varName": "sum",
      "type": "number",
      "value": 3,
      "timestamp": "2024-08-20T12:40:18.272Z",
      "description": "Set variable sum to sum + i."
    },
    {
      "line": 2,
      "operation": "set",
      "varName": "i",
      "type": "number",
      "value": 3,
      "timestamp": "2024-08-20T12:40:18.272Z",
      "description": "Set variable i to 3."
    },
    {
      "line": 2,
      "operation": "if",
      "condition": "i <= 3",
      "result": true,
      "timestamp": "2024-08-20T12:40:18.272Z",
      "description": "Checked if i <= 3."
    },
    {
      "line": 3,
      "operation": "print",
      "isLiteral": false,
      "varName": "i",
      "literal": 3,
      "timestamp": "2024-08-20T12:40:18.272Z",
      "description": "Printed i."
    },
    {
      "line": 4,
      "operation": "set",
      "varName": "sum",
      "type": "number",
      "value": 6,
      "timestamp": "2024-08-20T12:40:18.272Z",
      "description": "Set variable sum to sum + i."
    },
    {
      "line": 2,
      "operation": "set",
      "varName": "i",
      "type": "number",
      "value": 4,
      "timestamp": "2024-08-20T12:40:18.272Z",
      "description": "Set variable i to 4."
    },
    {
      "line": 2,
      "operation": "if",
      "condition": "i <= 3",
      "result": false,
      "timestamp": "2024-08-20T12:40:18.273Z",
      "description": "Checked if i <= 3."
    },
    {
      "line": 5,
      "operation": "loop_end",
      "timestamp": "2024-08-20T12:40:18.273Z",
      "description": "End of loop from_to loop"
    },
    {
      "line": 6,
      "operation": "print",
      "isLiteral": false,
      "varName": "sum",
      "literal": 6,
      "timestamp": "2024-08-20T12:40:18.273Z",
      "description": "Printed sum."
    },
    {
      "line": 7,
      "operation": "set",
      "varName": "sum",
      "type": "number",
      "value": 12,
      "timestamp": "2024-08-20T12:40:18.273Z",
      "description": "Set variable sum to sum * 2."
    },
    {
      "line": 8,
      "operation": "print",
      "isLiteral": false,
      "varName": "sum",
      "literal": 12,
      "timestamp": "2024-08-20T12:40:18.273Z",
      "description": "Printed sum."
    }
  ]
}
Intermediate Representation: {
  "program": [
    {
      "type": "VariableDeclaration",
      "name": "i",
      "value": {
        "type": "NumberLiteral",
        "value": "1",
        "line": 1
      }
    },
    {
      "type": "VariableDeclaration",
      "name": "i",
      "value": {
        "type": "NumberLiteral",
        "value": "2",
        "line": 2
      }
    }
  ]
}
Final JSON: {
  "actionFrames": [
    {
      "line": 1,
      "operation": "set",
      "varName": "i",
      "type": "number",
      "value": 1,
      "timestamp": "2024-08-20T12:42:34.320Z",
      "description": "Set variable i to 1."
    },
    {
      "line": 2,
      "operation": "set",
      "varName": "i",
      "type": "number",
      "value": 2,
      "timestamp": "2024-08-20T12:42:34.320Z",
      "description": "Set variable i to 2."
    }
  ]
}
Intermediate Representation: {
  "program": [
    {
      "type": "VariableDeclaration",
      "name": "i",
      "value": {
        "type": "NumberLiteral",
        "value": "1",
        "line": 1
      }
    }
  ]
}
Final JSON: {
  "actionFrames": [
    {
      "line": 1,
      "operation": "set",
      "varName": "i",
      "type": "number",
      "value": 1,
      "timestamp": "2024-08-20T12:43:07.870Z",
      "description": "Set variable i to 1."
    }
  ]
}
Intermediate Representation: {
  "program": [
    {
      "type": "VariableDeclaration",
      "name": "i",
      "value": {
        "type": "NumberLiteral",
        "value": "1",
        "line": 1
      }
    }
  ]
}
Final JSON: {
  "actionFrames": [
    {
      "line": 1,
      "operation": "set",
      "varName": "i",
      "type": "number",
      "value": 1,
      "timestamp": "2024-08-20T12:43:22.482Z",
      "description": "Set variable i to 1."
    }
  ]
}
Intermediate Representation: {
  "program": [
    {
      "type": "VariableDeclaration",
      "name": "a",
      "value": {
        "type": "NumberLiteral",
        "value": "10",
        "line": 1
      }
    },
    {
      "type": "VariableDeclaration",
      "name": "b",
      "value": {
        "type": "NumberLiteral",
        "value": "10",
        "line": 2
      }
    },
    {
      "type": "VariableDeclaration",
      "name": "c",
      "value": {
        "type": "NumberLiteral",
        "value": "10",
        "line": 3
      }
    },
    {
      "type": "VariableDeclaration",
      "name": "d",
      "value": {
        "type": "NumberLiteral",
        "value": "10",
        "line": 4
      }
    },
    {
      "type": "VariableDeclaration",
      "name": "e",
      "value": {
        "type": "NumberLiteral",
        "value": "10",
        "line": 5
      }
    },
    {
      "type": "VariableDeclaration",
      "name": "f",
      "value": {
        "type": "NumberLiteral",
        "value": "10",
        "line": 6
      }
    },
    {
      "type": "VariableDeclaration",
      "name": "g",
      "value": {
        "type": "NumberLiteral",
        "value": "10",
        "line": 7
      }
    },
    {
      "type": "VariableDeclaration",
      "name": "h",
      "value": {
        "type": "NumberLiteral",
        "value": "10",
        "line": 8
      }
    },
    {
      "type": "VariableDeclaration",
      "name": "i",
      "value": {
        "type": "NumberLiteral",
        "value": "10",
        "line": 9
      }
    },
    {
      "type": "VariableDeclaration",
      "name": "j",
      "value": {
        "type": "NumberLiteral",
        "value": "10",
        "line": 10
      }
    }
  ]
}
Final JSON: {
  "actionFrames": [
    {
      "line": 1,
      "operation": "set",
      "varName": "a",
      "type": "number",
      "value": 10,
      "timestamp": "2024-08-20T12:43:44.535Z",
      "description": "Set variable a to 10."
    },
    {
      "line": 2,
      "operation": "set",
      "varName": "b",
      "type": "number",
      "value": 10,
      "timestamp": "2024-08-20T12:43:44.535Z",
      "description": "Set variable b to 10."
    },
    {
      "line": 3,
      "operation": "set",
      "varName": "c",
      "type": "number",
      "value": 10,
      "timestamp": "2024-08-20T12:43:44.535Z",
      "description": "Set variable c to 10."
    },
    {
      "line": 4,
      "operation": "set",
      "varName": "d",
      "type": "number",
      "value": 10,
      "timestamp": "2024-08-20T12:43:44.535Z",
      "description": "Set variable d to 10."
    },
    {
      "line": 5,
      "operation": "set",
      "varName": "e",
      "type": "number",
      "value": 10,
      "timestamp": "2024-08-20T12:43:44.535Z",
      "description": "Set variable e to 10."
    },
    {
      "line": 6,
      "operation": "set",
      "varName": "f",
      "type": "number",
      "value": 10,
      "timestamp": "2024-08-20T12:43:44.535Z",
      "description": "Set variable f to 10."
    },
    {
      "line": 7,
      "operation": "set",
      "varName": "g",
      "type": "number",
      "value": 10,
      "timestamp": "2024-08-20T12:43:44.535Z",
      "description": "Set variable g to 10."
    },
    {
      "line": 8,
      "operation": "set",
      "varName": "h",
      "type": "number",
      "value": 10,
      "timestamp": "2024-08-20T12:43:44.535Z",
      "description": "Set variable h to 10."
    },
    {
      "line": 9,
      "operation": "set",
      "varName": "i",
      "type": "number",
      "value": 10,
      "timestamp": "2024-08-20T12:43:44.535Z",
      "description": "Set variable i to 10."
    },
    {
      "line": 10,
      "operation": "set",
      "varName": "j",
      "type": "number",
      "value": 10,
      "timestamp": "2024-08-20T12:43:44.535Z",
      "description": "Set variable j to 10."
    }
  ]
}
Intermediate Representation: {
  "program": [
    {
      "type": "VariableDeclaration",
      "name": "a",
      "value": {
        "type": "NumberLiteral",
        "value": "10",
        "line": 1
      }
    },
    {
      "type": "VariableDeclaration",
      "name": "b",
      "value": {
        "type": "NumberLiteral",
        "value": "10",
        "line": 2
      }
    },
    {
      "type": "VariableDeclaration",
      "name": "c",
      "value": {
        "type": "NumberLiteral",
        "value": "10",
        "line": 3
      }
    },
    {
      "type": "VariableDeclaration",
      "name": "d",
      "value": {
        "type": "NumberLiteral",
        "value": "10",
        "line": 4
      }
    },
    {
      "type": "VariableDeclaration",
      "name": "e",
      "value": {
        "type": "NumberLiteral",
        "value": "10",
        "line": 5
      }
    },
    {
      "type": "VariableDeclaration",
      "name": "f",
      "value": {
        "type": "NumberLiteral",
        "value": "10",
        "line": 6
      }
    },
    {
      "type": "VariableDeclaration",
      "name": "g",
      "value": {
        "type": "NumberLiteral",
        "value": "10",
        "line": 7
      }
    },
    {
      "type": "VariableDeclaration",
      "name": "h",
      "value": {
        "type": "NumberLiteral",
        "value": "10",
        "line": 8
      }
    },
    {
      "type": "VariableDeclaration",
      "name": "i",
      "value": {
        "type": "NumberLiteral",
        "value": "10",
        "line": 9
      }
    },
    {
      "type": "VariableDeclaration",
      "name": "j",
      "value": {
        "type": "NumberLiteral",
        "value": "10",
        "line": 10
      }
    }
  ]
}
Final JSON: {
  "actionFrames": [
    {
      "line": 1,
      "operation": "set",
      "varName": "a",
      "type": "number",
      "value": 10,
      "timestamp": "2024-08-20T12:44:27.728Z",
      "description": "Set variable a to 10."
    },
    {
      "line": 2,
      "operation": "set",
      "varName": "b",
      "type": "number",
      "value": 10,
      "timestamp": "2024-08-20T12:44:27.728Z",
      "description": "Set variable b to 10."
    },
    {
      "line": 3,
      "operation": "set",
      "varName": "c",
      "type": "number",
      "value": 10,
      "timestamp": "2024-08-20T12:44:27.728Z",
      "description": "Set variable c to 10."
    },
    {
      "line": 4,
      "operation": "set",
      "varName": "d",
      "type": "number",
      "value": 10,
      "timestamp": "2024-08-20T12:44:27.728Z",
      "description": "Set variable d to 10."
    },
    {
      "line": 5,
      "operation": "set",
      "varName": "e",
      "type": "number",
      "value": 10,
      "timestamp": "2024-08-20T12:44:27.728Z",
      "description": "Set variable e to 10."
    },
    {
      "line": 6,
      "operation": "set",
      "varName": "f",
      "type": "number",
      "value": 10,
      "timestamp": "2024-08-20T12:44:27.728Z",
      "description": "Set variable f to 10."
    },
    {
      "line": 7,
      "operation": "set",
      "varName": "g",
      "type": "number",
      "value": 10,
      "timestamp": "2024-08-20T12:44:27.728Z",
      "description": "Set variable g to 10."
    },
    {
      "line": 8,
      "operation": "set",
      "varName": "h",
      "type": "number",
      "value": 10,
      "timestamp": "2024-08-20T12:44:27.728Z",
      "description": "Set variable h to 10."
    },
    {
      "line": 9,
      "operation": "set",
      "varName": "i",
      "type": "number",
      "value": 10,
      "timestamp": "2024-08-20T12:44:27.728Z",
      "description": "Set variable i to 10."
    },
    {
      "line": 10,
      "operation": "set",
      "varName": "j",
      "type": "number",
      "value": 10,
      "timestamp": "2024-08-20T12:44:27.728Z",
      "description": "Set variable j to 10."
    }
  ]
}
Intermediate Representation: {
  "program": [
    {
      "type": "VariableDeclaration",
      "name": "a",
      "value": {
        "type": "NumberLiteral",
        "value": "10",
        "line": 1
      }
    },
    {
      "type": "VariableDeclaration",
      "name": "b",
      "value": {
        "type": "NumberLiteral",
        "value": "10",
        "line": 2
      }
    },
    {
      "type": "VariableDeclaration",
      "name": "c",
      "value": {
        "type": "NumberLiteral",
        "value": "10",
        "line": 3
      }
    },
    {
      "type": "VariableDeclaration",
      "name": "d",
      "value": {
        "type": "NumberLiteral",
        "value": "10",
        "line": 4
      }
    },
    {
      "type": "VariableDeclaration",
      "name": "e",
      "value": {
        "type": "NumberLiteral",
        "value": "10",
        "line": 5
      }
    },
    {
      "type": "VariableDeclaration",
      "name": "f",
      "value": {
        "type": "NumberLiteral",
        "value": "10",
        "line": 6
      }
    },
    {
      "type": "VariableDeclaration",
      "name": "g",
      "value": {
        "type": "NumberLiteral",
        "value": "10",
        "line": 7
      }
    },
    {
      "type": "VariableDeclaration",
      "name": "h",
      "value": {
        "type": "NumberLiteral",
        "value": "10",
        "line": 8
      }
    },
    {
      "type": "VariableDeclaration",
      "name": "i",
      "value": {
        "type": "NumberLiteral",
        "value": "10",
        "line": 9
      }
    },
    {
      "type": "VariableDeclaration",
      "name": "j",
      "value": {
        "type": "NumberLiteral",
        "value": "10",
        "line": 10
      }
    }
  ]
}
Final JSON: {
  "actionFrames": [
    {
      "line": 1,
      "operation": "set",
      "varName": "a",
      "type": "number",
      "value": 10,
      "timestamp": "2024-08-20T12:45:28.440Z",
      "description": "Set variable a to 10."
    },
    {
      "line": 2,
      "operation": "set",
      "varName": "b",
      "type": "number",
      "value": 10,
      "timestamp": "2024-08-20T12:45:28.440Z",
      "description": "Set variable b to 10."
    },
    {
      "line": 3,
      "operation": "set",
      "varName": "c",
      "type": "number",
      "value": 10,
      "timestamp": "2024-08-20T12:45:28.440Z",
      "description": "Set variable c to 10."
    },
    {
      "line": 4,
      "operation": "set",
      "varName": "d",
      "type": "number",
      "value": 10,
      "timestamp": "2024-08-20T12:45:28.440Z",
      "description": "Set variable d to 10."
    },
    {
      "line": 5,
      "operation": "set",
      "varName": "e",
      "type": "number",
      "value": 10,
      "timestamp": "2024-08-20T12:45:28.440Z",
      "description": "Set variable e to 10."
    },
    {
      "line": 6,
      "operation": "set",
      "varName": "f",
      "type": "number",
      "value": 10,
      "timestamp": "2024-08-20T12:45:28.440Z",
      "description": "Set variable f to 10."
    },
    {
      "line": 7,
      "operation": "set",
      "varName": "g",
      "type": "number",
      "value": 10,
      "timestamp": "2024-08-20T12:45:28.440Z",
      "description": "Set variable g to 10."
    },
    {
      "line": 8,
      "operation": "set",
      "varName": "h",
      "type": "number",
      "value": 10,
      "timestamp": "2024-08-20T12:45:28.440Z",
      "description": "Set variable h to 10."
    },
    {
      "line": 9,
      "operation": "set",
      "varName": "i",
      "type": "number",
      "value": 10,
      "timestamp": "2024-08-20T12:45:28.440Z",
      "description": "Set variable i to 10."
    },
    {
      "line": 10,
      "operation": "set",
      "varName": "j",
      "type": "number",
      "value": 10,
      "timestamp": "2024-08-20T12:45:28.440Z",
      "description": "Set variable j to 10."
    }
  ]
}
Intermediate Representation: {
  "program": [
    {
      "type": "VariableDeclaration",
      "name": "a",
      "value": {
        "type": "NumberLiteral",
        "value": "10",
        "line": 1
      }
    },
    {
      "type": "VariableDeclaration",
      "name": "b",
      "value": {
        "type": "NumberLiteral",
        "value": "10",
        "line": 2
      }
    },
    {
      "type": "VariableDeclaration",
      "name": "c",
      "value": {
        "type": "NumberLiteral",
        "value": "10",
        "line": 3
      }
    },
    {
      "type": "VariableDeclaration",
      "name": "d",
      "value": {
        "type": "NumberLiteral",
        "value": "10",
        "line": 4
      }
    },
    {
      "type": "VariableDeclaration",
      "name": "e",
      "value": {
        "type": "NumberLiteral",
        "value": "10",
        "line": 5
      }
    },
    {
      "type": "VariableDeclaration",
      "name": "f",
      "value": {
        "type": "NumberLiteral",
        "value": "10",
        "line": 6
      }
    },
    {
      "type": "VariableDeclaration",
      "name": "g",
      "value": {
        "type": "NumberLiteral",
        "value": "10",
        "line": 7
      }
    },
    {
      "type": "VariableDeclaration",
      "name": "h",
      "value": {
        "type": "NumberLiteral",
        "value": "10",
        "line": 8
      }
    },
    {
      "type": "VariableDeclaration",
      "name": "i",
      "value": {
        "type": "NumberLiteral",
        "value": "10",
        "line": 9
      }
    },
    {
      "type": "VariableDeclaration",
      "name": "j",
      "value": {
        "type": "NumberLiteral",
        "value": "10",
        "line": 10
      }
    }
  ]
}
Final JSON: {
  "actionFrames": [
    {
      "line": 1,
      "operation": "set",
      "varName": "a",
      "type": "number",
      "value": 10,
      "timestamp": "2024-08-20T12:46:09.121Z",
      "description": "Set variable a to 10."
    },
    {
      "line": 2,
      "operation": "set",
      "varName": "b",
      "type": "number",
      "value": 10,
      "timestamp": "2024-08-20T12:46:09.121Z",
      "description": "Set variable b to 10."
    },
    {
      "line": 3,
      "operation": "set",
      "varName": "c",
      "type": "number",
      "value": 10,
      "timestamp": "2024-08-20T12:46:09.121Z",
      "description": "Set variable c to 10."
    },
    {
      "line": 4,
      "operation": "set",
      "varName": "d",
      "type": "number",
      "value": 10,
      "timestamp": "2024-08-20T12:46:09.121Z",
      "description": "Set variable d to 10."
    },
    {
      "line": 5,
      "operation": "set",
      "varName": "e",
      "type": "number",
      "value": 10,
      "timestamp": "2024-08-20T12:46:09.121Z",
      "description": "Set variable e to 10."
    },
    {
      "line": 6,
      "operation": "set",
      "varName": "f",
      "type": "number",
      "value": 10,
      "timestamp": "2024-08-20T12:46:09.121Z",
      "description": "Set variable f to 10."
    },
    {
      "line": 7,
      "operation": "set",
      "varName": "g",
      "type": "number",
      "value": 10,
      "timestamp": "2024-08-20T12:46:09.121Z",
      "description": "Set variable g to 10."
    },
    {
      "line": 8,
      "operation": "set",
      "varName": "h",
      "type": "number",
      "value": 10,
      "timestamp": "2024-08-20T12:46:09.121Z",
      "description": "Set variable h to 10."
    },
    {
      "line": 9,
      "operation": "set",
      "varName": "i",
      "type": "number",
      "value": 10,
      "timestamp": "2024-08-20T12:46:09.121Z",
      "description": "Set variable i to 10."
    },
    {
      "line": 10,
      "operation": "set",
      "varName": "j",
      "type": "number",
      "value": 10,
      "timestamp": "2024-08-20T12:46:09.121Z",
      "description": "Set variable j to 10."
    }
  ]
}
Intermediate Representation: {
  "program": [
    {
      "type": "VariableDeclaration",
      "name": "a",
      "value": {
        "type": "NumberLiteral",
        "value": "10",
        "line": 1
      }
    },
    {
      "type": "VariableDeclaration",
      "name": "b",
      "value": {
        "type": "NumberLiteral",
        "value": "10",
        "line": 2
      }
    },
    {
      "type": "VariableDeclaration",
      "name": "c",
      "value": {
        "type": "NumberLiteral",
        "value": "10",
        "line": 3
      }
    },
    {
      "type": "VariableDeclaration",
      "name": "d",
      "value": {
        "type": "NumberLiteral",
        "value": "10",
        "line": 4
      }
    },
    {
      "type": "VariableDeclaration",
      "name": "e",
      "value": {
        "type": "NumberLiteral",
        "value": "10",
        "line": 5
      }
    },
    {
      "type": "VariableDeclaration",
      "name": "f",
      "value": {
        "type": "NumberLiteral",
        "value": "10",
        "line": 6
      }
    },
    {
      "type": "VariableDeclaration",
      "name": "g",
      "value": {
        "type": "NumberLiteral",
        "value": "10",
        "line": 7
      }
    },
    {
      "type": "VariableDeclaration",
      "name": "h",
      "value": {
        "type": "NumberLiteral",
        "value": "10",
        "line": 8
      }
    },
    {
      "type": "VariableDeclaration",
      "name": "i",
      "value": {
        "type": "NumberLiteral",
        "value": "10",
        "line": 9
      }
    },
    {
      "type": "VariableDeclaration",
      "name": "j",
      "value": {
        "type": "NumberLiteral",
        "value": "10",
        "line": 10
      }
=======
      "operation": "define",
      "varName": "HelloWorld",
      "params": [],
      "body": [
        {
          "line": 2,
          "operation": "return",
          "value": {
            "value": "Hello, World!"
          },
          "timestamp": "2024-08-20T13:40:56.461Z",
          "description": "Returned {\"value\":\"Hello, World!\"}."
        }
      ],
      "timestamp": "2024-08-20T13:40:56.461Z",
      "description": "Defined function HelloWorld with parameters ."
    }
  ]
}
Intermediate Representation: {
  "program": [
    {
      "type": "FunctionDeclaration",
      "name": "HelloWorld",
      "params": [],
      "body": [
        {
          "type": "ReturnStatement",
          "value": {
            "type": "StringLiteral",
            "value": "Hello, World",
            "line": 2
          }
        }
      ]
>>>>>>> 591cd3a7
    }
  ]
}
Final JSON: {
  "actionFrames": [
    {
      "line": 1,
<<<<<<< HEAD
      "operation": "set",
      "varName": "a",
      "type": "number",
      "value": 10,
      "timestamp": "2024-08-20T12:46:23.339Z",
      "description": "Set variable a to 10."
    },
    {
      "line": 2,
      "operation": "set",
      "varName": "b",
      "type": "number",
      "value": 10,
      "timestamp": "2024-08-20T12:46:23.339Z",
      "description": "Set variable b to 10."
    },
    {
      "line": 3,
      "operation": "set",
      "varName": "c",
      "type": "number",
      "value": 10,
      "timestamp": "2024-08-20T12:46:23.339Z",
      "description": "Set variable c to 10."
    },
    {
      "line": 4,
      "operation": "set",
      "varName": "d",
      "type": "number",
      "value": 10,
      "timestamp": "2024-08-20T12:46:23.339Z",
      "description": "Set variable d to 10."
    },
    {
      "line": 5,
      "operation": "set",
      "varName": "e",
      "type": "number",
      "value": 10,
      "timestamp": "2024-08-20T12:46:23.339Z",
      "description": "Set variable e to 10."
    },
    {
      "line": 6,
      "operation": "set",
      "varName": "f",
      "type": "number",
      "value": 10,
      "timestamp": "2024-08-20T12:46:23.339Z",
      "description": "Set variable f to 10."
    },
    {
      "line": 7,
      "operation": "set",
      "varName": "g",
      "type": "number",
      "value": 10,
      "timestamp": "2024-08-20T12:46:23.339Z",
      "description": "Set variable g to 10."
    },
    {
      "line": 8,
      "operation": "set",
      "varName": "h",
      "type": "number",
      "value": 10,
      "timestamp": "2024-08-20T12:46:23.339Z",
      "description": "Set variable h to 10."
    },
    {
      "line": 9,
      "operation": "set",
      "varName": "i",
      "type": "number",
      "value": 10,
      "timestamp": "2024-08-20T12:46:23.339Z",
      "description": "Set variable i to 10."
    },
    {
      "line": 10,
      "operation": "set",
      "varName": "j",
      "type": "number",
      "value": 10,
      "timestamp": "2024-08-20T12:46:23.339Z",
      "description": "Set variable j to 10."
=======
      "operation": "define",
      "varName": "HelloWorld",
      "params": [],
      "body": [
        {
          "line": 2,
          "operation": "return",
          "value": {
            "value": "Hello, World"
          },
          "timestamp": "2024-08-20T13:41:06.481Z",
          "description": "Returned {\"value\":\"Hello, World\"}."
        }
      ],
      "timestamp": "2024-08-20T13:41:06.481Z",
      "description": "Defined function HelloWorld with parameters ."
    }
  ]
}
Intermediate Representation: {
  "program": [
    {
      "type": "FunctionDeclaration",
      "name": "HelloWorld",
      "params": [],
      "body": [
        {
          "type": "ReturnStatement",
          "value": {
            "type": "StringLiteral",
            "value": "Hello, World!",
            "line": 2
          }
        }
      ]
    }
  ]
}
Final JSON: {
  "actionFrames": [
    {
      "line": 1,
      "operation": "define",
      "varName": "HelloWorld",
      "params": [],
      "body": [
        {
          "line": 2,
          "operation": "return",
          "value": {
            "value": "Hello, World!"
          },
          "timestamp": "2024-08-20T13:41:29.006Z",
          "description": "Returned {\"value\":\"Hello, World!\"}."
        }
      ],
      "timestamp": "2024-08-20T13:41:29.006Z",
      "description": "Defined function HelloWorld with parameters ."
    }
  ]
}
Intermediate Representation: {
  "program": [
    {
      "type": "FunctionDeclaration",
      "name": "HelloWorld",
      "params": [],
      "body": [
        {
          "type": "ReturnStatement",
          "value": {
            "type": "StringLiteral",
            "value": "Hello, World!",
            "line": 2
          }
        }
      ]
    }
  ]
}
Final JSON: {
  "actionFrames": [
    {
      "line": 1,
      "operation": "define",
      "varName": "HelloWorld",
      "params": [],
      "body": [
        {
          "line": 2,
          "operation": "return",
          "value": {
            "value": "Hello, World!"
          },
          "timestamp": "2024-08-20T13:44:13.177Z",
          "description": "Returned {\"value\":\"Hello, World!\"}."
        }
      ],
      "timestamp": "2024-08-20T13:44:13.177Z",
      "description": "Defined function HelloWorld with parameters ."
>>>>>>> 591cd3a7
    }
  ]
}
Intermediate Representation: {
  "program": [
    {
      "type": "VariableDeclaration",
<<<<<<< HEAD
      "name": "a",
      "value": {
        "type": "NumberLiteral",
        "value": "10",
        "line": 1
      }
    },
    {
      "type": "VariableDeclaration",
      "name": "b",
      "value": {
        "type": "NumberLiteral",
        "value": "10",
        "line": 2
      }
    },
    {
      "type": "VariableDeclaration",
      "name": "c",
      "value": {
        "type": "NumberLiteral",
        "value": "10",
        "line": 3
      }
    },
    {
      "type": "VariableDeclaration",
      "name": "d",
      "value": {
        "type": "NumberLiteral",
        "value": "10",
        "line": 4
      }
    },
    {
      "type": "VariableDeclaration",
      "name": "e",
      "value": {
        "type": "NumberLiteral",
        "value": "10",
        "line": 5
      }
    },
    {
      "type": "VariableDeclaration",
      "name": "f",
      "value": {
        "type": "NumberLiteral",
        "value": "10",
        "line": 6
      }
    },
    {
      "type": "VariableDeclaration",
      "name": "g",
      "value": {
        "type": "NumberLiteral",
        "value": "10",
        "line": 7
      }
    },
    {
      "type": "VariableDeclaration",
      "name": "h",
      "value": {
        "type": "NumberLiteral",
        "value": "10",
        "line": 8
      }
    },
    {
      "type": "VariableDeclaration",
      "name": "i",
      "value": {
        "type": "NumberLiteral",
        "value": "10",
        "line": 9
      }
    },
    {
      "type": "VariableDeclaration",
      "name": "j",
      "value": {
        "type": "NumberLiteral",
        "value": "10",
        "line": 10
      }
=======
      "name": "x",
      "value": {
        "type": "NumberLiteral",
        "value": "5",
        "line": 1
      }
    }
  ]
}
Final JSON: {
  "actionFrames": [
    {
      "line": 1,
      "operation": "set",
      "varName": "x",
      "type": "number",
      "value": 5,
      "timestamp": "2024-08-21T08:54:01.596Z",
      "description": "Set variable x to 5."
    }
  ]
}
Intermediate Representation: {
  "program": [
    {
      "type": "VariableDeclaration",
      "name": "x",
      "value": {
        "type": "NumberLiteral",
        "value": "5",
        "line": 1
      }
    }
  ]
}
Final JSON: {
  "actionFrames": [
    {
      "line": 1,
      "operation": "set",
      "varName": "x",
      "type": "number",
      "value": 5,
      "timestamp": "2024-08-21T08:55:23.618Z",
      "description": "Set variable x to 5."
    }
  ]
}
Intermediate Representation: {
  "program": [
    {
      "type": "VariableDeclaration",
      "name": "x",
      "value": {
        "type": "NumberLiteral",
        "value": "5",
        "line": 1
      }
    },
    {
      "type": "IfStatement",
      "condition": {
        "left": "X",
        "operator": "greater",
        "right": "5"
      },
      "consequent": [
        {
          "type": "PrintStatement",
          "value": "x is greater than 5"
        }
      ],
      "alternate": null
>>>>>>> 591cd3a7
    }
  ]
}
Final JSON: {
  "actionFrames": [
    {
      "line": 1,
      "operation": "set",
<<<<<<< HEAD
      "varName": "a",
      "type": "number",
      "value": 10,
      "timestamp": "2024-08-20T12:46:48.993Z",
      "description": "Set variable a to 10."
    },
    {
      "line": 2,
      "operation": "set",
      "varName": "b",
      "type": "number",
      "value": 10,
      "timestamp": "2024-08-20T12:46:48.993Z",
      "description": "Set variable b to 10."
    },
    {
      "line": 3,
      "operation": "set",
      "varName": "c",
      "type": "number",
      "value": 10,
      "timestamp": "2024-08-20T12:46:48.993Z",
      "description": "Set variable c to 10."
    },
    {
      "line": 4,
      "operation": "set",
      "varName": "d",
      "type": "number",
      "value": 10,
      "timestamp": "2024-08-20T12:46:48.993Z",
      "description": "Set variable d to 10."
    },
    {
      "line": 5,
      "operation": "set",
      "varName": "e",
      "type": "number",
      "value": 10,
      "timestamp": "2024-08-20T12:46:48.993Z",
      "description": "Set variable e to 10."
    },
    {
      "line": 6,
      "operation": "set",
      "varName": "f",
      "type": "number",
      "value": 10,
      "timestamp": "2024-08-20T12:46:48.993Z",
      "description": "Set variable f to 10."
    },
    {
      "line": 7,
      "operation": "set",
      "varName": "g",
      "type": "number",
      "value": 10,
      "timestamp": "2024-08-20T12:46:48.993Z",
      "description": "Set variable g to 10."
    },
    {
      "line": 8,
      "operation": "set",
      "varName": "h",
      "type": "number",
      "value": 10,
      "timestamp": "2024-08-20T12:46:48.993Z",
      "description": "Set variable h to 10."
    },
    {
      "line": 9,
      "operation": "set",
      "varName": "i",
      "type": "number",
      "value": 10,
      "timestamp": "2024-08-20T12:46:48.993Z",
      "description": "Set variable i to 10."
    },
    {
      "line": 10,
      "operation": "set",
      "varName": "j",
      "type": "number",
      "value": 10,
      "timestamp": "2024-08-20T12:46:48.993Z",
      "description": "Set variable j to 10."
=======
      "varName": "x",
      "type": "number",
      "value": 5,
      "timestamp": "2024-08-21T08:57:30.086Z",
      "description": "Set variable x to 5."
    },
    {
      "line": 2,
      "operation": "if",
      "condition": "X > 5",
      "result": false,
      "timestamp": "2024-08-21T08:57:30.088Z",
      "description": "Checked if X > 5."
    },
    {
      "line": 5,
      "operation": "endif",
      "timestamp": "2024-08-21T08:57:30.088Z",
      "description": "End of if statement."
    }
  ]
}
Intermediate Representation: {
  "program": [
    {
      "type": "VariableDeclaration",
      "name": "x",
      "value": {
        "type": "NumberLiteral",
        "value": "5",
        "line": 1
      }
    },
    {
      "type": "IfStatement",
      "condition": {
        "left": "X",
        "operator": "greater",
        "right": "5"
      },
      "consequent": [
        {
          "type": "PrintStatement",
          "value": "x is greater than 5"
        }
      ],
      "alternate": null
    }
  ]
}
Final JSON: {
  "actionFrames": [
    {
      "line": 1,
      "operation": "set",
      "varName": "x",
      "type": "number",
      "value": 5,
      "timestamp": "2024-08-21T08:57:55.619Z",
      "description": "Set variable x to 5."
    },
    {
      "line": 2,
      "operation": "if",
      "condition": "X > 5",
      "result": false,
      "timestamp": "2024-08-21T08:57:55.619Z",
      "description": "Checked if X > 5."
    },
    {
      "line": 5,
      "operation": "endif",
      "timestamp": "2024-08-21T08:57:55.619Z",
      "description": "End of if statement."
>>>>>>> 591cd3a7
    }
  ]
}
Intermediate Representation: {
  "program": [
    {
      "type": "VariableDeclaration",
<<<<<<< HEAD
      "name": "a",
      "value": {
        "type": "NumberLiteral",
        "value": "10",
=======
      "name": "x",
      "value": {
        "type": "NumberLiteral",
        "value": "5",
>>>>>>> 591cd3a7
        "line": 1
      }
    },
    {
<<<<<<< HEAD
      "type": "VariableDeclaration",
      "name": "b",
      "value": {
        "type": "NumberLiteral",
        "value": "10",
        "line": 2
      }
    },
    {
      "type": "VariableDeclaration",
      "name": "c",
      "value": {
        "type": "NumberLiteral",
        "value": "10",
        "line": 3
      }
    },
    {
      "type": "VariableDeclaration",
      "name": "d",
      "value": {
        "type": "NumberLiteral",
        "value": "10",
        "line": 4
      }
    },
    {
      "type": "VariableDeclaration",
      "name": "e",
      "value": {
        "type": "NumberLiteral",
        "value": "10",
        "line": 5
      }
    },
    {
      "type": "VariableDeclaration",
      "name": "f",
      "value": {
        "type": "NumberLiteral",
        "value": "10",
        "line": 6
      }
    },
    {
      "type": "VariableDeclaration",
      "name": "g",
      "value": {
        "type": "NumberLiteral",
        "value": "10",
        "line": 7
      }
    },
    {
      "type": "VariableDeclaration",
      "name": "h",
      "value": {
        "type": "NumberLiteral",
        "value": "10",
        "line": 8
      }
    },
    {
=======
      "type": "IfStatement",
      "condition": {
        "left": "x",
        "operator": "greater",
        "right": "5"
      },
      "consequent": [
        {
          "type": "PrintStatement",
          "value": "x is greater than 5"
        }
      ],
      "alternate": null
    }
  ]
}
Final JSON: {
  "actionFrames": [
    {
      "line": 1,
      "operation": "set",
      "varName": "x",
      "type": "number",
      "value": 5,
      "timestamp": "2024-08-21T08:58:13.686Z",
      "description": "Set variable x to 5."
    },
    {
      "line": 2,
      "operation": "if",
      "condition": "x > 5",
      "result": false,
      "timestamp": "2024-08-21T08:58:13.686Z",
      "description": "Checked if x > 5."
    },
    {
      "line": 5,
      "operation": "endif",
      "timestamp": "2024-08-21T08:58:13.686Z",
      "description": "End of if statement."
    }
  ]
}
Intermediate Representation: {
  "program": [
    {
      "type": "VariableDeclaration",
      "name": "x",
      "value": {
        "type": "NumberLiteral",
        "value": "10",
        "line": 1
      }
    },
    {
      "type": "IfStatement",
      "condition": {
        "left": "x",
        "operator": "greater",
        "right": "5"
      },
      "consequent": [
        {
          "type": "PrintStatement",
          "value": "x is greater than 5"
        }
      ],
      "alternate": null
    }
  ]
}
Final JSON: {
  "actionFrames": [
    {
      "line": 1,
      "operation": "set",
      "varName": "x",
      "type": "number",
      "value": 10,
      "timestamp": "2024-08-21T08:58:28.041Z",
      "description": "Set variable x to 10."
    },
    {
      "line": 2,
      "operation": "if",
      "condition": "x > 5",
      "result": true,
      "timestamp": "2024-08-21T08:58:28.042Z",
      "description": "Checked if x > 5."
    },
    {
      "line": 3,
      "operation": "print",
      "isLiteral": true,
      "varName": null,
      "literal": "x is greater than 5",
      "timestamp": "2024-08-21T08:58:28.042Z",
      "description": "Printed x is greater than 5."
    },
    {
      "line": 4,
      "operation": "endif",
      "timestamp": "2024-08-21T08:58:28.042Z",
      "description": "End of if statement."
    }
  ]
}
Intermediate Representation: {
  "program": [
    {
>>>>>>> 591cd3a7
      "type": "VariableDeclaration",
      "name": "i",
      "value": {
        "type": "NumberLiteral",
<<<<<<< HEAD
        "value": "10",
        "line": 9
      }
    },
    {
      "type": "VariableDeclaration",
      "name": "j",
      "value": {
        "type": "NumberLiteral",
        "value": "10",
        "line": 10
      }
=======
        "value": "1",
        "line": 1
      }
    },
    {
      "type": "LoopUntil",
      "condition": {
        "left": "i",
        "operator": ">",
        "right": "5"
      },
      "body": [
        {
          "type": "PrintStatement",
          "value": "i"
        },
        {
          "type": "VariableDeclaration",
          "name": "i",
          "value": {
            "type": "Expression",
            "left": "i",
            "operator": "+",
            "right": "1"
          }
        }
      ]
>>>>>>> 591cd3a7
    }
  ]
}
Final JSON: {
  "actionFrames": [
    {
      "line": 1,
      "operation": "set",
<<<<<<< HEAD
      "varName": "a",
      "type": "number",
      "value": 10,
      "timestamp": "2024-08-20T12:48:12.896Z",
      "description": "Set variable a to 10."
    },
    {
      "line": 2,
      "operation": "set",
      "varName": "b",
      "type": "number",
      "value": 10,
      "timestamp": "2024-08-20T12:48:12.896Z",
      "description": "Set variable b to 10."
    },
    {
      "line": 3,
      "operation": "set",
      "varName": "c",
      "type": "number",
      "value": 10,
      "timestamp": "2024-08-20T12:48:12.896Z",
      "description": "Set variable c to 10."
=======
      "varName": "i",
      "type": "number",
      "value": 1,
      "timestamp": "2024-08-21T09:00:07.022Z",
      "description": "Set variable i to 1."
    },
    {
      "line": 2,
      "operation": "while",
      "condition": "i <= 5",
      "timestamp": "2024-08-21T09:00:07.024Z",
      "description": "while loop with condition i <= 5."
    },
    {
      "line": 2,
      "operation": "if",
      "condition": "i <= 5",
      "result": true,
      "timestamp": "2024-08-21T09:00:07.032Z",
      "description": "Checked if i <= 5."
    },
    {
      "line": 3,
      "operation": "print",
      "isLiteral": false,
      "varName": "i",
      "literal": 1,
      "timestamp": "2024-08-21T09:00:07.032Z",
      "description": "Printed i."
>>>>>>> 591cd3a7
    },
    {
      "line": 4,
      "operation": "set",
<<<<<<< HEAD
      "varName": "d",
      "type": "number",
      "value": 10,
      "timestamp": "2024-08-20T12:48:12.896Z",
      "description": "Set variable d to 10."
    },
    {
      "line": 5,
      "operation": "set",
      "varName": "e",
      "type": "number",
      "value": 10,
      "timestamp": "2024-08-20T12:48:12.896Z",
      "description": "Set variable e to 10."
    },
    {
      "line": 6,
      "operation": "set",
      "varName": "f",
      "type": "number",
      "value": 10,
      "timestamp": "2024-08-20T12:48:12.896Z",
      "description": "Set variable f to 10."
    },
    {
      "line": 7,
      "operation": "set",
      "varName": "g",
      "type": "number",
      "value": 10,
      "timestamp": "2024-08-20T12:48:12.896Z",
      "description": "Set variable g to 10."
    },
    {
      "line": 8,
      "operation": "set",
      "varName": "h",
      "type": "number",
      "value": 10,
      "timestamp": "2024-08-20T12:48:12.896Z",
      "description": "Set variable h to 10."
    },
    {
      "line": 9,
      "operation": "set",
      "varName": "i",
      "type": "number",
      "value": 10,
      "timestamp": "2024-08-20T12:48:12.896Z",
      "description": "Set variable i to 10."
    },
    {
      "line": 10,
      "operation": "set",
      "varName": "j",
      "type": "number",
      "value": 10,
      "timestamp": "2024-08-20T12:48:12.896Z",
      "description": "Set variable j to 10."
    }
  ]
}
Intermediate Representation: {
  "program": [
    {
      "type": "VariableDeclaration",
      "name": "a",
      "value": {
        "type": "NumberLiteral",
        "value": "10",
        "line": 1
      }
    },
    {
      "type": "VariableDeclaration",
      "name": "b",
      "value": {
        "type": "NumberLiteral",
        "value": "10",
        "line": 2
      }
    },
    {
      "type": "VariableDeclaration",
      "name": "c",
      "value": {
        "type": "NumberLiteral",
        "value": "10",
        "line": 3
      }
    },
    {
      "type": "VariableDeclaration",
      "name": "d",
      "value": {
        "type": "NumberLiteral",
        "value": "10",
        "line": 4
      }
    },
    {
      "type": "VariableDeclaration",
      "name": "e",
      "value": {
        "type": "NumberLiteral",
        "value": "10",
        "line": 5
      }
    },
    {
      "type": "VariableDeclaration",
      "name": "f",
      "value": {
        "type": "NumberLiteral",
        "value": "10",
        "line": 6
      }
    },
    {
      "type": "VariableDeclaration",
      "name": "g",
      "value": {
        "type": "NumberLiteral",
        "value": "10",
        "line": 7
      }
    },
    {
      "type": "VariableDeclaration",
      "name": "h",
      "value": {
        "type": "NumberLiteral",
        "value": "10",
        "line": 8
      }
    },
=======
      "varName": "i",
      "type": "number",
      "value": 2,
      "timestamp": "2024-08-21T09:00:07.032Z",
      "description": "Set variable i to i + 1."
    },
    {
      "line": 2,
      "operation": "if",
      "condition": "i <= 5",
      "result": true,
      "timestamp": "2024-08-21T09:00:07.032Z",
      "description": "Checked if i <= 5."
    },
    {
      "line": 3,
      "operation": "print",
      "isLiteral": false,
      "varName": "i",
      "literal": 2,
      "timestamp": "2024-08-21T09:00:07.032Z",
      "description": "Printed i."
    },
    {
      "line": 4,
      "operation": "set",
      "varName": "i",
      "type": "number",
      "value": 3,
      "timestamp": "2024-08-21T09:00:07.032Z",
      "description": "Set variable i to i + 1."
    },
    {
      "line": 2,
      "operation": "if",
      "condition": "i <= 5",
      "result": true,
      "timestamp": "2024-08-21T09:00:07.032Z",
      "description": "Checked if i <= 5."
    },
    {
      "line": 3,
      "operation": "print",
      "isLiteral": false,
      "varName": "i",
      "literal": 3,
      "timestamp": "2024-08-21T09:00:07.033Z",
      "description": "Printed i."
    },
    {
      "line": 4,
      "operation": "set",
      "varName": "i",
      "type": "number",
      "value": 4,
      "timestamp": "2024-08-21T09:00:07.033Z",
      "description": "Set variable i to i + 1."
    },
    {
      "line": 2,
      "operation": "if",
      "condition": "i <= 5",
      "result": true,
      "timestamp": "2024-08-21T09:00:07.033Z",
      "description": "Checked if i <= 5."
    },
    {
      "line": 3,
      "operation": "print",
      "isLiteral": false,
      "varName": "i",
      "literal": 4,
      "timestamp": "2024-08-21T09:00:07.033Z",
      "description": "Printed i."
    },
    {
      "line": 4,
      "operation": "set",
      "varName": "i",
      "type": "number",
      "value": 5,
      "timestamp": "2024-08-21T09:00:07.033Z",
      "description": "Set variable i to i + 1."
    },
    {
      "line": 2,
      "operation": "if",
      "condition": "i <= 5",
      "result": true,
      "timestamp": "2024-08-21T09:00:07.033Z",
      "description": "Checked if i <= 5."
    },
    {
      "line": 3,
      "operation": "print",
      "isLiteral": false,
      "varName": "i",
      "literal": 5,
      "timestamp": "2024-08-21T09:00:07.033Z",
      "description": "Printed i."
    },
    {
      "line": 4,
      "operation": "set",
      "varName": "i",
      "type": "number",
      "value": 6,
      "timestamp": "2024-08-21T09:00:07.033Z",
      "description": "Set variable i to i + 1."
    },
    {
      "line": 2,
      "operation": "if",
      "condition": "i <= 5",
      "result": false,
      "timestamp": "2024-08-21T09:00:07.033Z",
      "description": "Checked if i <= 5."
    },
    {
      "line": 5,
      "operation": "loop_end",
      "timestamp": "2024-08-21T09:00:07.033Z",
      "description": "End of while loop"
    }
  ]
}
Intermediate Representation: {
  "program": [
>>>>>>> 591cd3a7
    {
      "type": "VariableDeclaration",
      "name": "i",
      "value": {
        "type": "NumberLiteral",
<<<<<<< HEAD
        "value": "10",
        "line": 9
      }
    },
    {
      "type": "VariableDeclaration",
      "name": "j",
      "value": {
        "type": "NumberLiteral",
        "value": "10",
        "line": 10
      }
=======
        "value": "1",
        "line": 1
      }
    },
    {
      "type": "LoopUntil",
      "condition": {
        "left": "i",
        "operator": ">",
        "right": "3"
      },
      "body": [
        {
          "type": "VariableDeclaration",
          "name": "j",
          "value": {
            "type": "NumberLiteral",
            "value": "1",
            "line": 3
          }
        },
        {
          "type": "LoopUntil",
          "condition": {
            "left": "j",
            "operator": ">",
            "right": "3"
          },
          "body": [
            {
              "type": "PrintStatement"
            },
            {
              "type": "VariableDeclaration",
              "name": "j",
              "value": {
                "type": "Expression",
                "left": "j",
                "operator": "+",
                "right": "1"
              }
            }
          ]
        },
        {
          "type": "VariableDeclaration",
          "name": "i",
          "value": {
            "type": "Expression",
            "left": "i",
            "operator": "+",
            "right": "1"
          }
        }
      ]
>>>>>>> 591cd3a7
    }
  ]
}
Final JSON: {
  "actionFrames": [
    {
      "line": 1,
      "operation": "set",
<<<<<<< HEAD
      "varName": "a",
      "type": "number",
      "value": 10,
      "timestamp": "2024-08-20T12:48:20.250Z",
      "description": "Set variable a to 10."
    },
    {
      "line": 2,
      "operation": "set",
      "varName": "b",
      "type": "number",
      "value": 10,
      "timestamp": "2024-08-20T12:48:20.250Z",
      "description": "Set variable b to 10."
=======
      "varName": "i",
      "type": "number",
      "value": 1,
      "timestamp": "2024-08-21T09:01:00.266Z",
      "description": "Set variable i to 1."
    },
    {
      "line": 2,
      "operation": "while",
      "condition": "i <= 3",
      "timestamp": "2024-08-21T09:01:00.266Z",
      "description": "while loop with condition i <= 3."
    },
    {
      "line": 2,
      "operation": "if",
      "condition": "i <= 3",
      "result": true,
      "timestamp": "2024-08-21T09:01:00.266Z",
      "description": "Checked if i <= 3."
>>>>>>> 591cd3a7
    },
    {
      "line": 3,
      "operation": "set",
<<<<<<< HEAD
      "varName": "c",
      "type": "number",
      "value": 10,
      "timestamp": "2024-08-20T12:48:20.250Z",
      "description": "Set variable c to 10."
    },
    {
      "line": 4,
      "operation": "set",
      "varName": "d",
      "type": "number",
      "value": 10,
      "timestamp": "2024-08-20T12:48:20.250Z",
      "description": "Set variable d to 10."
    },
    {
      "line": 5,
      "operation": "set",
      "varName": "e",
      "type": "number",
      "value": 10,
      "timestamp": "2024-08-20T12:48:20.250Z",
      "description": "Set variable e to 10."
=======
      "varName": "j",
      "type": "number",
      "value": 1,
      "timestamp": "2024-08-21T09:01:00.266Z",
      "description": "Set variable j to 1."
    },
    {
      "line": 4,
      "operation": "while",
      "condition": "j <= 3",
      "timestamp": "2024-08-21T09:01:00.266Z",
      "description": "while loop with condition j <= 3."
    },
    {
      "line": 4,
      "operation": "if",
      "condition": "j <= 3",
      "result": true,
      "timestamp": "2024-08-21T09:01:00.266Z",
      "description": "Checked if j <= 3."
    },
    {
      "line": 5,
      "operation": "print",
      "isLiteral": true,
      "varName": null,
      "timestamp": "2024-08-21T09:01:00.266Z",
      "description": "Printed undefined."
>>>>>>> 591cd3a7
    },
    {
      "line": 6,
      "operation": "set",
<<<<<<< HEAD
      "varName": "f",
      "type": "number",
      "value": 10,
      "timestamp": "2024-08-20T12:48:20.250Z",
      "description": "Set variable f to 10."
    },
    {
      "line": 7,
      "operation": "set",
      "varName": "g",
      "type": "number",
      "value": 10,
      "timestamp": "2024-08-20T12:48:20.250Z",
      "description": "Set variable g to 10."
    },
    {
      "line": 8,
      "operation": "set",
      "varName": "h",
      "type": "number",
      "value": 10,
      "timestamp": "2024-08-20T12:48:20.250Z",
      "description": "Set variable h to 10."
    },
    {
      "line": 9,
      "operation": "set",
      "varName": "i",
      "type": "number",
      "value": 10,
      "timestamp": "2024-08-20T12:48:20.250Z",
      "description": "Set variable i to 10."
    },
    {
      "line": 10,
      "operation": "set",
      "varName": "j",
      "type": "number",
      "value": 10,
      "timestamp": "2024-08-20T12:48:20.250Z",
      "description": "Set variable j to 10."
    }
  ]
}
Intermediate Representation: {
  "program": [
    {
      "type": "ArrayCreation",
      "varName": "nums",
      "values": [
        {
          "type": "NumberLiteral",
          "value": "1",
          "line": 1
        },
        {
          "type": "NumberLiteral",
          "value": "2",
          "line": 1
        },
        {
          "type": "NumberLiteral",
          "value": "3",
          "line": 1
        },
        {
          "type": "NumberLiteral",
          "value": "4",
          "line": 1
        },
        {
          "type": "NumberLiteral",
          "value": "5",
          "line": 1
        },
        {
          "type": "NumberLiteral",
          "value": "6",
          "line": 1
        },
        {
          "type": "NumberLiteral",
          "value": "7",
          "line": 1
        },
        {
          "type": "NumberLiteral",
          "value": "8",
          "line": 1
        },
        {
          "type": "NumberLiteral",
          "value": "9",
          "line": 1
        }
      ]
    }
  ]
}
Final JSON: {
  "actionFrames": [
    {
      "line": 1,
      "operation": "create_array",
      "varName": "nums",
      "value": [
        1,
        2,
        3,
        4,
        5,
        6,
        7,
        8,
        9
      ],
      "timestamp": "2024-08-20T12:50:04.244Z",
      "description": "Created array nums."
    }
  ]
}
Intermediate Representation: {
  "program": [
    {
      "type": "ArrayCreation",
      "varName": "nums",
      "values": [
        {
          "type": "NumberLiteral",
          "value": "1",
          "line": 1
        },
        {
          "type": "NumberLiteral",
          "value": "2",
          "line": 1
        },
        {
          "type": "NumberLiteral",
          "value": "3",
          "line": 1
        },
        {
          "type": "NumberLiteral",
          "value": "4",
          "line": 1
        },
        {
          "type": "NumberLiteral",
          "value": "5",
          "line": 1
        },
        {
          "type": "NumberLiteral",
          "value": "6",
          "line": 1
        },
        {
          "type": "NumberLiteral",
          "value": "7",
          "line": 1
        },
        {
          "type": "NumberLiteral",
          "value": "8",
          "line": 1
        },
        {
          "type": "NumberLiteral",
          "value": "9",
          "line": 1
        }
      ]
    }
  ]
}
Final JSON: {
  "actionFrames": [
    {
      "line": 1,
      "operation": "create_array",
      "varName": "nums",
      "value": [
        1,
        2,
        3,
        4,
        5,
        6,
        7,
        8,
        9
      ],
      "timestamp": "2024-08-20T12:50:24.609Z",
      "description": "Created array nums."
    }
  ]
}
Intermediate Representation: {
  "program": [
    {
      "type": "VariableDeclaration",
      "name": "x",
      "value": {
        "type": "NumberLiteral",
        "value": "10",
        "line": 1
      }
    }
  ]
}
Final JSON: {
  "actionFrames": [
    {
      "line": 1,
      "operation": "set",
      "varName": "x",
      "type": "number",
      "value": 10,
      "timestamp": "2024-08-20T13:03:14.198Z",
      "description": "Set variable x to 10."
    }
  ]
}
Intermediate Representation: {
  "program": [
    {
      "type": "VariableDeclaration",
      "name": "x",
      "value": {
        "type": "NumberLiteral",
        "value": "10",
        "line": 1
      }
    },
    {
      "type": "IfStatement",
      "condition": {
        "left": "x",
        "operator": "greater",
        "right": "5"
      },
      "consequent": [
        {
          "type": "PrintStatement",
          "value": "x is greater than 5"
        }
      ],
      "alternate": [
        {
          "type": "PrintStatement",
          "value": "x is 5 or less"
        }
      ]
    }
  ]
}
Final JSON: {
  "actionFrames": [
    {
      "line": 1,
      "operation": "set",
      "varName": "x",
      "type": "number",
      "value": 10,
      "timestamp": "2024-08-20T13:03:31.303Z",
      "description": "Set variable x to 10."
=======
      "varName": "j",
      "type": "number",
      "value": 2,
      "timestamp": "2024-08-21T09:01:00.266Z",
      "description": "Set variable j to j + 1."
    },
    {
      "line": 4,
      "operation": "if",
      "condition": "j <= 3",
      "result": true,
      "timestamp": "2024-08-21T09:01:00.266Z",
      "description": "Checked if j <= 3."
    },
    {
      "line": 5,
      "operation": "print",
      "isLiteral": true,
      "varName": null,
      "timestamp": "2024-08-21T09:01:00.266Z",
      "description": "Printed undefined."
    },
    {
      "line": 6,
      "operation": "set",
      "varName": "j",
      "type": "number",
      "value": 3,
      "timestamp": "2024-08-21T09:01:00.266Z",
      "description": "Set variable j to j + 1."
    },
    {
      "line": 4,
      "operation": "if",
      "condition": "j <= 3",
      "result": true,
      "timestamp": "2024-08-21T09:01:00.266Z",
      "description": "Checked if j <= 3."
    },
    {
      "line": 5,
      "operation": "print",
      "isLiteral": true,
      "varName": null,
      "timestamp": "2024-08-21T09:01:00.266Z",
      "description": "Printed undefined."
    },
    {
      "line": 6,
      "operation": "set",
      "varName": "j",
      "type": "number",
      "value": 4,
      "timestamp": "2024-08-21T09:01:00.266Z",
      "description": "Set variable j to j + 1."
    },
    {
      "line": 4,
      "operation": "if",
      "condition": "j <= 3",
      "result": false,
      "timestamp": "2024-08-21T09:01:00.266Z",
      "description": "Checked if j <= 3."
    },
    {
      "line": 7,
      "operation": "loop_end",
      "timestamp": "2024-08-21T09:01:00.266Z",
      "description": "End of while loop"
    },
    {
      "line": 8,
      "operation": "set",
      "varName": "i",
      "type": "number",
      "value": 2,
      "timestamp": "2024-08-21T09:01:00.266Z",
      "description": "Set variable i to i + 1."
    },
    {
      "line": 2,
      "operation": "if",
      "condition": "i <= 3",
      "result": true,
      "timestamp": "2024-08-21T09:01:00.267Z",
      "description": "Checked if i <= 3."
    },
    {
      "line": 3,
      "operation": "set",
      "varName": "j",
      "type": "number",
      "value": 1,
      "timestamp": "2024-08-21T09:01:00.267Z",
      "description": "Set variable j to 1."
    },
    {
      "line": 4,
      "operation": "while",
      "condition": "j > 3",
      "timestamp": "2024-08-21T09:01:00.267Z",
      "description": "while loop with condition j > 3."
    },
    {
      "line": 4,
      "operation": "if",
      "condition": "j > 3",
      "result": false,
      "timestamp": "2024-08-21T09:01:00.267Z",
      "description": "Checked if j > 3."
    },
    {
      "line": 4,
      "operation": "loop_end",
      "timestamp": "2024-08-21T09:01:00.267Z",
      "description": "End of while loop"
    },
    {
      "line": 5,
      "operation": "set",
      "varName": "i",
      "type": "number",
      "value": 3,
      "timestamp": "2024-08-21T09:01:00.267Z",
      "description": "Set variable i to i + 1."
>>>>>>> 591cd3a7
    },
    {
      "line": 2,
      "operation": "if",
<<<<<<< HEAD
      "condition": "x > 5",
      "result": true,
      "timestamp": "2024-08-20T13:03:31.304Z",
      "description": "Checked if x > 5."
    },
    {
      "line": 3,
      "operation": "print",
      "isLiteral": true,
      "varName": null,
      "literal": "x is greater than 5",
      "timestamp": "2024-08-20T13:03:31.304Z",
      "description": "Printed x is greater than 5."
    },
    {
      "line": 6,
      "operation": "endif",
      "timestamp": "2024-08-20T13:03:31.304Z",
      "description": "End of if statement."
    }
  ]
}
Intermediate Representation: {
  "program": [
    {
      "type": "VariableDeclaration",
      "name": "x",
      "value": {
        "type": "NumberLiteral",
        "value": "10",
        "line": 1
      }
    },
    {
      "type": "IfStatement",
      "condition": {
        "left": "x",
        "operator": "greater",
        "right": "5"
      },
      "consequent": [
        {
          "type": "PrintStatement",
          "value": "x is greater than 5"
        }
      ],
      "alternate": [
        {
          "type": "PrintStatement",
          "value": "x is 5 or less"
        }
      ]
    },
    {
      "type": "ArrayCreation",
      "varName": "nums",
      "values": [
        {
          "type": "NumberLiteral",
          "value": "1",
          "line": 7
        },
        {
          "type": "NumberLiteral",
          "value": "2",
          "line": 7
        },
        {
          "type": "NumberLiteral",
          "value": "3",
          "line": 7
        },
        {
          "type": "NumberLiteral",
          "value": "4",
          "line": 7
        },
        {
          "type": "NumberLiteral",
          "value": "5",
          "line": 7
        },
        {
          "type": "NumberLiteral",
          "value": "6",
          "line": 7
        },
        {
          "type": "NumberLiteral",
          "value": "7",
          "line": 7
        },
        {
          "type": "NumberLiteral",
          "value": "8",
          "line": 7
        },
        {
          "type": "NumberLiteral",
          "value": "9",
          "line": 7
        }
      ]
    },
    {
      "type": "ArrayCreation",
      "varName": "letters",
      "values": [
        {
          "type": "StringLiteral",
          "value": "a",
          "line": 8
        },
        {
          "type": "StringLiteral",
          "value": "b",
          "line": 8
        },
        {
          "type": "StringLiteral",
          "value": "c",
          "line": 8
        },
        {
          "type": "StringLiteral",
          "value": "d",
          "line": 8
        },
        {
          "type": "StringLiteral",
          "value": "e",
          "line": 8
        },
        {
          "type": "StringLiteral",
          "value": "f",
          "line": 8
        },
        {
          "type": "StringLiteral",
          "value": "g",
          "line": 8
        }
      ]
    }
  ]
}
Final JSON: {
  "actionFrames": [
    {
      "line": 1,
      "operation": "set",
      "varName": "x",
      "type": "number",
      "value": 10,
      "timestamp": "2024-08-20T13:03:48.972Z",
      "description": "Set variable x to 10."
    },
    {
      "line": 2,
      "operation": "if",
      "condition": "x > 5",
      "result": true,
      "timestamp": "2024-08-20T13:03:48.972Z",
      "description": "Checked if x > 5."
    },
    {
      "line": 3,
      "operation": "print",
      "isLiteral": true,
      "varName": null,
      "literal": "x is greater than 5",
      "timestamp": "2024-08-20T13:03:48.972Z",
      "description": "Printed x is greater than 5."
    },
    {
      "line": 6,
      "operation": "endif",
      "timestamp": "2024-08-20T13:03:48.972Z",
      "description": "End of if statement."
    },
    {
      "line": 7,
      "operation": "create_array",
      "varName": "nums",
      "value": [
        1,
        2,
        3,
        4,
        5,
        6,
        7,
        8,
        9
      ],
      "timestamp": "2024-08-20T13:03:48.972Z",
      "description": "Created array nums."
    },
    {
      "line": 8,
      "operation": "create_array",
      "varName": "letters",
      "value": [
        "a",
        "b",
        "c",
        "d",
        "e",
        "f",
        "g"
      ],
      "timestamp": "2024-08-20T13:03:48.972Z",
      "description": "Created array letters."
    }
  ]
}
Intermediate Representation: {
  "program": [
    {
      "type": "ArrayCreation",
      "varName": "nums",
      "values": [
        {
          "type": "NumberLiteral",
          "value": "1",
          "line": 1
        },
        {
          "type": "NumberLiteral",
          "value": "2",
          "line": 1
        },
        {
          "type": "NumberLiteral",
          "value": "3",
          "line": 1
        }
      ]
    }
  ]
}
Final JSON: {
  "actionFrames": [
    {
      "line": 1,
      "operation": "create_array",
      "varName": "nums",
      "value": [
        1,
        2,
        3
      ],
      "timestamp": "2024-08-20T13:11:45.349Z",
      "description": "Created array nums."
    }
  ]
}
Intermediate Representation: {
  "program": [
    {
      "type": "ArrayCreation",
      "varName": "nums",
      "values": [
        {
          "type": "NumberLiteral",
          "value": "1",
          "line": 1
        },
        {
          "type": "NumberLiteral",
          "value": "2",
          "line": 1
        },
        {
          "type": "NumberLiteral",
          "value": "3",
          "line": 1
        }
      ]
    }
  ]
}
Final JSON: {
  "actionFrames": [
    {
      "line": 1,
      "operation": "create_array",
      "varName": "nums",
      "value": [
        1,
        2,
        3
      ],
      "timestamp": "2024-08-20T13:11:50.782Z",
      "description": "Created array nums."
=======
      "condition": "i <= 3",
      "result": true,
      "timestamp": "2024-08-21T09:01:00.267Z",
      "description": "Checked if i <= 3."
    },
    {
      "line": 3,
      "operation": "set",
      "varName": "j",
      "type": "number",
      "value": 1,
      "timestamp": "2024-08-21T09:01:00.267Z",
      "description": "Set variable j to 1."
    },
    {
      "line": 4,
      "operation": "while",
      "condition": "j <= 3",
      "timestamp": "2024-08-21T09:01:00.267Z",
      "description": "while loop with condition j <= 3."
    },
    {
      "line": 4,
      "operation": "if",
      "condition": "j <= 3",
      "result": true,
      "timestamp": "2024-08-21T09:01:00.267Z",
      "description": "Checked if j <= 3."
    },
    {
      "line": 5,
      "operation": "print",
      "isLiteral": true,
      "varName": null,
      "timestamp": "2024-08-21T09:01:00.267Z",
      "description": "Printed undefined."
    },
    {
      "line": 6,
      "operation": "set",
      "varName": "j",
      "type": "number",
      "value": 2,
      "timestamp": "2024-08-21T09:01:00.267Z",
      "description": "Set variable j to j + 1."
    },
    {
      "line": 4,
      "operation": "if",
      "condition": "j <= 3",
      "result": true,
      "timestamp": "2024-08-21T09:01:00.267Z",
      "description": "Checked if j <= 3."
    },
    {
      "line": 5,
      "operation": "print",
      "isLiteral": true,
      "varName": null,
      "timestamp": "2024-08-21T09:01:00.267Z",
      "description": "Printed undefined."
    },
    {
      "line": 6,
      "operation": "set",
      "varName": "j",
      "type": "number",
      "value": 3,
      "timestamp": "2024-08-21T09:01:00.267Z",
      "description": "Set variable j to j + 1."
    },
    {
      "line": 4,
      "operation": "if",
      "condition": "j <= 3",
      "result": true,
      "timestamp": "2024-08-21T09:01:00.267Z",
      "description": "Checked if j <= 3."
    },
    {
      "line": 5,
      "operation": "print",
      "isLiteral": true,
      "varName": null,
      "timestamp": "2024-08-21T09:01:00.267Z",
      "description": "Printed undefined."
    },
    {
      "line": 6,
      "operation": "set",
      "varName": "j",
      "type": "number",
      "value": 4,
      "timestamp": "2024-08-21T09:01:00.267Z",
      "description": "Set variable j to j + 1."
    },
    {
      "line": 4,
      "operation": "if",
      "condition": "j <= 3",
      "result": false,
      "timestamp": "2024-08-21T09:01:00.267Z",
      "description": "Checked if j <= 3."
    },
    {
      "line": 7,
      "operation": "loop_end",
      "timestamp": "2024-08-21T09:01:00.267Z",
      "description": "End of while loop"
    },
    {
      "line": 8,
      "operation": "set",
      "varName": "i",
      "type": "number",
      "value": 4,
      "timestamp": "2024-08-21T09:01:00.267Z",
      "description": "Set variable i to i + 1."
    },
    {
      "line": 2,
      "operation": "if",
      "condition": "i <= 3",
      "result": false,
      "timestamp": "2024-08-21T09:01:00.267Z",
      "description": "Checked if i <= 3."
    },
    {
      "line": 9,
      "operation": "loop_end",
      "timestamp": "2024-08-21T09:01:00.267Z",
      "description": "End of while loop"
>>>>>>> 591cd3a7
    }
  ]
}
Intermediate Representation: {
  "program": [
    {
      "type": "LoopFromTo",
      "loopVariable": "i",
      "range": {
<<<<<<< HEAD
        "start": "0",
        "end": "10"
=======
        "start": "1",
        "end": "5"
>>>>>>> 591cd3a7
      },
      "body": [
        {
          "type": "PrintStatement",
          "value": "i"
        }
      ]
    }
  ]
}
Final JSON: {
  "actionFrames": [
    {
      "line": 1,
      "operation": "set",
      "varName": "i",
      "type": "number",
<<<<<<< HEAD
      "value": 0,
      "timestamp": "2024-08-20T13:13:27.282Z",
      "description": "Set variable i to 0."
=======
      "value": 1,
      "timestamp": "2024-08-21T09:02:56.298Z",
      "description": "Set variable i to 1."
>>>>>>> 591cd3a7
    },
    {
      "line": 1,
      "operation": "loop_from_to",
<<<<<<< HEAD
      "condition": "i <= 10",
      "timestamp": "2024-08-20T13:13:27.283Z",
      "description": "loop from_to loop with condition i <= 10."
    },
    {
      "line": 1,
      "operation": "if",
      "condition": "i <= 10",
      "result": true,
      "timestamp": "2024-08-20T13:13:27.283Z",
      "description": "Checked if i <= 10."
    },
    {
      "line": 2,
      "operation": "print",
      "isLiteral": false,
      "varName": "i",
      "literal": 0,
      "timestamp": "2024-08-20T13:13:27.283Z",
      "description": "Printed i."
    },
    {
      "line": 1,
      "operation": "set",
      "varName": "i",
      "type": "number",
      "value": 1,
      "timestamp": "2024-08-20T13:13:27.283Z",
      "description": "Set variable i to 1."
=======
      "condition": "i <= 5",
      "timestamp": "2024-08-21T09:02:56.298Z",
      "description": "loop from_to loop with condition i <= 5."
>>>>>>> 591cd3a7
    },
    {
      "line": 1,
      "operation": "if",
<<<<<<< HEAD
      "condition": "i <= 10",
      "result": true,
      "timestamp": "2024-08-20T13:13:27.283Z",
      "description": "Checked if i <= 10."
=======
      "condition": "i <= 5",
      "result": true,
      "timestamp": "2024-08-21T09:02:56.298Z",
      "description": "Checked if i <= 5."
>>>>>>> 591cd3a7
    },
    {
      "line": 2,
      "operation": "print",
      "isLiteral": false,
      "varName": "i",
      "literal": 1,
<<<<<<< HEAD
      "timestamp": "2024-08-20T13:13:27.283Z",
=======
      "timestamp": "2024-08-21T09:02:56.298Z",
>>>>>>> 591cd3a7
      "description": "Printed i."
    },
    {
      "line": 1,
      "operation": "set",
      "varName": "i",
      "type": "number",
      "value": 2,
<<<<<<< HEAD
      "timestamp": "2024-08-20T13:13:27.283Z",
=======
      "timestamp": "2024-08-21T09:02:56.300Z",
>>>>>>> 591cd3a7
      "description": "Set variable i to 2."
    },
    {
      "line": 1,
      "operation": "if",
<<<<<<< HEAD
      "condition": "i <= 10",
      "result": true,
      "timestamp": "2024-08-20T13:13:27.283Z",
      "description": "Checked if i <= 10."
=======
      "condition": "i <= 5",
      "result": true,
      "timestamp": "2024-08-21T09:02:56.300Z",
      "description": "Checked if i <= 5."
>>>>>>> 591cd3a7
    },
    {
      "line": 2,
      "operation": "print",
      "isLiteral": false,
      "varName": "i",
      "literal": 2,
<<<<<<< HEAD
      "timestamp": "2024-08-20T13:13:27.283Z",
=======
      "timestamp": "2024-08-21T09:02:56.300Z",
>>>>>>> 591cd3a7
      "description": "Printed i."
    },
    {
      "line": 1,
      "operation": "set",
      "varName": "i",
      "type": "number",
      "value": 3,
<<<<<<< HEAD
      "timestamp": "2024-08-20T13:13:27.283Z",
=======
      "timestamp": "2024-08-21T09:02:56.300Z",
>>>>>>> 591cd3a7
      "description": "Set variable i to 3."
    },
    {
      "line": 1,
      "operation": "if",
<<<<<<< HEAD
      "condition": "i <= 10",
      "result": true,
      "timestamp": "2024-08-20T13:13:27.283Z",
      "description": "Checked if i <= 10."
=======
      "condition": "i <= 5",
      "result": true,
      "timestamp": "2024-08-21T09:02:56.300Z",
      "description": "Checked if i <= 5."
>>>>>>> 591cd3a7
    },
    {
      "line": 2,
      "operation": "print",
      "isLiteral": false,
      "varName": "i",
      "literal": 3,
<<<<<<< HEAD
      "timestamp": "2024-08-20T13:13:27.283Z",
=======
      "timestamp": "2024-08-21T09:02:56.301Z",
>>>>>>> 591cd3a7
      "description": "Printed i."
    },
    {
      "line": 1,
      "operation": "set",
      "varName": "i",
      "type": "number",
      "value": 4,
<<<<<<< HEAD
      "timestamp": "2024-08-20T13:13:27.283Z",
=======
      "timestamp": "2024-08-21T09:02:56.301Z",
>>>>>>> 591cd3a7
      "description": "Set variable i to 4."
    },
    {
      "line": 1,
      "operation": "if",
<<<<<<< HEAD
      "condition": "i <= 10",
      "result": true,
      "timestamp": "2024-08-20T13:13:27.283Z",
      "description": "Checked if i <= 10."
=======
      "condition": "i <= 5",
      "result": true,
      "timestamp": "2024-08-21T09:02:56.301Z",
      "description": "Checked if i <= 5."
>>>>>>> 591cd3a7
    },
    {
      "line": 2,
      "operation": "print",
      "isLiteral": false,
      "varName": "i",
      "literal": 4,
<<<<<<< HEAD
      "timestamp": "2024-08-20T13:13:27.283Z",
=======
      "timestamp": "2024-08-21T09:02:56.301Z",
>>>>>>> 591cd3a7
      "description": "Printed i."
    },
    {
      "line": 1,
      "operation": "set",
      "varName": "i",
      "type": "number",
      "value": 5,
<<<<<<< HEAD
      "timestamp": "2024-08-20T13:13:27.283Z",
=======
      "timestamp": "2024-08-21T09:02:56.301Z",
>>>>>>> 591cd3a7
      "description": "Set variable i to 5."
    },
    {
      "line": 1,
      "operation": "if",
<<<<<<< HEAD
      "condition": "i <= 10",
      "result": true,
      "timestamp": "2024-08-20T13:13:27.283Z",
      "description": "Checked if i <= 10."
=======
      "condition": "i <= 5",
      "result": true,
      "timestamp": "2024-08-21T09:02:56.301Z",
      "description": "Checked if i <= 5."
>>>>>>> 591cd3a7
    },
    {
      "line": 2,
      "operation": "print",
      "isLiteral": false,
      "varName": "i",
      "literal": 5,
<<<<<<< HEAD
      "timestamp": "2024-08-20T13:13:27.283Z",
=======
      "timestamp": "2024-08-21T09:02:56.301Z",
>>>>>>> 591cd3a7
      "description": "Printed i."
    },
    {
      "line": 1,
      "operation": "set",
      "varName": "i",
      "type": "number",
      "value": 6,
<<<<<<< HEAD
      "timestamp": "2024-08-20T13:13:27.283Z",
=======
      "timestamp": "2024-08-21T09:02:56.301Z",
>>>>>>> 591cd3a7
      "description": "Set variable i to 6."
    },
    {
      "line": 1,
      "operation": "if",
<<<<<<< HEAD
      "condition": "i <= 10",
      "result": true,
      "timestamp": "2024-08-20T13:13:27.284Z",
      "description": "Checked if i <= 10."
=======
      "condition": "i <= 5",
      "result": false,
      "timestamp": "2024-08-21T09:02:56.301Z",
      "description": "Checked if i <= 5."
    },
    {
      "line": 3,
      "operation": "loop_end",
      "timestamp": "2024-08-21T09:02:56.301Z",
      "description": "End of loop from_to loop"
    }
  ]
}
Intermediate Representation: {
  "program": [
    {
      "type": "LoopFromTo",
      "loopVariable": "i",
      "range": {
        "start": "1",
        "end": "5"
      },
      "body": [
        {
          "type": "PrintStatement",
          "value": "i"
        }
      ]
    }
  ]
}
Final JSON: {
  "actionFrames": [
    {
      "line": 1,
      "operation": "set",
      "varName": "i",
      "type": "number",
      "value": 1,
      "timestamp": "2024-08-21T09:03:32.089Z",
      "description": "Set variable i to 1."
    },
    {
      "line": 1,
      "operation": "loop_from_to",
      "condition": "i <= 5",
      "timestamp": "2024-08-21T09:03:32.089Z",
      "description": "loop from_to loop with condition i <= 5."
    },
    {
      "line": 1,
      "operation": "if",
      "condition": "i <= 5",
      "result": true,
      "timestamp": "2024-08-21T09:03:32.089Z",
      "description": "Checked if i <= 5."
>>>>>>> 591cd3a7
    },
    {
      "line": 2,
      "operation": "print",
      "isLiteral": false,
      "varName": "i",
<<<<<<< HEAD
      "literal": 6,
      "timestamp": "2024-08-20T13:13:27.284Z",
=======
      "literal": 1,
      "timestamp": "2024-08-21T09:03:32.089Z",
>>>>>>> 591cd3a7
      "description": "Printed i."
    },
    {
      "line": 1,
      "operation": "set",
      "varName": "i",
      "type": "number",
<<<<<<< HEAD
      "value": 7,
      "timestamp": "2024-08-20T13:13:27.284Z",
      "description": "Set variable i to 7."
=======
      "value": 2,
      "timestamp": "2024-08-21T09:03:32.089Z",
      "description": "Set variable i to 2."
>>>>>>> 591cd3a7
    },
    {
      "line": 1,
      "operation": "if",
<<<<<<< HEAD
      "condition": "i <= 10",
      "result": true,
      "timestamp": "2024-08-20T13:13:27.284Z",
      "description": "Checked if i <= 10."
=======
      "condition": "i <= 5",
      "result": true,
      "timestamp": "2024-08-21T09:03:32.089Z",
      "description": "Checked if i <= 5."
>>>>>>> 591cd3a7
    },
    {
      "line": 2,
      "operation": "print",
      "isLiteral": false,
      "varName": "i",
<<<<<<< HEAD
      "literal": 7,
      "timestamp": "2024-08-20T13:13:27.284Z",
=======
      "literal": 2,
      "timestamp": "2024-08-21T09:03:32.089Z",
>>>>>>> 591cd3a7
      "description": "Printed i."
    },
    {
      "line": 1,
      "operation": "set",
      "varName": "i",
      "type": "number",
<<<<<<< HEAD
      "value": 8,
      "timestamp": "2024-08-20T13:13:27.284Z",
      "description": "Set variable i to 8."
=======
      "value": 3,
      "timestamp": "2024-08-21T09:03:32.089Z",
      "description": "Set variable i to 3."
>>>>>>> 591cd3a7
    },
    {
      "line": 1,
      "operation": "if",
<<<<<<< HEAD
      "condition": "i <= 10",
      "result": true,
      "timestamp": "2024-08-20T13:13:27.284Z",
      "description": "Checked if i <= 10."
=======
      "condition": "i <= 5",
      "result": true,
      "timestamp": "2024-08-21T09:03:32.089Z",
      "description": "Checked if i <= 5."
>>>>>>> 591cd3a7
    },
    {
      "line": 2,
      "operation": "print",
      "isLiteral": false,
      "varName": "i",
<<<<<<< HEAD
      "literal": 8,
      "timestamp": "2024-08-20T13:13:27.284Z",
=======
      "literal": 3,
      "timestamp": "2024-08-21T09:03:32.089Z",
>>>>>>> 591cd3a7
      "description": "Printed i."
    },
    {
      "line": 1,
      "operation": "set",
      "varName": "i",
      "type": "number",
<<<<<<< HEAD
      "value": 9,
      "timestamp": "2024-08-20T13:13:27.284Z",
      "description": "Set variable i to 9."
=======
      "value": 4,
      "timestamp": "2024-08-21T09:03:32.089Z",
      "description": "Set variable i to 4."
>>>>>>> 591cd3a7
    },
    {
      "line": 1,
      "operation": "if",
<<<<<<< HEAD
      "condition": "i <= 10",
      "result": true,
      "timestamp": "2024-08-20T13:13:27.284Z",
      "description": "Checked if i <= 10."
=======
      "condition": "i <= 5",
      "result": true,
      "timestamp": "2024-08-21T09:03:32.089Z",
      "description": "Checked if i <= 5."
>>>>>>> 591cd3a7
    },
    {
      "line": 2,
      "operation": "print",
      "isLiteral": false,
      "varName": "i",
<<<<<<< HEAD
      "literal": 9,
      "timestamp": "2024-08-20T13:13:27.284Z",
=======
      "literal": 4,
      "timestamp": "2024-08-21T09:03:32.089Z",
>>>>>>> 591cd3a7
      "description": "Printed i."
    },
    {
      "line": 1,
      "operation": "set",
      "varName": "i",
      "type": "number",
<<<<<<< HEAD
      "value": 10,
      "timestamp": "2024-08-20T13:13:27.284Z",
      "description": "Set variable i to 10."
=======
      "value": 5,
      "timestamp": "2024-08-21T09:03:32.089Z",
      "description": "Set variable i to 5."
>>>>>>> 591cd3a7
    },
    {
      "line": 1,
      "operation": "if",
<<<<<<< HEAD
      "condition": "i <= 10",
      "result": true,
      "timestamp": "2024-08-20T13:13:27.284Z",
      "description": "Checked if i <= 10."
=======
      "condition": "i <= 5",
      "result": true,
      "timestamp": "2024-08-21T09:03:32.090Z",
      "description": "Checked if i <= 5."
>>>>>>> 591cd3a7
    },
    {
      "line": 2,
      "operation": "print",
      "isLiteral": false,
      "varName": "i",
<<<<<<< HEAD
      "literal": 10,
      "timestamp": "2024-08-20T13:13:27.284Z",
=======
      "literal": 5,
      "timestamp": "2024-08-21T09:03:32.090Z",
>>>>>>> 591cd3a7
      "description": "Printed i."
    },
    {
      "line": 1,
      "operation": "set",
      "varName": "i",
      "type": "number",
<<<<<<< HEAD
      "value": 11,
      "timestamp": "2024-08-20T13:13:27.284Z",
      "description": "Set variable i to 11."
=======
      "value": 6,
      "timestamp": "2024-08-21T09:03:32.090Z",
      "description": "Set variable i to 6."
>>>>>>> 591cd3a7
    },
    {
      "line": 1,
      "operation": "if",
<<<<<<< HEAD
      "condition": "i <= 10",
      "result": false,
      "timestamp": "2024-08-20T13:13:27.284Z",
      "description": "Checked if i <= 10."
=======
      "condition": "i <= 5",
      "result": false,
      "timestamp": "2024-08-21T09:03:32.090Z",
      "description": "Checked if i <= 5."
>>>>>>> 591cd3a7
    },
    {
      "line": 3,
      "operation": "loop_end",
<<<<<<< HEAD
      "timestamp": "2024-08-20T13:13:27.284Z",
      "description": "End of loop from_to loop"
    }
  ]
}
Intermediate Representation: {
  "program": [
    {
      "type": "ArrayCreation",
      "varName": "nums",
      "values": [
        {
          "type": "NumberLiteral",
          "value": "1",
          "line": 1
        },
        {
          "type": "NumberLiteral",
          "value": "2",
          "line": 1
        },
        {
          "type": "NumberLiteral",
          "value": "3",
          "line": 1
        },
        {
          "type": "NumberLiteral",
          "value": "4",
          "line": 1
        }
      ]
    },
    {
      "type": "ArrayInsertion",
      "varName": "nums",
      "value": {
        "type": "NumberLiteral",
        "value": "5",
        "line": 2
      },
      "position": "4"
    }
  ]
}
Final JSON: {
  "actionFrames": [
    {
      "line": 1,
      "operation": "create_array",
      "varName": "nums",
      "value": [
        1,
        2,
        3,
        4
      ],
      "timestamp": "2024-08-20T13:14:36.123Z",
      "description": "Created array nums."
    },
    {
      "line": 2,
      "operation": "add",
      "varName": "nums",
      "value": 5,
      "position": 4,
      "timestamp": "2024-08-20T13:14:36.123Z",
      "description": "Added 5 to array nums at position 4."
    }
  ]
}
Intermediate Representation: {
  "program": [
    {
      "type": "ArrayCreation",
      "varName": "nums",
      "values": [
        {
          "type": "NumberLiteral",
          "value": "1",
          "line": 1
        },
        {
          "type": "NumberLiteral",
          "value": "2",
          "line": 1
        },
        {
          "type": "NumberLiteral",
          "value": "3",
          "line": 1
        },
        {
          "type": "NumberLiteral",
          "value": "4",
          "line": 1
        }
      ]
    },
    {
      "type": "ArrayInsertion",
      "varName": "nums",
      "value": {
        "type": "NumberLiteral",
        "value": "5",
        "line": 2
      },
      "position": "4"
    }
  ]
}
Final JSON: {
  "actionFrames": [
    {
      "line": 1,
      "operation": "create_array",
      "varName": "nums",
      "value": [
        1,
        2,
        3,
        4
      ],
      "timestamp": "2024-08-20T13:15:25.049Z",
      "description": "Created array nums."
    },
    {
      "line": 2,
      "operation": "add",
      "varName": "nums",
      "value": 5,
      "position": 4,
      "timestamp": "2024-08-20T13:15:25.049Z",
      "description": "Added 5 to array nums at position 4."
    }
  ]
}
Intermediate Representation: {
  "program": [
    {
      "type": "ArrayCreation",
      "varName": "nums",
      "values": [
        {
          "type": "NumberLiteral",
          "value": "1",
          "line": 1
        },
        {
          "type": "NumberLiteral",
          "value": "2",
          "line": 1
        },
        {
          "type": "NumberLiteral",
          "value": "3",
          "line": 1
        },
        {
          "type": "NumberLiteral",
          "value": "4",
          "line": 1
        }
      ]
    }
  ]
}
Final JSON: {
  "actionFrames": [
    {
      "line": 1,
      "operation": "create_array",
      "varName": "nums",
      "value": [
        1,
        2,
        3,
        4
      ],
      "timestamp": "2024-08-20T13:21:36.795Z",
      "description": "Created array nums."
    }
  ]
}
Intermediate Representation: {
  "program": [
    {
      "type": "ArrayCreation",
      "varName": "nums",
      "values": [
        {
          "type": "NumberLiteral",
          "value": "1",
          "line": 1
        },
        {
          "type": "NumberLiteral",
          "value": "2",
          "line": 1
        },
        {
          "type": "NumberLiteral",
          "value": "3",
          "line": 1
        },
        {
          "type": "NumberLiteral",
          "value": "4",
          "line": 1
        }
      ]
    },
    {
      "type": "ArrayInsertion",
      "varName": "nums",
      "value": {
        "type": "NumberLiteral",
        "value": "5",
        "line": 2
      },
      "position": "4"
    }
  ]
}
Final JSON: {
  "actionFrames": [
    {
      "line": 1,
      "operation": "create_array",
      "varName": "nums",
      "value": [
        1,
        2,
        3,
        4
      ],
      "timestamp": "2024-08-20T13:22:35.845Z",
      "description": "Created array nums."
    },
    {
      "line": 2,
      "operation": "add",
      "varName": "nums",
      "value": 5,
      "position": 4,
      "timestamp": "2024-08-20T13:22:35.845Z",
      "description": "Added 5 to array nums at position 4."
    }
  ]
}
Intermediate Representation: {
  "program": [
    {
      "type": "VariableDeclaration",
      "name": "x",
      "value": {
        "type": "NumberLiteral",
        "value": "10",
        "line": 1
      }
    }
  ]
}
Final JSON: {
  "actionFrames": [
    {
      "line": 1,
      "operation": "set",
      "varName": "x",
      "type": "number",
      "value": 10,
      "timestamp": "2024-08-21T09:41:15.391Z",
      "description": "Set variable x to 10."
    }
  ]
}
Intermediate Representation: {
  "program": [
    {
      "type": "VariableDeclaration",
      "name": "x",
      "value": {
        "type": "NumberLiteral",
        "value": "10",
        "line": 1
      }
    }
  ]
}
Final JSON: {
  "actionFrames": [
    {
      "line": 1,
      "operation": "set",
      "varName": "x",
      "type": "number",
      "value": 10,
      "timestamp": "2024-08-21T10:01:10.203Z",
      "description": "Set variable x to 10."
    }
  ]
=======
      "timestamp": "2024-08-21T09:03:32.090Z",
      "description": "End of loop from_to loop"
    }
  ]
>>>>>>> 591cd3a7
}<|MERGE_RESOLUTION|>--- conflicted
+++ resolved
@@ -13624,57 +13624,6 @@
 Intermediate Representation: {
   "program": [
     {
-<<<<<<< HEAD
-      "type": "VariableDeclaration",
-      "name": "sum",
-      "value": {
-        "type": "NumberLiteral",
-        "value": "0",
-        "line": 1
-      }
-    },
-    {
-      "type": "LoopFromTo",
-      "loopVariable": "i",
-      "range": {
-        "start": "1",
-        "end": "3"
-      },
-      "body": [
-        {
-          "type": "PrintStatement",
-          "value": "i"
-        },
-        {
-          "type": "VariableDeclaration",
-          "name": "sum",
-          "value": {
-            "type": "Expression",
-            "left": "sum",
-            "operator": "+",
-            "right": "i"
-          }
-        }
-      ]
-    },
-    {
-      "type": "PrintStatement",
-      "value": "sum"
-    },
-    {
-      "type": "VariableDeclaration",
-      "name": "sum",
-      "value": {
-        "type": "Expression",
-        "left": "sum",
-        "operator": "*",
-        "right": "2"
-      }
-    },
-    {
-      "type": "PrintStatement",
-      "value": "sum"
-=======
       "type": "FunctionDeclaration",
       "name": "HelloWorld",
       "params": [],
@@ -13688,7 +13637,6 @@
           }
         }
       ]
->>>>>>> 591cd3a7
     }
   ]
 }
@@ -13696,176 +13644,6 @@
   "actionFrames": [
     {
       "line": 1,
-<<<<<<< HEAD
-      "operation": "set",
-      "varName": "sum",
-      "type": "number",
-      "value": 0,
-      "timestamp": "2024-08-20T12:32:50.406Z",
-      "description": "Set variable sum to 0."
-    },
-    {
-      "line": 2,
-      "operation": "set",
-      "varName": "i",
-      "type": "number",
-      "value": 1,
-      "timestamp": "2024-08-20T12:32:50.407Z",
-      "description": "Set variable i to 1."
-    },
-    {
-      "line": 2,
-      "operation": "loop_from_to",
-      "condition": "i <= 3",
-      "timestamp": "2024-08-20T12:32:50.407Z",
-      "description": "loop from_to loop with condition i <= 3."
-    },
-    {
-      "line": 2,
-      "operation": "if",
-      "condition": "i <= 3",
-      "result": true,
-      "timestamp": "2024-08-20T12:32:50.409Z",
-      "description": "Checked if i <= 3."
-    },
-    {
-      "line": 3,
-      "operation": "print",
-      "isLiteral": false,
-      "varName": "i",
-      "literal": 1,
-      "timestamp": "2024-08-20T12:32:50.409Z",
-      "description": "Printed i."
-    },
-    {
-      "line": 4,
-      "operation": "set",
-      "varName": "sum",
-      "type": "number",
-      "value": 1,
-      "timestamp": "2024-08-20T12:32:50.409Z",
-      "description": "Set variable sum to sum + i."
-    },
-    {
-      "line": 2,
-      "operation": "set",
-      "varName": "i",
-      "type": "number",
-      "value": 2,
-      "timestamp": "2024-08-20T12:32:50.410Z",
-      "description": "Set variable i to 2."
-    },
-    {
-      "line": 2,
-      "operation": "if",
-      "condition": "i <= 3",
-      "result": true,
-      "timestamp": "2024-08-20T12:32:50.410Z",
-      "description": "Checked if i <= 3."
-    },
-    {
-      "line": 3,
-      "operation": "print",
-      "isLiteral": false,
-      "varName": "i",
-      "literal": 2,
-      "timestamp": "2024-08-20T12:32:50.410Z",
-      "description": "Printed i."
-    },
-    {
-      "line": 4,
-      "operation": "set",
-      "varName": "sum",
-      "type": "number",
-      "value": 3,
-      "timestamp": "2024-08-20T12:32:50.410Z",
-      "description": "Set variable sum to sum + i."
-    },
-    {
-      "line": 2,
-      "operation": "set",
-      "varName": "i",
-      "type": "number",
-      "value": 3,
-      "timestamp": "2024-08-20T12:32:50.410Z",
-      "description": "Set variable i to 3."
-    },
-    {
-      "line": 2,
-      "operation": "if",
-      "condition": "i <= 3",
-      "result": true,
-      "timestamp": "2024-08-20T12:32:50.410Z",
-      "description": "Checked if i <= 3."
-    },
-    {
-      "line": 3,
-      "operation": "print",
-      "isLiteral": false,
-      "varName": "i",
-      "literal": 3,
-      "timestamp": "2024-08-20T12:32:50.410Z",
-      "description": "Printed i."
-    },
-    {
-      "line": 4,
-      "operation": "set",
-      "varName": "sum",
-      "type": "number",
-      "value": 6,
-      "timestamp": "2024-08-20T12:32:50.410Z",
-      "description": "Set variable sum to sum + i."
-    },
-    {
-      "line": 2,
-      "operation": "set",
-      "varName": "i",
-      "type": "number",
-      "value": 4,
-      "timestamp": "2024-08-20T12:32:50.410Z",
-      "description": "Set variable i to 4."
-    },
-    {
-      "line": 2,
-      "operation": "if",
-      "condition": "i <= 3",
-      "result": false,
-      "timestamp": "2024-08-20T12:32:50.410Z",
-      "description": "Checked if i <= 3."
-    },
-    {
-      "line": 5,
-      "operation": "loop_end",
-      "timestamp": "2024-08-20T12:32:50.410Z",
-      "description": "End of loop from_to loop"
-    },
-    {
-      "line": 6,
-      "operation": "print",
-      "isLiteral": false,
-      "varName": "sum",
-      "literal": 6,
-      "timestamp": "2024-08-20T12:32:50.410Z",
-      "description": "Printed sum."
-    },
-    {
-      "line": 7,
-      "operation": "set",
-      "varName": "sum",
-      "type": "number",
-      "value": 12,
-      "timestamp": "2024-08-20T12:32:50.410Z",
-      "description": "Set variable sum to sum * 2."
-    },
-    {
-      "line": 8,
-      "operation": "print",
-      "isLiteral": false,
-      "varName": "sum",
-      "literal": 12,
-      "timestamp": "2024-08-20T12:32:50.410Z",
-      "description": "Printed sum."
-=======
       "operation": "define",
       "varName": "HelloWorld",
       "params": [],
@@ -13924,64 +13702,12 @@
       ],
       "timestamp": "2024-08-20T13:29:24.752Z",
       "description": "Defined function HelloWorld with parameters ."
->>>>>>> 591cd3a7
     }
   ]
 }
 Intermediate Representation: {
   "program": [
     {
-<<<<<<< HEAD
-      "type": "VariableDeclaration",
-      "name": "sum",
-      "value": {
-        "type": "NumberLiteral",
-        "value": "0",
-        "line": 1
-      }
-    },
-    {
-      "type": "LoopFromTo",
-      "loopVariable": "i",
-      "range": {
-        "start": "1",
-        "end": "3"
-      },
-      "body": [
-        {
-          "type": "PrintStatement",
-          "value": "i"
-        },
-        {
-          "type": "VariableDeclaration",
-          "name": "sum",
-          "value": {
-            "type": "Expression",
-            "left": "sum",
-            "operator": "+",
-            "right": "i"
-          }
-        }
-      ]
-    },
-    {
-      "type": "PrintStatement",
-      "value": "sum"
-    },
-    {
-      "type": "VariableDeclaration",
-      "name": "sum",
-      "value": {
-        "type": "Expression",
-        "left": "sum",
-        "operator": "*",
-        "right": "2"
-      }
-    },
-    {
-      "type": "PrintStatement",
-      "value": "sum"
-=======
       "type": "FunctionDeclaration",
       "name": "HelloWorld",
       "params": [],
@@ -14079,7 +13805,6 @@
           }
         }
       ]
->>>>>>> 591cd3a7
     }
   ]
 }
@@ -14087,176 +13812,6 @@
   "actionFrames": [
     {
       "line": 1,
-<<<<<<< HEAD
-      "operation": "set",
-      "varName": "sum",
-      "type": "number",
-      "value": 0,
-      "timestamp": "2024-08-20T12:34:25.800Z",
-      "description": "Set variable sum to 0."
-    },
-    {
-      "line": 2,
-      "operation": "set",
-      "varName": "i",
-      "type": "number",
-      "value": 1,
-      "timestamp": "2024-08-20T12:34:25.800Z",
-      "description": "Set variable i to 1."
-    },
-    {
-      "line": 2,
-      "operation": "loop_from_to",
-      "condition": "i <= 3",
-      "timestamp": "2024-08-20T12:34:25.800Z",
-      "description": "loop from_to loop with condition i <= 3."
-    },
-    {
-      "line": 2,
-      "operation": "if",
-      "condition": "i <= 3",
-      "result": true,
-      "timestamp": "2024-08-20T12:34:25.800Z",
-      "description": "Checked if i <= 3."
-    },
-    {
-      "line": 3,
-      "operation": "print",
-      "isLiteral": false,
-      "varName": "i",
-      "literal": 1,
-      "timestamp": "2024-08-20T12:34:25.800Z",
-      "description": "Printed i."
-    },
-    {
-      "line": 4,
-      "operation": "set",
-      "varName": "sum",
-      "type": "number",
-      "value": 1,
-      "timestamp": "2024-08-20T12:34:25.800Z",
-      "description": "Set variable sum to sum + i."
-    },
-    {
-      "line": 2,
-      "operation": "set",
-      "varName": "i",
-      "type": "number",
-      "value": 2,
-      "timestamp": "2024-08-20T12:34:25.800Z",
-      "description": "Set variable i to 2."
-    },
-    {
-      "line": 2,
-      "operation": "if",
-      "condition": "i <= 3",
-      "result": true,
-      "timestamp": "2024-08-20T12:34:25.801Z",
-      "description": "Checked if i <= 3."
-    },
-    {
-      "line": 3,
-      "operation": "print",
-      "isLiteral": false,
-      "varName": "i",
-      "literal": 2,
-      "timestamp": "2024-08-20T12:34:25.801Z",
-      "description": "Printed i."
-    },
-    {
-      "line": 4,
-      "operation": "set",
-      "varName": "sum",
-      "type": "number",
-      "value": 3,
-      "timestamp": "2024-08-20T12:34:25.801Z",
-      "description": "Set variable sum to sum + i."
-    },
-    {
-      "line": 2,
-      "operation": "set",
-      "varName": "i",
-      "type": "number",
-      "value": 3,
-      "timestamp": "2024-08-20T12:34:25.801Z",
-      "description": "Set variable i to 3."
-    },
-    {
-      "line": 2,
-      "operation": "if",
-      "condition": "i <= 3",
-      "result": true,
-      "timestamp": "2024-08-20T12:34:25.801Z",
-      "description": "Checked if i <= 3."
-    },
-    {
-      "line": 3,
-      "operation": "print",
-      "isLiteral": false,
-      "varName": "i",
-      "literal": 3,
-      "timestamp": "2024-08-20T12:34:25.801Z",
-      "description": "Printed i."
-    },
-    {
-      "line": 4,
-      "operation": "set",
-      "varName": "sum",
-      "type": "number",
-      "value": 6,
-      "timestamp": "2024-08-20T12:34:25.801Z",
-      "description": "Set variable sum to sum + i."
-    },
-    {
-      "line": 2,
-      "operation": "set",
-      "varName": "i",
-      "type": "number",
-      "value": 4,
-      "timestamp": "2024-08-20T12:34:25.801Z",
-      "description": "Set variable i to 4."
-    },
-    {
-      "line": 2,
-      "operation": "if",
-      "condition": "i <= 3",
-      "result": false,
-      "timestamp": "2024-08-20T12:34:25.801Z",
-      "description": "Checked if i <= 3."
-    },
-    {
-      "line": 5,
-      "operation": "loop_end",
-      "timestamp": "2024-08-20T12:34:25.801Z",
-      "description": "End of loop from_to loop"
-    },
-    {
-      "line": 6,
-      "operation": "print",
-      "isLiteral": false,
-      "varName": "sum",
-      "literal": 6,
-      "timestamp": "2024-08-20T12:34:25.801Z",
-      "description": "Printed sum."
-    },
-    {
-      "line": 7,
-      "operation": "set",
-      "varName": "sum",
-      "type": "number",
-      "value": 12,
-      "timestamp": "2024-08-20T12:34:25.801Z",
-      "description": "Set variable sum to sum * 2."
-    },
-    {
-      "line": 8,
-      "operation": "print",
-      "isLiteral": false,
-      "varName": "sum",
-      "literal": 12,
-      "timestamp": "2024-08-20T12:34:25.801Z",
-      "description": "Printed sum."
-=======
       "operation": "define",
       "varName": "HelloWorld",
       "params": [],
@@ -14273,64 +13828,12 @@
       ],
       "timestamp": "2024-08-20T13:35:55.197Z",
       "description": "Defined function HelloWorld with parameters ."
->>>>>>> 591cd3a7
     }
   ]
 }
 Intermediate Representation: {
   "program": [
     {
-<<<<<<< HEAD
-      "type": "VariableDeclaration",
-      "name": "sum",
-      "value": {
-        "type": "NumberLiteral",
-        "value": "0",
-        "line": 1
-      }
-    },
-    {
-      "type": "LoopFromTo",
-      "loopVariable": "i",
-      "range": {
-        "start": "1",
-        "end": "3"
-      },
-      "body": [
-        {
-          "type": "PrintStatement",
-          "value": "i"
-        },
-        {
-          "type": "VariableDeclaration",
-          "name": "sum",
-          "value": {
-            "type": "Expression",
-            "left": "sum",
-            "operator": "+",
-            "right": "i"
-          }
-        }
-      ]
-    },
-    {
-      "type": "PrintStatement",
-      "value": "sum"
-    },
-    {
-      "type": "VariableDeclaration",
-      "name": "sum",
-      "value": {
-        "type": "Expression",
-        "left": "sum",
-        "operator": "*",
-        "right": "2"
-      }
-    },
-    {
-      "type": "PrintStatement",
-      "value": "sum"
-=======
       "type": "FunctionDeclaration",
       "name": "HelloWorld",
       "params": [],
@@ -14344,7 +13847,6 @@
           }
         }
       ]
->>>>>>> 591cd3a7
     }
   ]
 }
@@ -14352,1348 +13854,6 @@
   "actionFrames": [
     {
       "line": 1,
-<<<<<<< HEAD
-      "operation": "set",
-      "varName": "sum",
-      "type": "number",
-      "value": 0,
-      "timestamp": "2024-08-20T12:34:48.081Z",
-      "description": "Set variable sum to 0."
-    },
-    {
-      "line": 2,
-      "operation": "set",
-      "varName": "i",
-      "type": "number",
-      "value": 1,
-      "timestamp": "2024-08-20T12:34:48.082Z",
-      "description": "Set variable i to 1."
-    },
-    {
-      "line": 2,
-      "operation": "loop_from_to",
-      "condition": "i <= 3",
-      "timestamp": "2024-08-20T12:34:48.082Z",
-      "description": "loop from_to loop with condition i <= 3."
-    },
-    {
-      "line": 2,
-      "operation": "if",
-      "condition": "i <= 3",
-      "result": true,
-      "timestamp": "2024-08-20T12:34:48.082Z",
-      "description": "Checked if i <= 3."
-    },
-    {
-      "line": 3,
-      "operation": "print",
-      "isLiteral": false,
-      "varName": "i",
-      "literal": 1,
-      "timestamp": "2024-08-20T12:34:48.082Z",
-      "description": "Printed i."
-    },
-    {
-      "line": 4,
-      "operation": "set",
-      "varName": "sum",
-      "type": "number",
-      "value": 1,
-      "timestamp": "2024-08-20T12:34:48.082Z",
-      "description": "Set variable sum to sum + i."
-    },
-    {
-      "line": 2,
-      "operation": "set",
-      "varName": "i",
-      "type": "number",
-      "value": 2,
-      "timestamp": "2024-08-20T12:34:48.082Z",
-      "description": "Set variable i to 2."
-    },
-    {
-      "line": 2,
-      "operation": "if",
-      "condition": "i <= 3",
-      "result": true,
-      "timestamp": "2024-08-20T12:34:48.082Z",
-      "description": "Checked if i <= 3."
-    },
-    {
-      "line": 3,
-      "operation": "print",
-      "isLiteral": false,
-      "varName": "i",
-      "literal": 2,
-      "timestamp": "2024-08-20T12:34:48.082Z",
-      "description": "Printed i."
-    },
-    {
-      "line": 4,
-      "operation": "set",
-      "varName": "sum",
-      "type": "number",
-      "value": 3,
-      "timestamp": "2024-08-20T12:34:48.082Z",
-      "description": "Set variable sum to sum + i."
-    },
-    {
-      "line": 2,
-      "operation": "set",
-      "varName": "i",
-      "type": "number",
-      "value": 3,
-      "timestamp": "2024-08-20T12:34:48.082Z",
-      "description": "Set variable i to 3."
-    },
-    {
-      "line": 2,
-      "operation": "if",
-      "condition": "i <= 3",
-      "result": true,
-      "timestamp": "2024-08-20T12:34:48.083Z",
-      "description": "Checked if i <= 3."
-    },
-    {
-      "line": 3,
-      "operation": "print",
-      "isLiteral": false,
-      "varName": "i",
-      "literal": 3,
-      "timestamp": "2024-08-20T12:34:48.083Z",
-      "description": "Printed i."
-    },
-    {
-      "line": 4,
-      "operation": "set",
-      "varName": "sum",
-      "type": "number",
-      "value": 6,
-      "timestamp": "2024-08-20T12:34:48.083Z",
-      "description": "Set variable sum to sum + i."
-    },
-    {
-      "line": 2,
-      "operation": "set",
-      "varName": "i",
-      "type": "number",
-      "value": 4,
-      "timestamp": "2024-08-20T12:34:48.083Z",
-      "description": "Set variable i to 4."
-    },
-    {
-      "line": 2,
-      "operation": "if",
-      "condition": "i <= 3",
-      "result": false,
-      "timestamp": "2024-08-20T12:34:48.083Z",
-      "description": "Checked if i <= 3."
-    },
-    {
-      "line": 5,
-      "operation": "loop_end",
-      "timestamp": "2024-08-20T12:34:48.083Z",
-      "description": "End of loop from_to loop"
-    },
-    {
-      "line": 6,
-      "operation": "print",
-      "isLiteral": false,
-      "varName": "sum",
-      "literal": 6,
-      "timestamp": "2024-08-20T12:34:48.083Z",
-      "description": "Printed sum."
-    },
-    {
-      "line": 7,
-      "operation": "set",
-      "varName": "sum",
-      "type": "number",
-      "value": 12,
-      "timestamp": "2024-08-20T12:34:48.083Z",
-      "description": "Set variable sum to sum * 2."
-    },
-    {
-      "line": 8,
-      "operation": "print",
-      "isLiteral": false,
-      "varName": "sum",
-      "literal": 12,
-      "timestamp": "2024-08-20T12:34:48.083Z",
-      "description": "Printed sum."
-    }
-  ]
-}
-Intermediate Representation: {
-  "program": [
-    {
-      "type": "VariableDeclaration",
-      "name": "sum",
-      "value": {
-        "type": "NumberLiteral",
-        "value": "0",
-        "line": 1
-      }
-    },
-    {
-      "type": "LoopFromTo",
-      "loopVariable": "i",
-      "range": {
-        "start": "1",
-        "end": "3"
-      },
-      "body": [
-        {
-          "type": "PrintStatement",
-          "value": "i"
-        },
-        {
-          "type": "VariableDeclaration",
-          "name": "sum",
-          "value": {
-            "type": "Expression",
-            "left": "sum",
-            "operator": "+",
-            "right": "i"
-          }
-        }
-      ]
-    },
-    {
-      "type": "PrintStatement",
-      "value": "sum"
-    },
-    {
-      "type": "VariableDeclaration",
-      "name": "sum",
-      "value": {
-        "type": "Expression",
-        "left": "sum",
-        "operator": "*",
-        "right": "2"
-      }
-    },
-    {
-      "type": "PrintStatement",
-      "value": "sum"
-    }
-  ]
-}
-Final JSON: {
-  "actionFrames": [
-    {
-      "line": 1,
-      "operation": "set",
-      "varName": "sum",
-      "type": "number",
-      "value": 0,
-      "timestamp": "2024-08-20T12:40:18.272Z",
-      "description": "Set variable sum to 0."
-    },
-    {
-      "line": 2,
-      "operation": "set",
-      "varName": "i",
-      "type": "number",
-      "value": 1,
-      "timestamp": "2024-08-20T12:40:18.272Z",
-      "description": "Set variable i to 1."
-    },
-    {
-      "line": 2,
-      "operation": "loop_from_to",
-      "condition": "i <= 3",
-      "timestamp": "2024-08-20T12:40:18.272Z",
-      "description": "loop from_to loop with condition i <= 3."
-    },
-    {
-      "line": 2,
-      "operation": "if",
-      "condition": "i <= 3",
-      "result": true,
-      "timestamp": "2024-08-20T12:40:18.272Z",
-      "description": "Checked if i <= 3."
-    },
-    {
-      "line": 3,
-      "operation": "print",
-      "isLiteral": false,
-      "varName": "i",
-      "literal": 1,
-      "timestamp": "2024-08-20T12:40:18.272Z",
-      "description": "Printed i."
-    },
-    {
-      "line": 4,
-      "operation": "set",
-      "varName": "sum",
-      "type": "number",
-      "value": 1,
-      "timestamp": "2024-08-20T12:40:18.272Z",
-      "description": "Set variable sum to sum + i."
-    },
-    {
-      "line": 2,
-      "operation": "set",
-      "varName": "i",
-      "type": "number",
-      "value": 2,
-      "timestamp": "2024-08-20T12:40:18.272Z",
-      "description": "Set variable i to 2."
-    },
-    {
-      "line": 2,
-      "operation": "if",
-      "condition": "i <= 3",
-      "result": true,
-      "timestamp": "2024-08-20T12:40:18.272Z",
-      "description": "Checked if i <= 3."
-    },
-    {
-      "line": 3,
-      "operation": "print",
-      "isLiteral": false,
-      "varName": "i",
-      "literal": 2,
-      "timestamp": "2024-08-20T12:40:18.272Z",
-      "description": "Printed i."
-    },
-    {
-      "line": 4,
-      "operation": "set",
-      "varName": "sum",
-      "type": "number",
-      "value": 3,
-      "timestamp": "2024-08-20T12:40:18.272Z",
-      "description": "Set variable sum to sum + i."
-    },
-    {
-      "line": 2,
-      "operation": "set",
-      "varName": "i",
-      "type": "number",
-      "value": 3,
-      "timestamp": "2024-08-20T12:40:18.272Z",
-      "description": "Set variable i to 3."
-    },
-    {
-      "line": 2,
-      "operation": "if",
-      "condition": "i <= 3",
-      "result": true,
-      "timestamp": "2024-08-20T12:40:18.272Z",
-      "description": "Checked if i <= 3."
-    },
-    {
-      "line": 3,
-      "operation": "print",
-      "isLiteral": false,
-      "varName": "i",
-      "literal": 3,
-      "timestamp": "2024-08-20T12:40:18.272Z",
-      "description": "Printed i."
-    },
-    {
-      "line": 4,
-      "operation": "set",
-      "varName": "sum",
-      "type": "number",
-      "value": 6,
-      "timestamp": "2024-08-20T12:40:18.272Z",
-      "description": "Set variable sum to sum + i."
-    },
-    {
-      "line": 2,
-      "operation": "set",
-      "varName": "i",
-      "type": "number",
-      "value": 4,
-      "timestamp": "2024-08-20T12:40:18.272Z",
-      "description": "Set variable i to 4."
-    },
-    {
-      "line": 2,
-      "operation": "if",
-      "condition": "i <= 3",
-      "result": false,
-      "timestamp": "2024-08-20T12:40:18.273Z",
-      "description": "Checked if i <= 3."
-    },
-    {
-      "line": 5,
-      "operation": "loop_end",
-      "timestamp": "2024-08-20T12:40:18.273Z",
-      "description": "End of loop from_to loop"
-    },
-    {
-      "line": 6,
-      "operation": "print",
-      "isLiteral": false,
-      "varName": "sum",
-      "literal": 6,
-      "timestamp": "2024-08-20T12:40:18.273Z",
-      "description": "Printed sum."
-    },
-    {
-      "line": 7,
-      "operation": "set",
-      "varName": "sum",
-      "type": "number",
-      "value": 12,
-      "timestamp": "2024-08-20T12:40:18.273Z",
-      "description": "Set variable sum to sum * 2."
-    },
-    {
-      "line": 8,
-      "operation": "print",
-      "isLiteral": false,
-      "varName": "sum",
-      "literal": 12,
-      "timestamp": "2024-08-20T12:40:18.273Z",
-      "description": "Printed sum."
-    }
-  ]
-}
-Intermediate Representation: {
-  "program": [
-    {
-      "type": "VariableDeclaration",
-      "name": "i",
-      "value": {
-        "type": "NumberLiteral",
-        "value": "1",
-        "line": 1
-      }
-    },
-    {
-      "type": "VariableDeclaration",
-      "name": "i",
-      "value": {
-        "type": "NumberLiteral",
-        "value": "2",
-        "line": 2
-      }
-    }
-  ]
-}
-Final JSON: {
-  "actionFrames": [
-    {
-      "line": 1,
-      "operation": "set",
-      "varName": "i",
-      "type": "number",
-      "value": 1,
-      "timestamp": "2024-08-20T12:42:34.320Z",
-      "description": "Set variable i to 1."
-    },
-    {
-      "line": 2,
-      "operation": "set",
-      "varName": "i",
-      "type": "number",
-      "value": 2,
-      "timestamp": "2024-08-20T12:42:34.320Z",
-      "description": "Set variable i to 2."
-    }
-  ]
-}
-Intermediate Representation: {
-  "program": [
-    {
-      "type": "VariableDeclaration",
-      "name": "i",
-      "value": {
-        "type": "NumberLiteral",
-        "value": "1",
-        "line": 1
-      }
-    }
-  ]
-}
-Final JSON: {
-  "actionFrames": [
-    {
-      "line": 1,
-      "operation": "set",
-      "varName": "i",
-      "type": "number",
-      "value": 1,
-      "timestamp": "2024-08-20T12:43:07.870Z",
-      "description": "Set variable i to 1."
-    }
-  ]
-}
-Intermediate Representation: {
-  "program": [
-    {
-      "type": "VariableDeclaration",
-      "name": "i",
-      "value": {
-        "type": "NumberLiteral",
-        "value": "1",
-        "line": 1
-      }
-    }
-  ]
-}
-Final JSON: {
-  "actionFrames": [
-    {
-      "line": 1,
-      "operation": "set",
-      "varName": "i",
-      "type": "number",
-      "value": 1,
-      "timestamp": "2024-08-20T12:43:22.482Z",
-      "description": "Set variable i to 1."
-    }
-  ]
-}
-Intermediate Representation: {
-  "program": [
-    {
-      "type": "VariableDeclaration",
-      "name": "a",
-      "value": {
-        "type": "NumberLiteral",
-        "value": "10",
-        "line": 1
-      }
-    },
-    {
-      "type": "VariableDeclaration",
-      "name": "b",
-      "value": {
-        "type": "NumberLiteral",
-        "value": "10",
-        "line": 2
-      }
-    },
-    {
-      "type": "VariableDeclaration",
-      "name": "c",
-      "value": {
-        "type": "NumberLiteral",
-        "value": "10",
-        "line": 3
-      }
-    },
-    {
-      "type": "VariableDeclaration",
-      "name": "d",
-      "value": {
-        "type": "NumberLiteral",
-        "value": "10",
-        "line": 4
-      }
-    },
-    {
-      "type": "VariableDeclaration",
-      "name": "e",
-      "value": {
-        "type": "NumberLiteral",
-        "value": "10",
-        "line": 5
-      }
-    },
-    {
-      "type": "VariableDeclaration",
-      "name": "f",
-      "value": {
-        "type": "NumberLiteral",
-        "value": "10",
-        "line": 6
-      }
-    },
-    {
-      "type": "VariableDeclaration",
-      "name": "g",
-      "value": {
-        "type": "NumberLiteral",
-        "value": "10",
-        "line": 7
-      }
-    },
-    {
-      "type": "VariableDeclaration",
-      "name": "h",
-      "value": {
-        "type": "NumberLiteral",
-        "value": "10",
-        "line": 8
-      }
-    },
-    {
-      "type": "VariableDeclaration",
-      "name": "i",
-      "value": {
-        "type": "NumberLiteral",
-        "value": "10",
-        "line": 9
-      }
-    },
-    {
-      "type": "VariableDeclaration",
-      "name": "j",
-      "value": {
-        "type": "NumberLiteral",
-        "value": "10",
-        "line": 10
-      }
-    }
-  ]
-}
-Final JSON: {
-  "actionFrames": [
-    {
-      "line": 1,
-      "operation": "set",
-      "varName": "a",
-      "type": "number",
-      "value": 10,
-      "timestamp": "2024-08-20T12:43:44.535Z",
-      "description": "Set variable a to 10."
-    },
-    {
-      "line": 2,
-      "operation": "set",
-      "varName": "b",
-      "type": "number",
-      "value": 10,
-      "timestamp": "2024-08-20T12:43:44.535Z",
-      "description": "Set variable b to 10."
-    },
-    {
-      "line": 3,
-      "operation": "set",
-      "varName": "c",
-      "type": "number",
-      "value": 10,
-      "timestamp": "2024-08-20T12:43:44.535Z",
-      "description": "Set variable c to 10."
-    },
-    {
-      "line": 4,
-      "operation": "set",
-      "varName": "d",
-      "type": "number",
-      "value": 10,
-      "timestamp": "2024-08-20T12:43:44.535Z",
-      "description": "Set variable d to 10."
-    },
-    {
-      "line": 5,
-      "operation": "set",
-      "varName": "e",
-      "type": "number",
-      "value": 10,
-      "timestamp": "2024-08-20T12:43:44.535Z",
-      "description": "Set variable e to 10."
-    },
-    {
-      "line": 6,
-      "operation": "set",
-      "varName": "f",
-      "type": "number",
-      "value": 10,
-      "timestamp": "2024-08-20T12:43:44.535Z",
-      "description": "Set variable f to 10."
-    },
-    {
-      "line": 7,
-      "operation": "set",
-      "varName": "g",
-      "type": "number",
-      "value": 10,
-      "timestamp": "2024-08-20T12:43:44.535Z",
-      "description": "Set variable g to 10."
-    },
-    {
-      "line": 8,
-      "operation": "set",
-      "varName": "h",
-      "type": "number",
-      "value": 10,
-      "timestamp": "2024-08-20T12:43:44.535Z",
-      "description": "Set variable h to 10."
-    },
-    {
-      "line": 9,
-      "operation": "set",
-      "varName": "i",
-      "type": "number",
-      "value": 10,
-      "timestamp": "2024-08-20T12:43:44.535Z",
-      "description": "Set variable i to 10."
-    },
-    {
-      "line": 10,
-      "operation": "set",
-      "varName": "j",
-      "type": "number",
-      "value": 10,
-      "timestamp": "2024-08-20T12:43:44.535Z",
-      "description": "Set variable j to 10."
-    }
-  ]
-}
-Intermediate Representation: {
-  "program": [
-    {
-      "type": "VariableDeclaration",
-      "name": "a",
-      "value": {
-        "type": "NumberLiteral",
-        "value": "10",
-        "line": 1
-      }
-    },
-    {
-      "type": "VariableDeclaration",
-      "name": "b",
-      "value": {
-        "type": "NumberLiteral",
-        "value": "10",
-        "line": 2
-      }
-    },
-    {
-      "type": "VariableDeclaration",
-      "name": "c",
-      "value": {
-        "type": "NumberLiteral",
-        "value": "10",
-        "line": 3
-      }
-    },
-    {
-      "type": "VariableDeclaration",
-      "name": "d",
-      "value": {
-        "type": "NumberLiteral",
-        "value": "10",
-        "line": 4
-      }
-    },
-    {
-      "type": "VariableDeclaration",
-      "name": "e",
-      "value": {
-        "type": "NumberLiteral",
-        "value": "10",
-        "line": 5
-      }
-    },
-    {
-      "type": "VariableDeclaration",
-      "name": "f",
-      "value": {
-        "type": "NumberLiteral",
-        "value": "10",
-        "line": 6
-      }
-    },
-    {
-      "type": "VariableDeclaration",
-      "name": "g",
-      "value": {
-        "type": "NumberLiteral",
-        "value": "10",
-        "line": 7
-      }
-    },
-    {
-      "type": "VariableDeclaration",
-      "name": "h",
-      "value": {
-        "type": "NumberLiteral",
-        "value": "10",
-        "line": 8
-      }
-    },
-    {
-      "type": "VariableDeclaration",
-      "name": "i",
-      "value": {
-        "type": "NumberLiteral",
-        "value": "10",
-        "line": 9
-      }
-    },
-    {
-      "type": "VariableDeclaration",
-      "name": "j",
-      "value": {
-        "type": "NumberLiteral",
-        "value": "10",
-        "line": 10
-      }
-    }
-  ]
-}
-Final JSON: {
-  "actionFrames": [
-    {
-      "line": 1,
-      "operation": "set",
-      "varName": "a",
-      "type": "number",
-      "value": 10,
-      "timestamp": "2024-08-20T12:44:27.728Z",
-      "description": "Set variable a to 10."
-    },
-    {
-      "line": 2,
-      "operation": "set",
-      "varName": "b",
-      "type": "number",
-      "value": 10,
-      "timestamp": "2024-08-20T12:44:27.728Z",
-      "description": "Set variable b to 10."
-    },
-    {
-      "line": 3,
-      "operation": "set",
-      "varName": "c",
-      "type": "number",
-      "value": 10,
-      "timestamp": "2024-08-20T12:44:27.728Z",
-      "description": "Set variable c to 10."
-    },
-    {
-      "line": 4,
-      "operation": "set",
-      "varName": "d",
-      "type": "number",
-      "value": 10,
-      "timestamp": "2024-08-20T12:44:27.728Z",
-      "description": "Set variable d to 10."
-    },
-    {
-      "line": 5,
-      "operation": "set",
-      "varName": "e",
-      "type": "number",
-      "value": 10,
-      "timestamp": "2024-08-20T12:44:27.728Z",
-      "description": "Set variable e to 10."
-    },
-    {
-      "line": 6,
-      "operation": "set",
-      "varName": "f",
-      "type": "number",
-      "value": 10,
-      "timestamp": "2024-08-20T12:44:27.728Z",
-      "description": "Set variable f to 10."
-    },
-    {
-      "line": 7,
-      "operation": "set",
-      "varName": "g",
-      "type": "number",
-      "value": 10,
-      "timestamp": "2024-08-20T12:44:27.728Z",
-      "description": "Set variable g to 10."
-    },
-    {
-      "line": 8,
-      "operation": "set",
-      "varName": "h",
-      "type": "number",
-      "value": 10,
-      "timestamp": "2024-08-20T12:44:27.728Z",
-      "description": "Set variable h to 10."
-    },
-    {
-      "line": 9,
-      "operation": "set",
-      "varName": "i",
-      "type": "number",
-      "value": 10,
-      "timestamp": "2024-08-20T12:44:27.728Z",
-      "description": "Set variable i to 10."
-    },
-    {
-      "line": 10,
-      "operation": "set",
-      "varName": "j",
-      "type": "number",
-      "value": 10,
-      "timestamp": "2024-08-20T12:44:27.728Z",
-      "description": "Set variable j to 10."
-    }
-  ]
-}
-Intermediate Representation: {
-  "program": [
-    {
-      "type": "VariableDeclaration",
-      "name": "a",
-      "value": {
-        "type": "NumberLiteral",
-        "value": "10",
-        "line": 1
-      }
-    },
-    {
-      "type": "VariableDeclaration",
-      "name": "b",
-      "value": {
-        "type": "NumberLiteral",
-        "value": "10",
-        "line": 2
-      }
-    },
-    {
-      "type": "VariableDeclaration",
-      "name": "c",
-      "value": {
-        "type": "NumberLiteral",
-        "value": "10",
-        "line": 3
-      }
-    },
-    {
-      "type": "VariableDeclaration",
-      "name": "d",
-      "value": {
-        "type": "NumberLiteral",
-        "value": "10",
-        "line": 4
-      }
-    },
-    {
-      "type": "VariableDeclaration",
-      "name": "e",
-      "value": {
-        "type": "NumberLiteral",
-        "value": "10",
-        "line": 5
-      }
-    },
-    {
-      "type": "VariableDeclaration",
-      "name": "f",
-      "value": {
-        "type": "NumberLiteral",
-        "value": "10",
-        "line": 6
-      }
-    },
-    {
-      "type": "VariableDeclaration",
-      "name": "g",
-      "value": {
-        "type": "NumberLiteral",
-        "value": "10",
-        "line": 7
-      }
-    },
-    {
-      "type": "VariableDeclaration",
-      "name": "h",
-      "value": {
-        "type": "NumberLiteral",
-        "value": "10",
-        "line": 8
-      }
-    },
-    {
-      "type": "VariableDeclaration",
-      "name": "i",
-      "value": {
-        "type": "NumberLiteral",
-        "value": "10",
-        "line": 9
-      }
-    },
-    {
-      "type": "VariableDeclaration",
-      "name": "j",
-      "value": {
-        "type": "NumberLiteral",
-        "value": "10",
-        "line": 10
-      }
-    }
-  ]
-}
-Final JSON: {
-  "actionFrames": [
-    {
-      "line": 1,
-      "operation": "set",
-      "varName": "a",
-      "type": "number",
-      "value": 10,
-      "timestamp": "2024-08-20T12:45:28.440Z",
-      "description": "Set variable a to 10."
-    },
-    {
-      "line": 2,
-      "operation": "set",
-      "varName": "b",
-      "type": "number",
-      "value": 10,
-      "timestamp": "2024-08-20T12:45:28.440Z",
-      "description": "Set variable b to 10."
-    },
-    {
-      "line": 3,
-      "operation": "set",
-      "varName": "c",
-      "type": "number",
-      "value": 10,
-      "timestamp": "2024-08-20T12:45:28.440Z",
-      "description": "Set variable c to 10."
-    },
-    {
-      "line": 4,
-      "operation": "set",
-      "varName": "d",
-      "type": "number",
-      "value": 10,
-      "timestamp": "2024-08-20T12:45:28.440Z",
-      "description": "Set variable d to 10."
-    },
-    {
-      "line": 5,
-      "operation": "set",
-      "varName": "e",
-      "type": "number",
-      "value": 10,
-      "timestamp": "2024-08-20T12:45:28.440Z",
-      "description": "Set variable e to 10."
-    },
-    {
-      "line": 6,
-      "operation": "set",
-      "varName": "f",
-      "type": "number",
-      "value": 10,
-      "timestamp": "2024-08-20T12:45:28.440Z",
-      "description": "Set variable f to 10."
-    },
-    {
-      "line": 7,
-      "operation": "set",
-      "varName": "g",
-      "type": "number",
-      "value": 10,
-      "timestamp": "2024-08-20T12:45:28.440Z",
-      "description": "Set variable g to 10."
-    },
-    {
-      "line": 8,
-      "operation": "set",
-      "varName": "h",
-      "type": "number",
-      "value": 10,
-      "timestamp": "2024-08-20T12:45:28.440Z",
-      "description": "Set variable h to 10."
-    },
-    {
-      "line": 9,
-      "operation": "set",
-      "varName": "i",
-      "type": "number",
-      "value": 10,
-      "timestamp": "2024-08-20T12:45:28.440Z",
-      "description": "Set variable i to 10."
-    },
-    {
-      "line": 10,
-      "operation": "set",
-      "varName": "j",
-      "type": "number",
-      "value": 10,
-      "timestamp": "2024-08-20T12:45:28.440Z",
-      "description": "Set variable j to 10."
-    }
-  ]
-}
-Intermediate Representation: {
-  "program": [
-    {
-      "type": "VariableDeclaration",
-      "name": "a",
-      "value": {
-        "type": "NumberLiteral",
-        "value": "10",
-        "line": 1
-      }
-    },
-    {
-      "type": "VariableDeclaration",
-      "name": "b",
-      "value": {
-        "type": "NumberLiteral",
-        "value": "10",
-        "line": 2
-      }
-    },
-    {
-      "type": "VariableDeclaration",
-      "name": "c",
-      "value": {
-        "type": "NumberLiteral",
-        "value": "10",
-        "line": 3
-      }
-    },
-    {
-      "type": "VariableDeclaration",
-      "name": "d",
-      "value": {
-        "type": "NumberLiteral",
-        "value": "10",
-        "line": 4
-      }
-    },
-    {
-      "type": "VariableDeclaration",
-      "name": "e",
-      "value": {
-        "type": "NumberLiteral",
-        "value": "10",
-        "line": 5
-      }
-    },
-    {
-      "type": "VariableDeclaration",
-      "name": "f",
-      "value": {
-        "type": "NumberLiteral",
-        "value": "10",
-        "line": 6
-      }
-    },
-    {
-      "type": "VariableDeclaration",
-      "name": "g",
-      "value": {
-        "type": "NumberLiteral",
-        "value": "10",
-        "line": 7
-      }
-    },
-    {
-      "type": "VariableDeclaration",
-      "name": "h",
-      "value": {
-        "type": "NumberLiteral",
-        "value": "10",
-        "line": 8
-      }
-    },
-    {
-      "type": "VariableDeclaration",
-      "name": "i",
-      "value": {
-        "type": "NumberLiteral",
-        "value": "10",
-        "line": 9
-      }
-    },
-    {
-      "type": "VariableDeclaration",
-      "name": "j",
-      "value": {
-        "type": "NumberLiteral",
-        "value": "10",
-        "line": 10
-      }
-    }
-  ]
-}
-Final JSON: {
-  "actionFrames": [
-    {
-      "line": 1,
-      "operation": "set",
-      "varName": "a",
-      "type": "number",
-      "value": 10,
-      "timestamp": "2024-08-20T12:46:09.121Z",
-      "description": "Set variable a to 10."
-    },
-    {
-      "line": 2,
-      "operation": "set",
-      "varName": "b",
-      "type": "number",
-      "value": 10,
-      "timestamp": "2024-08-20T12:46:09.121Z",
-      "description": "Set variable b to 10."
-    },
-    {
-      "line": 3,
-      "operation": "set",
-      "varName": "c",
-      "type": "number",
-      "value": 10,
-      "timestamp": "2024-08-20T12:46:09.121Z",
-      "description": "Set variable c to 10."
-    },
-    {
-      "line": 4,
-      "operation": "set",
-      "varName": "d",
-      "type": "number",
-      "value": 10,
-      "timestamp": "2024-08-20T12:46:09.121Z",
-      "description": "Set variable d to 10."
-    },
-    {
-      "line": 5,
-      "operation": "set",
-      "varName": "e",
-      "type": "number",
-      "value": 10,
-      "timestamp": "2024-08-20T12:46:09.121Z",
-      "description": "Set variable e to 10."
-    },
-    {
-      "line": 6,
-      "operation": "set",
-      "varName": "f",
-      "type": "number",
-      "value": 10,
-      "timestamp": "2024-08-20T12:46:09.121Z",
-      "description": "Set variable f to 10."
-    },
-    {
-      "line": 7,
-      "operation": "set",
-      "varName": "g",
-      "type": "number",
-      "value": 10,
-      "timestamp": "2024-08-20T12:46:09.121Z",
-      "description": "Set variable g to 10."
-    },
-    {
-      "line": 8,
-      "operation": "set",
-      "varName": "h",
-      "type": "number",
-      "value": 10,
-      "timestamp": "2024-08-20T12:46:09.121Z",
-      "description": "Set variable h to 10."
-    },
-    {
-      "line": 9,
-      "operation": "set",
-      "varName": "i",
-      "type": "number",
-      "value": 10,
-      "timestamp": "2024-08-20T12:46:09.121Z",
-      "description": "Set variable i to 10."
-    },
-    {
-      "line": 10,
-      "operation": "set",
-      "varName": "j",
-      "type": "number",
-      "value": 10,
-      "timestamp": "2024-08-20T12:46:09.121Z",
-      "description": "Set variable j to 10."
-    }
-  ]
-}
-Intermediate Representation: {
-  "program": [
-    {
-      "type": "VariableDeclaration",
-      "name": "a",
-      "value": {
-        "type": "NumberLiteral",
-        "value": "10",
-        "line": 1
-      }
-    },
-    {
-      "type": "VariableDeclaration",
-      "name": "b",
-      "value": {
-        "type": "NumberLiteral",
-        "value": "10",
-        "line": 2
-      }
-    },
-    {
-      "type": "VariableDeclaration",
-      "name": "c",
-      "value": {
-        "type": "NumberLiteral",
-        "value": "10",
-        "line": 3
-      }
-    },
-    {
-      "type": "VariableDeclaration",
-      "name": "d",
-      "value": {
-        "type": "NumberLiteral",
-        "value": "10",
-        "line": 4
-      }
-    },
-    {
-      "type": "VariableDeclaration",
-      "name": "e",
-      "value": {
-        "type": "NumberLiteral",
-        "value": "10",
-        "line": 5
-      }
-    },
-    {
-      "type": "VariableDeclaration",
-      "name": "f",
-      "value": {
-        "type": "NumberLiteral",
-        "value": "10",
-        "line": 6
-      }
-    },
-    {
-      "type": "VariableDeclaration",
-      "name": "g",
-      "value": {
-        "type": "NumberLiteral",
-        "value": "10",
-        "line": 7
-      }
-    },
-    {
-      "type": "VariableDeclaration",
-      "name": "h",
-      "value": {
-        "type": "NumberLiteral",
-        "value": "10",
-        "line": 8
-      }
-    },
-    {
-      "type": "VariableDeclaration",
-      "name": "i",
-      "value": {
-        "type": "NumberLiteral",
-        "value": "10",
-        "line": 9
-      }
-    },
-    {
-      "type": "VariableDeclaration",
-      "name": "j",
-      "value": {
-        "type": "NumberLiteral",
-        "value": "10",
-        "line": 10
-      }
-=======
       "operation": "define",
       "varName": "HelloWorld",
       "params": [],
@@ -15729,7 +13889,6 @@
           }
         }
       ]
->>>>>>> 591cd3a7
     }
   ]
 }
@@ -15737,95 +13896,6 @@
   "actionFrames": [
     {
       "line": 1,
-<<<<<<< HEAD
-      "operation": "set",
-      "varName": "a",
-      "type": "number",
-      "value": 10,
-      "timestamp": "2024-08-20T12:46:23.339Z",
-      "description": "Set variable a to 10."
-    },
-    {
-      "line": 2,
-      "operation": "set",
-      "varName": "b",
-      "type": "number",
-      "value": 10,
-      "timestamp": "2024-08-20T12:46:23.339Z",
-      "description": "Set variable b to 10."
-    },
-    {
-      "line": 3,
-      "operation": "set",
-      "varName": "c",
-      "type": "number",
-      "value": 10,
-      "timestamp": "2024-08-20T12:46:23.339Z",
-      "description": "Set variable c to 10."
-    },
-    {
-      "line": 4,
-      "operation": "set",
-      "varName": "d",
-      "type": "number",
-      "value": 10,
-      "timestamp": "2024-08-20T12:46:23.339Z",
-      "description": "Set variable d to 10."
-    },
-    {
-      "line": 5,
-      "operation": "set",
-      "varName": "e",
-      "type": "number",
-      "value": 10,
-      "timestamp": "2024-08-20T12:46:23.339Z",
-      "description": "Set variable e to 10."
-    },
-    {
-      "line": 6,
-      "operation": "set",
-      "varName": "f",
-      "type": "number",
-      "value": 10,
-      "timestamp": "2024-08-20T12:46:23.339Z",
-      "description": "Set variable f to 10."
-    },
-    {
-      "line": 7,
-      "operation": "set",
-      "varName": "g",
-      "type": "number",
-      "value": 10,
-      "timestamp": "2024-08-20T12:46:23.339Z",
-      "description": "Set variable g to 10."
-    },
-    {
-      "line": 8,
-      "operation": "set",
-      "varName": "h",
-      "type": "number",
-      "value": 10,
-      "timestamp": "2024-08-20T12:46:23.339Z",
-      "description": "Set variable h to 10."
-    },
-    {
-      "line": 9,
-      "operation": "set",
-      "varName": "i",
-      "type": "number",
-      "value": 10,
-      "timestamp": "2024-08-20T12:46:23.339Z",
-      "description": "Set variable i to 10."
-    },
-    {
-      "line": 10,
-      "operation": "set",
-      "varName": "j",
-      "type": "number",
-      "value": 10,
-      "timestamp": "2024-08-20T12:46:23.339Z",
-      "description": "Set variable j to 10."
-=======
       "operation": "define",
       "varName": "HelloWorld",
       "params": [],
@@ -15926,7 +13996,6 @@
       ],
       "timestamp": "2024-08-20T13:44:13.177Z",
       "description": "Defined function HelloWorld with parameters ."
->>>>>>> 591cd3a7
     }
   ]
 }
@@ -15934,95 +14003,6 @@
   "program": [
     {
       "type": "VariableDeclaration",
-<<<<<<< HEAD
-      "name": "a",
-      "value": {
-        "type": "NumberLiteral",
-        "value": "10",
-        "line": 1
-      }
-    },
-    {
-      "type": "VariableDeclaration",
-      "name": "b",
-      "value": {
-        "type": "NumberLiteral",
-        "value": "10",
-        "line": 2
-      }
-    },
-    {
-      "type": "VariableDeclaration",
-      "name": "c",
-      "value": {
-        "type": "NumberLiteral",
-        "value": "10",
-        "line": 3
-      }
-    },
-    {
-      "type": "VariableDeclaration",
-      "name": "d",
-      "value": {
-        "type": "NumberLiteral",
-        "value": "10",
-        "line": 4
-      }
-    },
-    {
-      "type": "VariableDeclaration",
-      "name": "e",
-      "value": {
-        "type": "NumberLiteral",
-        "value": "10",
-        "line": 5
-      }
-    },
-    {
-      "type": "VariableDeclaration",
-      "name": "f",
-      "value": {
-        "type": "NumberLiteral",
-        "value": "10",
-        "line": 6
-      }
-    },
-    {
-      "type": "VariableDeclaration",
-      "name": "g",
-      "value": {
-        "type": "NumberLiteral",
-        "value": "10",
-        "line": 7
-      }
-    },
-    {
-      "type": "VariableDeclaration",
-      "name": "h",
-      "value": {
-        "type": "NumberLiteral",
-        "value": "10",
-        "line": 8
-      }
-    },
-    {
-      "type": "VariableDeclaration",
-      "name": "i",
-      "value": {
-        "type": "NumberLiteral",
-        "value": "10",
-        "line": 9
-      }
-    },
-    {
-      "type": "VariableDeclaration",
-      "name": "j",
-      "value": {
-        "type": "NumberLiteral",
-        "value": "10",
-        "line": 10
-      }
-=======
       "name": "x",
       "value": {
         "type": "NumberLiteral",
@@ -16096,7 +14076,6 @@
         }
       ],
       "alternate": null
->>>>>>> 591cd3a7
     }
   ]
 }
@@ -16105,94 +14084,6 @@
     {
       "line": 1,
       "operation": "set",
-<<<<<<< HEAD
-      "varName": "a",
-      "type": "number",
-      "value": 10,
-      "timestamp": "2024-08-20T12:46:48.993Z",
-      "description": "Set variable a to 10."
-    },
-    {
-      "line": 2,
-      "operation": "set",
-      "varName": "b",
-      "type": "number",
-      "value": 10,
-      "timestamp": "2024-08-20T12:46:48.993Z",
-      "description": "Set variable b to 10."
-    },
-    {
-      "line": 3,
-      "operation": "set",
-      "varName": "c",
-      "type": "number",
-      "value": 10,
-      "timestamp": "2024-08-20T12:46:48.993Z",
-      "description": "Set variable c to 10."
-    },
-    {
-      "line": 4,
-      "operation": "set",
-      "varName": "d",
-      "type": "number",
-      "value": 10,
-      "timestamp": "2024-08-20T12:46:48.993Z",
-      "description": "Set variable d to 10."
-    },
-    {
-      "line": 5,
-      "operation": "set",
-      "varName": "e",
-      "type": "number",
-      "value": 10,
-      "timestamp": "2024-08-20T12:46:48.993Z",
-      "description": "Set variable e to 10."
-    },
-    {
-      "line": 6,
-      "operation": "set",
-      "varName": "f",
-      "type": "number",
-      "value": 10,
-      "timestamp": "2024-08-20T12:46:48.993Z",
-      "description": "Set variable f to 10."
-    },
-    {
-      "line": 7,
-      "operation": "set",
-      "varName": "g",
-      "type": "number",
-      "value": 10,
-      "timestamp": "2024-08-20T12:46:48.993Z",
-      "description": "Set variable g to 10."
-    },
-    {
-      "line": 8,
-      "operation": "set",
-      "varName": "h",
-      "type": "number",
-      "value": 10,
-      "timestamp": "2024-08-20T12:46:48.993Z",
-      "description": "Set variable h to 10."
-    },
-    {
-      "line": 9,
-      "operation": "set",
-      "varName": "i",
-      "type": "number",
-      "value": 10,
-      "timestamp": "2024-08-20T12:46:48.993Z",
-      "description": "Set variable i to 10."
-    },
-    {
-      "line": 10,
-      "operation": "set",
-      "varName": "j",
-      "type": "number",
-      "value": 10,
-      "timestamp": "2024-08-20T12:46:48.993Z",
-      "description": "Set variable j to 10."
-=======
       "varName": "x",
       "type": "number",
       "value": 5,
@@ -16267,7 +14158,6 @@
       "operation": "endif",
       "timestamp": "2024-08-21T08:57:55.619Z",
       "description": "End of if statement."
->>>>>>> 591cd3a7
     }
   ]
 }
@@ -16275,86 +14165,14 @@
   "program": [
     {
       "type": "VariableDeclaration",
-<<<<<<< HEAD
-      "name": "a",
-      "value": {
-        "type": "NumberLiteral",
-        "value": "10",
-=======
       "name": "x",
       "value": {
         "type": "NumberLiteral",
         "value": "5",
->>>>>>> 591cd3a7
         "line": 1
       }
     },
     {
-<<<<<<< HEAD
-      "type": "VariableDeclaration",
-      "name": "b",
-      "value": {
-        "type": "NumberLiteral",
-        "value": "10",
-        "line": 2
-      }
-    },
-    {
-      "type": "VariableDeclaration",
-      "name": "c",
-      "value": {
-        "type": "NumberLiteral",
-        "value": "10",
-        "line": 3
-      }
-    },
-    {
-      "type": "VariableDeclaration",
-      "name": "d",
-      "value": {
-        "type": "NumberLiteral",
-        "value": "10",
-        "line": 4
-      }
-    },
-    {
-      "type": "VariableDeclaration",
-      "name": "e",
-      "value": {
-        "type": "NumberLiteral",
-        "value": "10",
-        "line": 5
-      }
-    },
-    {
-      "type": "VariableDeclaration",
-      "name": "f",
-      "value": {
-        "type": "NumberLiteral",
-        "value": "10",
-        "line": 6
-      }
-    },
-    {
-      "type": "VariableDeclaration",
-      "name": "g",
-      "value": {
-        "type": "NumberLiteral",
-        "value": "10",
-        "line": 7
-      }
-    },
-    {
-      "type": "VariableDeclaration",
-      "name": "h",
-      "value": {
-        "type": "NumberLiteral",
-        "value": "10",
-        "line": 8
-      }
-    },
-    {
-=======
       "type": "IfStatement",
       "condition": {
         "left": "x",
@@ -16465,25 +14283,10 @@
 Intermediate Representation: {
   "program": [
     {
->>>>>>> 591cd3a7
       "type": "VariableDeclaration",
       "name": "i",
       "value": {
         "type": "NumberLiteral",
-<<<<<<< HEAD
-        "value": "10",
-        "line": 9
-      }
-    },
-    {
-      "type": "VariableDeclaration",
-      "name": "j",
-      "value": {
-        "type": "NumberLiteral",
-        "value": "10",
-        "line": 10
-      }
-=======
         "value": "1",
         "line": 1
       }
@@ -16511,7 +14314,6 @@
           }
         }
       ]
->>>>>>> 591cd3a7
     }
   ]
 }
@@ -16520,31 +14322,6 @@
     {
       "line": 1,
       "operation": "set",
-<<<<<<< HEAD
-      "varName": "a",
-      "type": "number",
-      "value": 10,
-      "timestamp": "2024-08-20T12:48:12.896Z",
-      "description": "Set variable a to 10."
-    },
-    {
-      "line": 2,
-      "operation": "set",
-      "varName": "b",
-      "type": "number",
-      "value": 10,
-      "timestamp": "2024-08-20T12:48:12.896Z",
-      "description": "Set variable b to 10."
-    },
-    {
-      "line": 3,
-      "operation": "set",
-      "varName": "c",
-      "type": "number",
-      "value": 10,
-      "timestamp": "2024-08-20T12:48:12.896Z",
-      "description": "Set variable c to 10."
-=======
       "varName": "i",
       "type": "number",
       "value": 1,
@@ -16574,149 +14351,10 @@
       "literal": 1,
       "timestamp": "2024-08-21T09:00:07.032Z",
       "description": "Printed i."
->>>>>>> 591cd3a7
-    },
-    {
-      "line": 4,
-      "operation": "set",
-<<<<<<< HEAD
-      "varName": "d",
-      "type": "number",
-      "value": 10,
-      "timestamp": "2024-08-20T12:48:12.896Z",
-      "description": "Set variable d to 10."
-    },
-    {
-      "line": 5,
-      "operation": "set",
-      "varName": "e",
-      "type": "number",
-      "value": 10,
-      "timestamp": "2024-08-20T12:48:12.896Z",
-      "description": "Set variable e to 10."
-    },
-    {
-      "line": 6,
-      "operation": "set",
-      "varName": "f",
-      "type": "number",
-      "value": 10,
-      "timestamp": "2024-08-20T12:48:12.896Z",
-      "description": "Set variable f to 10."
-    },
-    {
-      "line": 7,
-      "operation": "set",
-      "varName": "g",
-      "type": "number",
-      "value": 10,
-      "timestamp": "2024-08-20T12:48:12.896Z",
-      "description": "Set variable g to 10."
-    },
-    {
-      "line": 8,
-      "operation": "set",
-      "varName": "h",
-      "type": "number",
-      "value": 10,
-      "timestamp": "2024-08-20T12:48:12.896Z",
-      "description": "Set variable h to 10."
-    },
-    {
-      "line": 9,
-      "operation": "set",
-      "varName": "i",
-      "type": "number",
-      "value": 10,
-      "timestamp": "2024-08-20T12:48:12.896Z",
-      "description": "Set variable i to 10."
-    },
-    {
-      "line": 10,
-      "operation": "set",
-      "varName": "j",
-      "type": "number",
-      "value": 10,
-      "timestamp": "2024-08-20T12:48:12.896Z",
-      "description": "Set variable j to 10."
-    }
-  ]
-}
-Intermediate Representation: {
-  "program": [
-    {
-      "type": "VariableDeclaration",
-      "name": "a",
-      "value": {
-        "type": "NumberLiteral",
-        "value": "10",
-        "line": 1
-      }
-    },
-    {
-      "type": "VariableDeclaration",
-      "name": "b",
-      "value": {
-        "type": "NumberLiteral",
-        "value": "10",
-        "line": 2
-      }
-    },
-    {
-      "type": "VariableDeclaration",
-      "name": "c",
-      "value": {
-        "type": "NumberLiteral",
-        "value": "10",
-        "line": 3
-      }
-    },
-    {
-      "type": "VariableDeclaration",
-      "name": "d",
-      "value": {
-        "type": "NumberLiteral",
-        "value": "10",
-        "line": 4
-      }
-    },
-    {
-      "type": "VariableDeclaration",
-      "name": "e",
-      "value": {
-        "type": "NumberLiteral",
-        "value": "10",
-        "line": 5
-      }
-    },
-    {
-      "type": "VariableDeclaration",
-      "name": "f",
-      "value": {
-        "type": "NumberLiteral",
-        "value": "10",
-        "line": 6
-      }
-    },
-    {
-      "type": "VariableDeclaration",
-      "name": "g",
-      "value": {
-        "type": "NumberLiteral",
-        "value": "10",
-        "line": 7
-      }
-    },
-    {
-      "type": "VariableDeclaration",
-      "name": "h",
-      "value": {
-        "type": "NumberLiteral",
-        "value": "10",
-        "line": 8
-      }
-    },
-=======
+    },
+    {
+      "line": 4,
+      "operation": "set",
       "varName": "i",
       "type": "number",
       "value": 2,
@@ -16845,26 +14483,11 @@
 }
 Intermediate Representation: {
   "program": [
->>>>>>> 591cd3a7
     {
       "type": "VariableDeclaration",
       "name": "i",
       "value": {
         "type": "NumberLiteral",
-<<<<<<< HEAD
-        "value": "10",
-        "line": 9
-      }
-    },
-    {
-      "type": "VariableDeclaration",
-      "name": "j",
-      "value": {
-        "type": "NumberLiteral",
-        "value": "10",
-        "line": 10
-      }
-=======
         "value": "1",
         "line": 1
       }
@@ -16920,7 +14543,6 @@
           }
         }
       ]
->>>>>>> 591cd3a7
     }
   ]
 }
@@ -16929,22 +14551,6 @@
     {
       "line": 1,
       "operation": "set",
-<<<<<<< HEAD
-      "varName": "a",
-      "type": "number",
-      "value": 10,
-      "timestamp": "2024-08-20T12:48:20.250Z",
-      "description": "Set variable a to 10."
-    },
-    {
-      "line": 2,
-      "operation": "set",
-      "varName": "b",
-      "type": "number",
-      "value": 10,
-      "timestamp": "2024-08-20T12:48:20.250Z",
-      "description": "Set variable b to 10."
-=======
       "varName": "i",
       "type": "number",
       "value": 1,
@@ -16965,36 +14571,10 @@
       "result": true,
       "timestamp": "2024-08-21T09:01:00.266Z",
       "description": "Checked if i <= 3."
->>>>>>> 591cd3a7
-    },
-    {
-      "line": 3,
-      "operation": "set",
-<<<<<<< HEAD
-      "varName": "c",
-      "type": "number",
-      "value": 10,
-      "timestamp": "2024-08-20T12:48:20.250Z",
-      "description": "Set variable c to 10."
-    },
-    {
-      "line": 4,
-      "operation": "set",
-      "varName": "d",
-      "type": "number",
-      "value": 10,
-      "timestamp": "2024-08-20T12:48:20.250Z",
-      "description": "Set variable d to 10."
-    },
-    {
-      "line": 5,
-      "operation": "set",
-      "varName": "e",
-      "type": "number",
-      "value": 10,
-      "timestamp": "2024-08-20T12:48:20.250Z",
-      "description": "Set variable e to 10."
-=======
+    },
+    {
+      "line": 3,
+      "operation": "set",
       "varName": "j",
       "type": "number",
       "value": 1,
@@ -17023,280 +14603,10 @@
       "varName": null,
       "timestamp": "2024-08-21T09:01:00.266Z",
       "description": "Printed undefined."
->>>>>>> 591cd3a7
     },
     {
       "line": 6,
       "operation": "set",
-<<<<<<< HEAD
-      "varName": "f",
-      "type": "number",
-      "value": 10,
-      "timestamp": "2024-08-20T12:48:20.250Z",
-      "description": "Set variable f to 10."
-    },
-    {
-      "line": 7,
-      "operation": "set",
-      "varName": "g",
-      "type": "number",
-      "value": 10,
-      "timestamp": "2024-08-20T12:48:20.250Z",
-      "description": "Set variable g to 10."
-    },
-    {
-      "line": 8,
-      "operation": "set",
-      "varName": "h",
-      "type": "number",
-      "value": 10,
-      "timestamp": "2024-08-20T12:48:20.250Z",
-      "description": "Set variable h to 10."
-    },
-    {
-      "line": 9,
-      "operation": "set",
-      "varName": "i",
-      "type": "number",
-      "value": 10,
-      "timestamp": "2024-08-20T12:48:20.250Z",
-      "description": "Set variable i to 10."
-    },
-    {
-      "line": 10,
-      "operation": "set",
-      "varName": "j",
-      "type": "number",
-      "value": 10,
-      "timestamp": "2024-08-20T12:48:20.250Z",
-      "description": "Set variable j to 10."
-    }
-  ]
-}
-Intermediate Representation: {
-  "program": [
-    {
-      "type": "ArrayCreation",
-      "varName": "nums",
-      "values": [
-        {
-          "type": "NumberLiteral",
-          "value": "1",
-          "line": 1
-        },
-        {
-          "type": "NumberLiteral",
-          "value": "2",
-          "line": 1
-        },
-        {
-          "type": "NumberLiteral",
-          "value": "3",
-          "line": 1
-        },
-        {
-          "type": "NumberLiteral",
-          "value": "4",
-          "line": 1
-        },
-        {
-          "type": "NumberLiteral",
-          "value": "5",
-          "line": 1
-        },
-        {
-          "type": "NumberLiteral",
-          "value": "6",
-          "line": 1
-        },
-        {
-          "type": "NumberLiteral",
-          "value": "7",
-          "line": 1
-        },
-        {
-          "type": "NumberLiteral",
-          "value": "8",
-          "line": 1
-        },
-        {
-          "type": "NumberLiteral",
-          "value": "9",
-          "line": 1
-        }
-      ]
-    }
-  ]
-}
-Final JSON: {
-  "actionFrames": [
-    {
-      "line": 1,
-      "operation": "create_array",
-      "varName": "nums",
-      "value": [
-        1,
-        2,
-        3,
-        4,
-        5,
-        6,
-        7,
-        8,
-        9
-      ],
-      "timestamp": "2024-08-20T12:50:04.244Z",
-      "description": "Created array nums."
-    }
-  ]
-}
-Intermediate Representation: {
-  "program": [
-    {
-      "type": "ArrayCreation",
-      "varName": "nums",
-      "values": [
-        {
-          "type": "NumberLiteral",
-          "value": "1",
-          "line": 1
-        },
-        {
-          "type": "NumberLiteral",
-          "value": "2",
-          "line": 1
-        },
-        {
-          "type": "NumberLiteral",
-          "value": "3",
-          "line": 1
-        },
-        {
-          "type": "NumberLiteral",
-          "value": "4",
-          "line": 1
-        },
-        {
-          "type": "NumberLiteral",
-          "value": "5",
-          "line": 1
-        },
-        {
-          "type": "NumberLiteral",
-          "value": "6",
-          "line": 1
-        },
-        {
-          "type": "NumberLiteral",
-          "value": "7",
-          "line": 1
-        },
-        {
-          "type": "NumberLiteral",
-          "value": "8",
-          "line": 1
-        },
-        {
-          "type": "NumberLiteral",
-          "value": "9",
-          "line": 1
-        }
-      ]
-    }
-  ]
-}
-Final JSON: {
-  "actionFrames": [
-    {
-      "line": 1,
-      "operation": "create_array",
-      "varName": "nums",
-      "value": [
-        1,
-        2,
-        3,
-        4,
-        5,
-        6,
-        7,
-        8,
-        9
-      ],
-      "timestamp": "2024-08-20T12:50:24.609Z",
-      "description": "Created array nums."
-    }
-  ]
-}
-Intermediate Representation: {
-  "program": [
-    {
-      "type": "VariableDeclaration",
-      "name": "x",
-      "value": {
-        "type": "NumberLiteral",
-        "value": "10",
-        "line": 1
-      }
-    }
-  ]
-}
-Final JSON: {
-  "actionFrames": [
-    {
-      "line": 1,
-      "operation": "set",
-      "varName": "x",
-      "type": "number",
-      "value": 10,
-      "timestamp": "2024-08-20T13:03:14.198Z",
-      "description": "Set variable x to 10."
-    }
-  ]
-}
-Intermediate Representation: {
-  "program": [
-    {
-      "type": "VariableDeclaration",
-      "name": "x",
-      "value": {
-        "type": "NumberLiteral",
-        "value": "10",
-        "line": 1
-      }
-    },
-    {
-      "type": "IfStatement",
-      "condition": {
-        "left": "x",
-        "operator": "greater",
-        "right": "5"
-      },
-      "consequent": [
-        {
-          "type": "PrintStatement",
-          "value": "x is greater than 5"
-        }
-      ],
-      "alternate": [
-        {
-          "type": "PrintStatement",
-          "value": "x is 5 or less"
-        }
-      ]
-    }
-  ]
-}
-Final JSON: {
-  "actionFrames": [
-    {
-      "line": 1,
-      "operation": "set",
-      "varName": "x",
-      "type": "number",
-      "value": 10,
-      "timestamp": "2024-08-20T13:03:31.303Z",
-      "description": "Set variable x to 10."
-=======
       "varName": "j",
       "type": "number",
       "value": 2,
@@ -17422,309 +14732,10 @@
       "value": 3,
       "timestamp": "2024-08-21T09:01:00.267Z",
       "description": "Set variable i to i + 1."
->>>>>>> 591cd3a7
-    },
-    {
-      "line": 2,
-      "operation": "if",
-<<<<<<< HEAD
-      "condition": "x > 5",
-      "result": true,
-      "timestamp": "2024-08-20T13:03:31.304Z",
-      "description": "Checked if x > 5."
-    },
-    {
-      "line": 3,
-      "operation": "print",
-      "isLiteral": true,
-      "varName": null,
-      "literal": "x is greater than 5",
-      "timestamp": "2024-08-20T13:03:31.304Z",
-      "description": "Printed x is greater than 5."
-    },
-    {
-      "line": 6,
-      "operation": "endif",
-      "timestamp": "2024-08-20T13:03:31.304Z",
-      "description": "End of if statement."
-    }
-  ]
-}
-Intermediate Representation: {
-  "program": [
-    {
-      "type": "VariableDeclaration",
-      "name": "x",
-      "value": {
-        "type": "NumberLiteral",
-        "value": "10",
-        "line": 1
-      }
-    },
-    {
-      "type": "IfStatement",
-      "condition": {
-        "left": "x",
-        "operator": "greater",
-        "right": "5"
-      },
-      "consequent": [
-        {
-          "type": "PrintStatement",
-          "value": "x is greater than 5"
-        }
-      ],
-      "alternate": [
-        {
-          "type": "PrintStatement",
-          "value": "x is 5 or less"
-        }
-      ]
-    },
-    {
-      "type": "ArrayCreation",
-      "varName": "nums",
-      "values": [
-        {
-          "type": "NumberLiteral",
-          "value": "1",
-          "line": 7
-        },
-        {
-          "type": "NumberLiteral",
-          "value": "2",
-          "line": 7
-        },
-        {
-          "type": "NumberLiteral",
-          "value": "3",
-          "line": 7
-        },
-        {
-          "type": "NumberLiteral",
-          "value": "4",
-          "line": 7
-        },
-        {
-          "type": "NumberLiteral",
-          "value": "5",
-          "line": 7
-        },
-        {
-          "type": "NumberLiteral",
-          "value": "6",
-          "line": 7
-        },
-        {
-          "type": "NumberLiteral",
-          "value": "7",
-          "line": 7
-        },
-        {
-          "type": "NumberLiteral",
-          "value": "8",
-          "line": 7
-        },
-        {
-          "type": "NumberLiteral",
-          "value": "9",
-          "line": 7
-        }
-      ]
-    },
-    {
-      "type": "ArrayCreation",
-      "varName": "letters",
-      "values": [
-        {
-          "type": "StringLiteral",
-          "value": "a",
-          "line": 8
-        },
-        {
-          "type": "StringLiteral",
-          "value": "b",
-          "line": 8
-        },
-        {
-          "type": "StringLiteral",
-          "value": "c",
-          "line": 8
-        },
-        {
-          "type": "StringLiteral",
-          "value": "d",
-          "line": 8
-        },
-        {
-          "type": "StringLiteral",
-          "value": "e",
-          "line": 8
-        },
-        {
-          "type": "StringLiteral",
-          "value": "f",
-          "line": 8
-        },
-        {
-          "type": "StringLiteral",
-          "value": "g",
-          "line": 8
-        }
-      ]
-    }
-  ]
-}
-Final JSON: {
-  "actionFrames": [
-    {
-      "line": 1,
-      "operation": "set",
-      "varName": "x",
-      "type": "number",
-      "value": 10,
-      "timestamp": "2024-08-20T13:03:48.972Z",
-      "description": "Set variable x to 10."
-    },
-    {
-      "line": 2,
-      "operation": "if",
-      "condition": "x > 5",
-      "result": true,
-      "timestamp": "2024-08-20T13:03:48.972Z",
-      "description": "Checked if x > 5."
-    },
-    {
-      "line": 3,
-      "operation": "print",
-      "isLiteral": true,
-      "varName": null,
-      "literal": "x is greater than 5",
-      "timestamp": "2024-08-20T13:03:48.972Z",
-      "description": "Printed x is greater than 5."
-    },
-    {
-      "line": 6,
-      "operation": "endif",
-      "timestamp": "2024-08-20T13:03:48.972Z",
-      "description": "End of if statement."
-    },
-    {
-      "line": 7,
-      "operation": "create_array",
-      "varName": "nums",
-      "value": [
-        1,
-        2,
-        3,
-        4,
-        5,
-        6,
-        7,
-        8,
-        9
-      ],
-      "timestamp": "2024-08-20T13:03:48.972Z",
-      "description": "Created array nums."
-    },
-    {
-      "line": 8,
-      "operation": "create_array",
-      "varName": "letters",
-      "value": [
-        "a",
-        "b",
-        "c",
-        "d",
-        "e",
-        "f",
-        "g"
-      ],
-      "timestamp": "2024-08-20T13:03:48.972Z",
-      "description": "Created array letters."
-    }
-  ]
-}
-Intermediate Representation: {
-  "program": [
-    {
-      "type": "ArrayCreation",
-      "varName": "nums",
-      "values": [
-        {
-          "type": "NumberLiteral",
-          "value": "1",
-          "line": 1
-        },
-        {
-          "type": "NumberLiteral",
-          "value": "2",
-          "line": 1
-        },
-        {
-          "type": "NumberLiteral",
-          "value": "3",
-          "line": 1
-        }
-      ]
-    }
-  ]
-}
-Final JSON: {
-  "actionFrames": [
-    {
-      "line": 1,
-      "operation": "create_array",
-      "varName": "nums",
-      "value": [
-        1,
-        2,
-        3
-      ],
-      "timestamp": "2024-08-20T13:11:45.349Z",
-      "description": "Created array nums."
-    }
-  ]
-}
-Intermediate Representation: {
-  "program": [
-    {
-      "type": "ArrayCreation",
-      "varName": "nums",
-      "values": [
-        {
-          "type": "NumberLiteral",
-          "value": "1",
-          "line": 1
-        },
-        {
-          "type": "NumberLiteral",
-          "value": "2",
-          "line": 1
-        },
-        {
-          "type": "NumberLiteral",
-          "value": "3",
-          "line": 1
-        }
-      ]
-    }
-  ]
-}
-Final JSON: {
-  "actionFrames": [
-    {
-      "line": 1,
-      "operation": "create_array",
-      "varName": "nums",
-      "value": [
-        1,
-        2,
-        3
-      ],
-      "timestamp": "2024-08-20T13:11:50.782Z",
-      "description": "Created array nums."
-=======
+    },
+    {
+      "line": 2,
+      "operation": "if",
       "condition": "i <= 3",
       "result": true,
       "timestamp": "2024-08-21T09:01:00.267Z",
@@ -17857,313 +14868,6 @@
       "operation": "loop_end",
       "timestamp": "2024-08-21T09:01:00.267Z",
       "description": "End of while loop"
->>>>>>> 591cd3a7
-    }
-  ]
-}
-Intermediate Representation: {
-  "program": [
-    {
-      "type": "LoopFromTo",
-      "loopVariable": "i",
-      "range": {
-<<<<<<< HEAD
-        "start": "0",
-        "end": "10"
-=======
-        "start": "1",
-        "end": "5"
->>>>>>> 591cd3a7
-      },
-      "body": [
-        {
-          "type": "PrintStatement",
-          "value": "i"
-        }
-      ]
-    }
-  ]
-}
-Final JSON: {
-  "actionFrames": [
-    {
-      "line": 1,
-      "operation": "set",
-      "varName": "i",
-      "type": "number",
-<<<<<<< HEAD
-      "value": 0,
-      "timestamp": "2024-08-20T13:13:27.282Z",
-      "description": "Set variable i to 0."
-=======
-      "value": 1,
-      "timestamp": "2024-08-21T09:02:56.298Z",
-      "description": "Set variable i to 1."
->>>>>>> 591cd3a7
-    },
-    {
-      "line": 1,
-      "operation": "loop_from_to",
-<<<<<<< HEAD
-      "condition": "i <= 10",
-      "timestamp": "2024-08-20T13:13:27.283Z",
-      "description": "loop from_to loop with condition i <= 10."
-    },
-    {
-      "line": 1,
-      "operation": "if",
-      "condition": "i <= 10",
-      "result": true,
-      "timestamp": "2024-08-20T13:13:27.283Z",
-      "description": "Checked if i <= 10."
-    },
-    {
-      "line": 2,
-      "operation": "print",
-      "isLiteral": false,
-      "varName": "i",
-      "literal": 0,
-      "timestamp": "2024-08-20T13:13:27.283Z",
-      "description": "Printed i."
-    },
-    {
-      "line": 1,
-      "operation": "set",
-      "varName": "i",
-      "type": "number",
-      "value": 1,
-      "timestamp": "2024-08-20T13:13:27.283Z",
-      "description": "Set variable i to 1."
-=======
-      "condition": "i <= 5",
-      "timestamp": "2024-08-21T09:02:56.298Z",
-      "description": "loop from_to loop with condition i <= 5."
->>>>>>> 591cd3a7
-    },
-    {
-      "line": 1,
-      "operation": "if",
-<<<<<<< HEAD
-      "condition": "i <= 10",
-      "result": true,
-      "timestamp": "2024-08-20T13:13:27.283Z",
-      "description": "Checked if i <= 10."
-=======
-      "condition": "i <= 5",
-      "result": true,
-      "timestamp": "2024-08-21T09:02:56.298Z",
-      "description": "Checked if i <= 5."
->>>>>>> 591cd3a7
-    },
-    {
-      "line": 2,
-      "operation": "print",
-      "isLiteral": false,
-      "varName": "i",
-      "literal": 1,
-<<<<<<< HEAD
-      "timestamp": "2024-08-20T13:13:27.283Z",
-=======
-      "timestamp": "2024-08-21T09:02:56.298Z",
->>>>>>> 591cd3a7
-      "description": "Printed i."
-    },
-    {
-      "line": 1,
-      "operation": "set",
-      "varName": "i",
-      "type": "number",
-      "value": 2,
-<<<<<<< HEAD
-      "timestamp": "2024-08-20T13:13:27.283Z",
-=======
-      "timestamp": "2024-08-21T09:02:56.300Z",
->>>>>>> 591cd3a7
-      "description": "Set variable i to 2."
-    },
-    {
-      "line": 1,
-      "operation": "if",
-<<<<<<< HEAD
-      "condition": "i <= 10",
-      "result": true,
-      "timestamp": "2024-08-20T13:13:27.283Z",
-      "description": "Checked if i <= 10."
-=======
-      "condition": "i <= 5",
-      "result": true,
-      "timestamp": "2024-08-21T09:02:56.300Z",
-      "description": "Checked if i <= 5."
->>>>>>> 591cd3a7
-    },
-    {
-      "line": 2,
-      "operation": "print",
-      "isLiteral": false,
-      "varName": "i",
-      "literal": 2,
-<<<<<<< HEAD
-      "timestamp": "2024-08-20T13:13:27.283Z",
-=======
-      "timestamp": "2024-08-21T09:02:56.300Z",
->>>>>>> 591cd3a7
-      "description": "Printed i."
-    },
-    {
-      "line": 1,
-      "operation": "set",
-      "varName": "i",
-      "type": "number",
-      "value": 3,
-<<<<<<< HEAD
-      "timestamp": "2024-08-20T13:13:27.283Z",
-=======
-      "timestamp": "2024-08-21T09:02:56.300Z",
->>>>>>> 591cd3a7
-      "description": "Set variable i to 3."
-    },
-    {
-      "line": 1,
-      "operation": "if",
-<<<<<<< HEAD
-      "condition": "i <= 10",
-      "result": true,
-      "timestamp": "2024-08-20T13:13:27.283Z",
-      "description": "Checked if i <= 10."
-=======
-      "condition": "i <= 5",
-      "result": true,
-      "timestamp": "2024-08-21T09:02:56.300Z",
-      "description": "Checked if i <= 5."
->>>>>>> 591cd3a7
-    },
-    {
-      "line": 2,
-      "operation": "print",
-      "isLiteral": false,
-      "varName": "i",
-      "literal": 3,
-<<<<<<< HEAD
-      "timestamp": "2024-08-20T13:13:27.283Z",
-=======
-      "timestamp": "2024-08-21T09:02:56.301Z",
->>>>>>> 591cd3a7
-      "description": "Printed i."
-    },
-    {
-      "line": 1,
-      "operation": "set",
-      "varName": "i",
-      "type": "number",
-      "value": 4,
-<<<<<<< HEAD
-      "timestamp": "2024-08-20T13:13:27.283Z",
-=======
-      "timestamp": "2024-08-21T09:02:56.301Z",
->>>>>>> 591cd3a7
-      "description": "Set variable i to 4."
-    },
-    {
-      "line": 1,
-      "operation": "if",
-<<<<<<< HEAD
-      "condition": "i <= 10",
-      "result": true,
-      "timestamp": "2024-08-20T13:13:27.283Z",
-      "description": "Checked if i <= 10."
-=======
-      "condition": "i <= 5",
-      "result": true,
-      "timestamp": "2024-08-21T09:02:56.301Z",
-      "description": "Checked if i <= 5."
->>>>>>> 591cd3a7
-    },
-    {
-      "line": 2,
-      "operation": "print",
-      "isLiteral": false,
-      "varName": "i",
-      "literal": 4,
-<<<<<<< HEAD
-      "timestamp": "2024-08-20T13:13:27.283Z",
-=======
-      "timestamp": "2024-08-21T09:02:56.301Z",
->>>>>>> 591cd3a7
-      "description": "Printed i."
-    },
-    {
-      "line": 1,
-      "operation": "set",
-      "varName": "i",
-      "type": "number",
-      "value": 5,
-<<<<<<< HEAD
-      "timestamp": "2024-08-20T13:13:27.283Z",
-=======
-      "timestamp": "2024-08-21T09:02:56.301Z",
->>>>>>> 591cd3a7
-      "description": "Set variable i to 5."
-    },
-    {
-      "line": 1,
-      "operation": "if",
-<<<<<<< HEAD
-      "condition": "i <= 10",
-      "result": true,
-      "timestamp": "2024-08-20T13:13:27.283Z",
-      "description": "Checked if i <= 10."
-=======
-      "condition": "i <= 5",
-      "result": true,
-      "timestamp": "2024-08-21T09:02:56.301Z",
-      "description": "Checked if i <= 5."
->>>>>>> 591cd3a7
-    },
-    {
-      "line": 2,
-      "operation": "print",
-      "isLiteral": false,
-      "varName": "i",
-      "literal": 5,
-<<<<<<< HEAD
-      "timestamp": "2024-08-20T13:13:27.283Z",
-=======
-      "timestamp": "2024-08-21T09:02:56.301Z",
->>>>>>> 591cd3a7
-      "description": "Printed i."
-    },
-    {
-      "line": 1,
-      "operation": "set",
-      "varName": "i",
-      "type": "number",
-      "value": 6,
-<<<<<<< HEAD
-      "timestamp": "2024-08-20T13:13:27.283Z",
-=======
-      "timestamp": "2024-08-21T09:02:56.301Z",
->>>>>>> 591cd3a7
-      "description": "Set variable i to 6."
-    },
-    {
-      "line": 1,
-      "operation": "if",
-<<<<<<< HEAD
-      "condition": "i <= 10",
-      "result": true,
-      "timestamp": "2024-08-20T13:13:27.284Z",
-      "description": "Checked if i <= 10."
-=======
-      "condition": "i <= 5",
-      "result": false,
-      "timestamp": "2024-08-21T09:02:56.301Z",
-      "description": "Checked if i <= 5."
-    },
-    {
-      "line": 3,
-      "operation": "loop_end",
-      "timestamp": "2024-08-21T09:02:56.301Z",
-      "description": "End of loop from_to loop"
     }
   ]
 }
@@ -18193,6 +14897,188 @@
       "varName": "i",
       "type": "number",
       "value": 1,
+      "timestamp": "2024-08-21T09:02:56.298Z",
+      "description": "Set variable i to 1."
+    },
+    {
+      "line": 1,
+      "operation": "loop_from_to",
+      "condition": "i <= 5",
+      "timestamp": "2024-08-21T09:02:56.298Z",
+      "description": "loop from_to loop with condition i <= 5."
+    },
+    {
+      "line": 1,
+      "operation": "if",
+      "condition": "i <= 5",
+      "result": true,
+      "timestamp": "2024-08-21T09:02:56.298Z",
+      "description": "Checked if i <= 5."
+    },
+    {
+      "line": 2,
+      "operation": "print",
+      "isLiteral": false,
+      "varName": "i",
+      "literal": 1,
+      "timestamp": "2024-08-21T09:02:56.298Z",
+      "description": "Printed i."
+    },
+    {
+      "line": 1,
+      "operation": "set",
+      "varName": "i",
+      "type": "number",
+      "value": 2,
+      "timestamp": "2024-08-21T09:02:56.300Z",
+      "description": "Set variable i to 2."
+    },
+    {
+      "line": 1,
+      "operation": "if",
+      "condition": "i <= 5",
+      "result": true,
+      "timestamp": "2024-08-21T09:02:56.300Z",
+      "description": "Checked if i <= 5."
+    },
+    {
+      "line": 2,
+      "operation": "print",
+      "isLiteral": false,
+      "varName": "i",
+      "literal": 2,
+      "timestamp": "2024-08-21T09:02:56.300Z",
+      "description": "Printed i."
+    },
+    {
+      "line": 1,
+      "operation": "set",
+      "varName": "i",
+      "type": "number",
+      "value": 3,
+      "timestamp": "2024-08-21T09:02:56.300Z",
+      "description": "Set variable i to 3."
+    },
+    {
+      "line": 1,
+      "operation": "if",
+      "condition": "i <= 5",
+      "result": true,
+      "timestamp": "2024-08-21T09:02:56.300Z",
+      "description": "Checked if i <= 5."
+    },
+    {
+      "line": 2,
+      "operation": "print",
+      "isLiteral": false,
+      "varName": "i",
+      "literal": 3,
+      "timestamp": "2024-08-21T09:02:56.301Z",
+      "description": "Printed i."
+    },
+    {
+      "line": 1,
+      "operation": "set",
+      "varName": "i",
+      "type": "number",
+      "value": 4,
+      "timestamp": "2024-08-21T09:02:56.301Z",
+      "description": "Set variable i to 4."
+    },
+    {
+      "line": 1,
+      "operation": "if",
+      "condition": "i <= 5",
+      "result": true,
+      "timestamp": "2024-08-21T09:02:56.301Z",
+      "description": "Checked if i <= 5."
+    },
+    {
+      "line": 2,
+      "operation": "print",
+      "isLiteral": false,
+      "varName": "i",
+      "literal": 4,
+      "timestamp": "2024-08-21T09:02:56.301Z",
+      "description": "Printed i."
+    },
+    {
+      "line": 1,
+      "operation": "set",
+      "varName": "i",
+      "type": "number",
+      "value": 5,
+      "timestamp": "2024-08-21T09:02:56.301Z",
+      "description": "Set variable i to 5."
+    },
+    {
+      "line": 1,
+      "operation": "if",
+      "condition": "i <= 5",
+      "result": true,
+      "timestamp": "2024-08-21T09:02:56.301Z",
+      "description": "Checked if i <= 5."
+    },
+    {
+      "line": 2,
+      "operation": "print",
+      "isLiteral": false,
+      "varName": "i",
+      "literal": 5,
+      "timestamp": "2024-08-21T09:02:56.301Z",
+      "description": "Printed i."
+    },
+    {
+      "line": 1,
+      "operation": "set",
+      "varName": "i",
+      "type": "number",
+      "value": 6,
+      "timestamp": "2024-08-21T09:02:56.301Z",
+      "description": "Set variable i to 6."
+    },
+    {
+      "line": 1,
+      "operation": "if",
+      "condition": "i <= 5",
+      "result": false,
+      "timestamp": "2024-08-21T09:02:56.301Z",
+      "description": "Checked if i <= 5."
+    },
+    {
+      "line": 3,
+      "operation": "loop_end",
+      "timestamp": "2024-08-21T09:02:56.301Z",
+      "description": "End of loop from_to loop"
+    }
+  ]
+}
+Intermediate Representation: {
+  "program": [
+    {
+      "type": "LoopFromTo",
+      "loopVariable": "i",
+      "range": {
+        "start": "1",
+        "end": "5"
+      },
+      "body": [
+        {
+          "type": "PrintStatement",
+          "value": "i"
+        }
+      ]
+    }
+  ]
+}
+Final JSON: {
+  "actionFrames": [
+    {
+      "line": 1,
+      "operation": "set",
+      "varName": "i",
+      "type": "number",
+      "value": 1,
       "timestamp": "2024-08-21T09:03:32.089Z",
       "description": "Set variable i to 1."
     },
@@ -18210,20 +15096,14 @@
       "result": true,
       "timestamp": "2024-08-21T09:03:32.089Z",
       "description": "Checked if i <= 5."
->>>>>>> 591cd3a7
-    },
-    {
-      "line": 2,
-      "operation": "print",
-      "isLiteral": false,
-      "varName": "i",
-<<<<<<< HEAD
-      "literal": 6,
-      "timestamp": "2024-08-20T13:13:27.284Z",
-=======
+    },
+    {
+      "line": 2,
+      "operation": "print",
+      "isLiteral": false,
+      "varName": "i",
       "literal": 1,
       "timestamp": "2024-08-21T09:03:32.089Z",
->>>>>>> 591cd3a7
       "description": "Printed i."
     },
     {
@@ -18231,43 +15111,25 @@
       "operation": "set",
       "varName": "i",
       "type": "number",
-<<<<<<< HEAD
-      "value": 7,
-      "timestamp": "2024-08-20T13:13:27.284Z",
-      "description": "Set variable i to 7."
-=======
       "value": 2,
       "timestamp": "2024-08-21T09:03:32.089Z",
       "description": "Set variable i to 2."
->>>>>>> 591cd3a7
-    },
-    {
-      "line": 1,
-      "operation": "if",
-<<<<<<< HEAD
-      "condition": "i <= 10",
-      "result": true,
-      "timestamp": "2024-08-20T13:13:27.284Z",
-      "description": "Checked if i <= 10."
-=======
+    },
+    {
+      "line": 1,
+      "operation": "if",
       "condition": "i <= 5",
       "result": true,
       "timestamp": "2024-08-21T09:03:32.089Z",
       "description": "Checked if i <= 5."
->>>>>>> 591cd3a7
-    },
-    {
-      "line": 2,
-      "operation": "print",
-      "isLiteral": false,
-      "varName": "i",
-<<<<<<< HEAD
-      "literal": 7,
-      "timestamp": "2024-08-20T13:13:27.284Z",
-=======
+    },
+    {
+      "line": 2,
+      "operation": "print",
+      "isLiteral": false,
+      "varName": "i",
       "literal": 2,
       "timestamp": "2024-08-21T09:03:32.089Z",
->>>>>>> 591cd3a7
       "description": "Printed i."
     },
     {
@@ -18275,43 +15137,25 @@
       "operation": "set",
       "varName": "i",
       "type": "number",
-<<<<<<< HEAD
-      "value": 8,
-      "timestamp": "2024-08-20T13:13:27.284Z",
-      "description": "Set variable i to 8."
-=======
       "value": 3,
       "timestamp": "2024-08-21T09:03:32.089Z",
       "description": "Set variable i to 3."
->>>>>>> 591cd3a7
-    },
-    {
-      "line": 1,
-      "operation": "if",
-<<<<<<< HEAD
-      "condition": "i <= 10",
-      "result": true,
-      "timestamp": "2024-08-20T13:13:27.284Z",
-      "description": "Checked if i <= 10."
-=======
+    },
+    {
+      "line": 1,
+      "operation": "if",
       "condition": "i <= 5",
       "result": true,
       "timestamp": "2024-08-21T09:03:32.089Z",
       "description": "Checked if i <= 5."
->>>>>>> 591cd3a7
-    },
-    {
-      "line": 2,
-      "operation": "print",
-      "isLiteral": false,
-      "varName": "i",
-<<<<<<< HEAD
-      "literal": 8,
-      "timestamp": "2024-08-20T13:13:27.284Z",
-=======
+    },
+    {
+      "line": 2,
+      "operation": "print",
+      "isLiteral": false,
+      "varName": "i",
       "literal": 3,
       "timestamp": "2024-08-21T09:03:32.089Z",
->>>>>>> 591cd3a7
       "description": "Printed i."
     },
     {
@@ -18319,43 +15163,25 @@
       "operation": "set",
       "varName": "i",
       "type": "number",
-<<<<<<< HEAD
-      "value": 9,
-      "timestamp": "2024-08-20T13:13:27.284Z",
-      "description": "Set variable i to 9."
-=======
       "value": 4,
       "timestamp": "2024-08-21T09:03:32.089Z",
       "description": "Set variable i to 4."
->>>>>>> 591cd3a7
-    },
-    {
-      "line": 1,
-      "operation": "if",
-<<<<<<< HEAD
-      "condition": "i <= 10",
-      "result": true,
-      "timestamp": "2024-08-20T13:13:27.284Z",
-      "description": "Checked if i <= 10."
-=======
+    },
+    {
+      "line": 1,
+      "operation": "if",
       "condition": "i <= 5",
       "result": true,
       "timestamp": "2024-08-21T09:03:32.089Z",
       "description": "Checked if i <= 5."
->>>>>>> 591cd3a7
-    },
-    {
-      "line": 2,
-      "operation": "print",
-      "isLiteral": false,
-      "varName": "i",
-<<<<<<< HEAD
-      "literal": 9,
-      "timestamp": "2024-08-20T13:13:27.284Z",
-=======
+    },
+    {
+      "line": 2,
+      "operation": "print",
+      "isLiteral": false,
+      "varName": "i",
       "literal": 4,
       "timestamp": "2024-08-21T09:03:32.089Z",
->>>>>>> 591cd3a7
       "description": "Printed i."
     },
     {
@@ -18363,43 +15189,25 @@
       "operation": "set",
       "varName": "i",
       "type": "number",
-<<<<<<< HEAD
-      "value": 10,
-      "timestamp": "2024-08-20T13:13:27.284Z",
-      "description": "Set variable i to 10."
-=======
       "value": 5,
       "timestamp": "2024-08-21T09:03:32.089Z",
       "description": "Set variable i to 5."
->>>>>>> 591cd3a7
-    },
-    {
-      "line": 1,
-      "operation": "if",
-<<<<<<< HEAD
-      "condition": "i <= 10",
-      "result": true,
-      "timestamp": "2024-08-20T13:13:27.284Z",
-      "description": "Checked if i <= 10."
-=======
+    },
+    {
+      "line": 1,
+      "operation": "if",
       "condition": "i <= 5",
       "result": true,
       "timestamp": "2024-08-21T09:03:32.090Z",
       "description": "Checked if i <= 5."
->>>>>>> 591cd3a7
-    },
-    {
-      "line": 2,
-      "operation": "print",
-      "isLiteral": false,
-      "varName": "i",
-<<<<<<< HEAD
-      "literal": 10,
-      "timestamp": "2024-08-20T13:13:27.284Z",
-=======
+    },
+    {
+      "line": 2,
+      "operation": "print",
+      "isLiteral": false,
+      "varName": "i",
       "literal": 5,
       "timestamp": "2024-08-21T09:03:32.090Z",
->>>>>>> 591cd3a7
       "description": "Printed i."
     },
     {
@@ -18407,340 +15215,23 @@
       "operation": "set",
       "varName": "i",
       "type": "number",
-<<<<<<< HEAD
-      "value": 11,
-      "timestamp": "2024-08-20T13:13:27.284Z",
-      "description": "Set variable i to 11."
-=======
       "value": 6,
       "timestamp": "2024-08-21T09:03:32.090Z",
       "description": "Set variable i to 6."
->>>>>>> 591cd3a7
-    },
-    {
-      "line": 1,
-      "operation": "if",
-<<<<<<< HEAD
-      "condition": "i <= 10",
-      "result": false,
-      "timestamp": "2024-08-20T13:13:27.284Z",
-      "description": "Checked if i <= 10."
-=======
+    },
+    {
+      "line": 1,
+      "operation": "if",
       "condition": "i <= 5",
       "result": false,
       "timestamp": "2024-08-21T09:03:32.090Z",
       "description": "Checked if i <= 5."
->>>>>>> 591cd3a7
     },
     {
       "line": 3,
       "operation": "loop_end",
-<<<<<<< HEAD
-      "timestamp": "2024-08-20T13:13:27.284Z",
-      "description": "End of loop from_to loop"
-    }
-  ]
-}
-Intermediate Representation: {
-  "program": [
-    {
-      "type": "ArrayCreation",
-      "varName": "nums",
-      "values": [
-        {
-          "type": "NumberLiteral",
-          "value": "1",
-          "line": 1
-        },
-        {
-          "type": "NumberLiteral",
-          "value": "2",
-          "line": 1
-        },
-        {
-          "type": "NumberLiteral",
-          "value": "3",
-          "line": 1
-        },
-        {
-          "type": "NumberLiteral",
-          "value": "4",
-          "line": 1
-        }
-      ]
-    },
-    {
-      "type": "ArrayInsertion",
-      "varName": "nums",
-      "value": {
-        "type": "NumberLiteral",
-        "value": "5",
-        "line": 2
-      },
-      "position": "4"
-    }
-  ]
-}
-Final JSON: {
-  "actionFrames": [
-    {
-      "line": 1,
-      "operation": "create_array",
-      "varName": "nums",
-      "value": [
-        1,
-        2,
-        3,
-        4
-      ],
-      "timestamp": "2024-08-20T13:14:36.123Z",
-      "description": "Created array nums."
-    },
-    {
-      "line": 2,
-      "operation": "add",
-      "varName": "nums",
-      "value": 5,
-      "position": 4,
-      "timestamp": "2024-08-20T13:14:36.123Z",
-      "description": "Added 5 to array nums at position 4."
-    }
-  ]
-}
-Intermediate Representation: {
-  "program": [
-    {
-      "type": "ArrayCreation",
-      "varName": "nums",
-      "values": [
-        {
-          "type": "NumberLiteral",
-          "value": "1",
-          "line": 1
-        },
-        {
-          "type": "NumberLiteral",
-          "value": "2",
-          "line": 1
-        },
-        {
-          "type": "NumberLiteral",
-          "value": "3",
-          "line": 1
-        },
-        {
-          "type": "NumberLiteral",
-          "value": "4",
-          "line": 1
-        }
-      ]
-    },
-    {
-      "type": "ArrayInsertion",
-      "varName": "nums",
-      "value": {
-        "type": "NumberLiteral",
-        "value": "5",
-        "line": 2
-      },
-      "position": "4"
-    }
-  ]
-}
-Final JSON: {
-  "actionFrames": [
-    {
-      "line": 1,
-      "operation": "create_array",
-      "varName": "nums",
-      "value": [
-        1,
-        2,
-        3,
-        4
-      ],
-      "timestamp": "2024-08-20T13:15:25.049Z",
-      "description": "Created array nums."
-    },
-    {
-      "line": 2,
-      "operation": "add",
-      "varName": "nums",
-      "value": 5,
-      "position": 4,
-      "timestamp": "2024-08-20T13:15:25.049Z",
-      "description": "Added 5 to array nums at position 4."
-    }
-  ]
-}
-Intermediate Representation: {
-  "program": [
-    {
-      "type": "ArrayCreation",
-      "varName": "nums",
-      "values": [
-        {
-          "type": "NumberLiteral",
-          "value": "1",
-          "line": 1
-        },
-        {
-          "type": "NumberLiteral",
-          "value": "2",
-          "line": 1
-        },
-        {
-          "type": "NumberLiteral",
-          "value": "3",
-          "line": 1
-        },
-        {
-          "type": "NumberLiteral",
-          "value": "4",
-          "line": 1
-        }
-      ]
-    }
-  ]
-}
-Final JSON: {
-  "actionFrames": [
-    {
-      "line": 1,
-      "operation": "create_array",
-      "varName": "nums",
-      "value": [
-        1,
-        2,
-        3,
-        4
-      ],
-      "timestamp": "2024-08-20T13:21:36.795Z",
-      "description": "Created array nums."
-    }
-  ]
-}
-Intermediate Representation: {
-  "program": [
-    {
-      "type": "ArrayCreation",
-      "varName": "nums",
-      "values": [
-        {
-          "type": "NumberLiteral",
-          "value": "1",
-          "line": 1
-        },
-        {
-          "type": "NumberLiteral",
-          "value": "2",
-          "line": 1
-        },
-        {
-          "type": "NumberLiteral",
-          "value": "3",
-          "line": 1
-        },
-        {
-          "type": "NumberLiteral",
-          "value": "4",
-          "line": 1
-        }
-      ]
-    },
-    {
-      "type": "ArrayInsertion",
-      "varName": "nums",
-      "value": {
-        "type": "NumberLiteral",
-        "value": "5",
-        "line": 2
-      },
-      "position": "4"
-    }
-  ]
-}
-Final JSON: {
-  "actionFrames": [
-    {
-      "line": 1,
-      "operation": "create_array",
-      "varName": "nums",
-      "value": [
-        1,
-        2,
-        3,
-        4
-      ],
-      "timestamp": "2024-08-20T13:22:35.845Z",
-      "description": "Created array nums."
-    },
-    {
-      "line": 2,
-      "operation": "add",
-      "varName": "nums",
-      "value": 5,
-      "position": 4,
-      "timestamp": "2024-08-20T13:22:35.845Z",
-      "description": "Added 5 to array nums at position 4."
-    }
-  ]
-}
-Intermediate Representation: {
-  "program": [
-    {
-      "type": "VariableDeclaration",
-      "name": "x",
-      "value": {
-        "type": "NumberLiteral",
-        "value": "10",
-        "line": 1
-      }
-    }
-  ]
-}
-Final JSON: {
-  "actionFrames": [
-    {
-      "line": 1,
-      "operation": "set",
-      "varName": "x",
-      "type": "number",
-      "value": 10,
-      "timestamp": "2024-08-21T09:41:15.391Z",
-      "description": "Set variable x to 10."
-    }
-  ]
-}
-Intermediate Representation: {
-  "program": [
-    {
-      "type": "VariableDeclaration",
-      "name": "x",
-      "value": {
-        "type": "NumberLiteral",
-        "value": "10",
-        "line": 1
-      }
-    }
-  ]
-}
-Final JSON: {
-  "actionFrames": [
-    {
-      "line": 1,
-      "operation": "set",
-      "varName": "x",
-      "type": "number",
-      "value": 10,
-      "timestamp": "2024-08-21T10:01:10.203Z",
-      "description": "Set variable x to 10."
-    }
-  ]
-=======
       "timestamp": "2024-08-21T09:03:32.090Z",
       "description": "End of loop from_to loop"
     }
   ]
->>>>>>> 591cd3a7
 }