--- conflicted
+++ resolved
@@ -7,8 +7,6 @@
 }
 
 describe("PseudocodeProcessor", () => {
-<<<<<<< HEAD
-=======
     it("should process a function declaration pseudocode and convert it to the final JSON format", () => {
         const pseudocode = `
         DEFINE add_numbers WITH PARAMETERS (a, b)
@@ -58,7 +56,6 @@
         expect(result).to.deep.equal(expectedJson);
     });
 
->>>>>>> 09c04efa
     it("should process a 'LOOP UNTIL' statement with a conditional update inside correctly", () => {
         const pseudocode = `
             SET x TO 1
