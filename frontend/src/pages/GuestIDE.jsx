import {
  AlertDialog,
  AlertDialogBody,
  AlertDialogContent,
  AlertDialogFooter,
  AlertDialogHeader,
  AlertDialogOverlay,
  Box,
  Button,
  Grid,
  GridItem,
  Heading,
  HStack,
  IconButton,
  Modal,
  ModalBody,
  ModalCloseButton,
  ModalContent,
  ModalFooter,
  ModalHeader,
  ModalOverlay,
  Text,
  useBreakpointValue,
  useDisclosure,
  Popover,
  PopoverTrigger,
  PopoverContent,
  PopoverArrow,
  PopoverBody,
  useToast,
} from "@chakra-ui/react";
import React, { useRef, useState, useEffect } from "react";
import CodeEditorView from "../components/CodeEditorView";
import OutputView from "../components/OutputView";
import { FaPlay } from "react-icons/fa";
import { IoClose } from "react-icons/io5";
import { InfoIcon } from "@chakra-ui/icons";
import MainVisualisationWindow from "../components/MainVisualisationWindow";
import axios from "axios";
import RunControls from "../components/RunControls";
import DocumentationComponent from "../components/DocumentationComponent";
import IDEComponent from "../components/IDEComponent";

function GuestIDE() {
  const [value, setValue] = useState("");
  const { isOpen, onOpen, onClose } = useDisclosure();
  const btnRef = React.useRef(null);
  const editorRef = useRef();
  const [output, setOutput] = useState([]);
  const [isRunLoading, setIsRunLoading] = useState(false);
  const [isClearDialogOpen, setIsClearDialogOpen] = useState(false);
  const [isClearLoading, setIsClearLoading] = useState(false);
  const [isClearOutputLoading, setIsClearOutputLoading] = useState(false);
  const cancelClearRef = useRef();
  const [speedState, setSpeedState] = useState(2);
  const [movementsState, setMovementsState] = useState([]);
  const [highlightState, setHighlightState] = useState();
  const [indexState, setIndexState] = useState(-1);
  const [pauseState, setPauseState] = useState(false);
  const [savedIndexState, setSavedIndexState] = useState(-1);
  const [bufferState, setBufferState] = useState(false);
  const [key, setKey] = useState(0);
  const [killState, setKillState] = useState(-2);
  const toast = useToast();
  const [isError, setIsError] = useState(false);
  const [errorData, setErrorData] = useState({
    error: "",
    message: "",
    errorLine: 0,
  });

  let savedIndex = -1;

  const pauseAnimation = () => {
    setPauseState(!pauseState);
  };

  const findError = (e) => {
    let errorLine = 0;
    try {
      errorLine = parseInt(e.error.split("line ")[1].split(",")[0]);
    } catch (error) {
      errorLine = 0;
    }

    const newErrorData = {
      error: e.error,
      message: e.message,
      errorLine: errorLine,
    };
    setErrorData(newErrorData);
    console.log(newErrorData);

    setOutput((prev) => [
      ...prev,
      `colourRed__ERROR: ${newErrorData.message}. ${newErrorData.error}`,
    ]);

    toast({
      title: `${newErrorData.message}`,
      description: `${newErrorData.error}`,
      status: "error",
      duration: 3000,
      isClosable: true,
    });
  };

  const runCode = async () => {
    setIsRunLoading(true); // To show loading state on the button
    let code = value; // Get code from the editor
    try {
      let response = await axios.post(
        "http://localhost:8000/api/pseudocode/run",
        { code }
      );
      console.log(response.data.result);
      let actionFrames = response.data.result.actionFrames;
      setIsError(false); // Reset error state
      setKillState(actionFrames.length);
      //setOutput(response.data.result); // Assuming the response has the execution result
      setMovementsState(actionFrames);
      setOutput((prev) => [...prev, `colourYellow__RUN STARTING.`]);
      setIndexState(0);
      setHighlightState(true);
    } catch (error) {
      console.error("Failed to run code:", error);
      setIsError(true); // Handle error state
      findError(error.response.data);
    }
    setIsRunLoading(false);
  };

//   const runCode = async () => {
//     setIsRunLoading(true); // To show loading state on the button
//     let code = value; // Get code from the editor
//     //setMovementsState(actionFrames);
//     // setIndexState(0);
//     // setHighlightState(true);
//     setMovementsState([
//       {
//       line: 7,
//       operation: "create_array",
//       dataStructure: "array",
//       value: [1, 2, 3, 4, 5, 6, 7, 8, 9],
//       length: 9,
//       id: "abcd",
//       type: "int",
//       varName: "nums",
//       timestamp: "2024-07-09T12:01:00Z",
//       description:
//         "Created an array named nums with initial values [1, 2, 3, 4].",
//       },
//       {
//         "line": 19,
//         "operation": "get",
//         "setName": "fetchedVar2", 
//         "varName": "nums",
//         "type": "number",  
//         "index": 2,  
//         "timestamp": "2024-07-09T12:01:00Z",  
//         "description": "Set variable fetchedVar to nums[2]."
//       },
//       {
//         "line": 19,
//         "operation": "setArr",
//         "varName": "nums",
//         "index": 2,  
//         "setValue" : 25,
//         "timestamp": "2024-07-09T12:01:00Z",  
//         "description": "Set nums[2] to 25."
//       },
//       {
//         line: 11,
//         operation: "add",
//         dataStructure: "array",
//         value: 99,
//         varName: "nums",
//         position: 2,
//         timestamp: "2024-07-09T12:02:00Z",
//         description: "Inserted value 5 at position 4 in array nums.",
//       },
//       {
//         line: 9,
//         operation: "remove",
//         dataStructure: "array",
//         id: "abcd",
//         varName: "nums",
//         positionToRemove: 2,
//         description: "Removed value at position 2 in array nums",
//       },
//       {
//         line: 14,
//         operation: "swap",
//         dataStructure: "array",
//         firstPosition: 2,
//         secondPosition: 6,
//         varName: "nums",
//         description: "Swapped values in position 1 and 3 in array nums.",
//       },

//     ])
//     setIndexState(0);
//     setIsRunLoading(false);
//   };

  const stopCode = () => {
    let startTime;
    setPauseState(true);
    const timeoutSetKey = setTimeout(() => {
      console.log(`Time elapsed: ${(Date.now() - startTime) / 1000} seconds`);
      console.log("THIS IS THE SPEED STATE WHEN KILL: "+speedState)
      setIndexState(-1);
      setHighlightState(false);
      setKey((prevKey) => prevKey + 1);
      setPauseState(false);
<<<<<<< HEAD
      setOutput((prev) => [...prev, `colourYellow__PREVIOUS RUN TERMINATED OR COMPLETED. NEXT RUN OUTPUT WILL APPEAR BELOW.`]);
    }, speedState*1000 + 1000);
    startTime = Date.now(); // Start the timer
=======
      setOutput((prev) => [
        ...prev,
        `colourYellow__PREVIOUS RUN TERMINATED OR COMPLETED. NEXT RUN OUTPUT WILL APPEAR BELOW.`,
      ]);
    }, speedState + 2000);
>>>>>>> 21722ee3
    return () => timeoutSetKey;
  };

  return (
    <Box>
      <Box display="flex" justifyContent="center">
        <RunControls
          isClearLoading={isClearLoading}
          isRunLoading={isRunLoading}
          runCode={runCode}
          stopCode={stopCode}
          value={value}
          pauseAnimation={pauseAnimation}
          pauseState={pauseState}
          setPauseState={setPauseState}
          speedState={speedState}
          setSpeedState={setSpeedState}
          killState={killState}
          indexState={indexState}
          setOutput={setOutput}
        />
      </Box>

      <IDEComponent
        value={value}
        setValue={setValue}
        output={output}
        setOutput={setOutput}
        speedState={speedState}
        movementsState={movementsState}
        highlightState={highlightState}
        setHighlightState={setHighlightState}
        indexState={indexState}
        setIndexState={setIndexState}
        pauseState={pauseState}
        setPauseState={setPauseState}
        bufferState={bufferState}
        keyValue={key}
        isClearLoading={isClearLoading}
        isClearOutputLoading={isClearOutputLoading}
        setIsClearOutputLoading={setIsClearOutputLoading}
        setIsClearLoading={setIsClearLoading}
        isError={isError}
      />
    </Box>
  );
}

export default GuestIDE;<|MERGE_RESOLUTION|>--- conflicted
+++ resolved
@@ -130,79 +130,6 @@
     setIsRunLoading(false);
   };
 
-//   const runCode = async () => {
-//     setIsRunLoading(true); // To show loading state on the button
-//     let code = value; // Get code from the editor
-//     //setMovementsState(actionFrames);
-//     // setIndexState(0);
-//     // setHighlightState(true);
-//     setMovementsState([
-//       {
-//       line: 7,
-//       operation: "create_array",
-//       dataStructure: "array",
-//       value: [1, 2, 3, 4, 5, 6, 7, 8, 9],
-//       length: 9,
-//       id: "abcd",
-//       type: "int",
-//       varName: "nums",
-//       timestamp: "2024-07-09T12:01:00Z",
-//       description:
-//         "Created an array named nums with initial values [1, 2, 3, 4].",
-//       },
-//       {
-//         "line": 19,
-//         "operation": "get",
-//         "setName": "fetchedVar2", 
-//         "varName": "nums",
-//         "type": "number",  
-//         "index": 2,  
-//         "timestamp": "2024-07-09T12:01:00Z",  
-//         "description": "Set variable fetchedVar to nums[2]."
-//       },
-//       {
-//         "line": 19,
-//         "operation": "setArr",
-//         "varName": "nums",
-//         "index": 2,  
-//         "setValue" : 25,
-//         "timestamp": "2024-07-09T12:01:00Z",  
-//         "description": "Set nums[2] to 25."
-//       },
-//       {
-//         line: 11,
-//         operation: "add",
-//         dataStructure: "array",
-//         value: 99,
-//         varName: "nums",
-//         position: 2,
-//         timestamp: "2024-07-09T12:02:00Z",
-//         description: "Inserted value 5 at position 4 in array nums.",
-//       },
-//       {
-//         line: 9,
-//         operation: "remove",
-//         dataStructure: "array",
-//         id: "abcd",
-//         varName: "nums",
-//         positionToRemove: 2,
-//         description: "Removed value at position 2 in array nums",
-//       },
-//       {
-//         line: 14,
-//         operation: "swap",
-//         dataStructure: "array",
-//         firstPosition: 2,
-//         secondPosition: 6,
-//         varName: "nums",
-//         description: "Swapped values in position 1 and 3 in array nums.",
-//       },
-
-//     ])
-//     setIndexState(0);
-//     setIsRunLoading(false);
-//   };
-
   const stopCode = () => {
     let startTime;
     setPauseState(true);
@@ -213,17 +140,11 @@
       setHighlightState(false);
       setKey((prevKey) => prevKey + 1);
       setPauseState(false);
-<<<<<<< HEAD
-      setOutput((prev) => [...prev, `colourYellow__PREVIOUS RUN TERMINATED OR COMPLETED. NEXT RUN OUTPUT WILL APPEAR BELOW.`]);
-    }, speedState*1000 + 1000);
-    startTime = Date.now(); // Start the timer
-=======
       setOutput((prev) => [
         ...prev,
         `colourYellow__PREVIOUS RUN TERMINATED OR COMPLETED. NEXT RUN OUTPUT WILL APPEAR BELOW.`,
       ]);
     }, speedState + 2000);
->>>>>>> 21722ee3
     return () => timeoutSetKey;
   };
 
