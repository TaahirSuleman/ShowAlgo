import React, { useEffect, useRef } from "react";
import { motion } from "framer-motion";
import "../styles/App.css";

function ArrayBlockComponent({
  keyProp,
  id,
  passedValue,
  movements,
  locations,
  speedState,
  updateLocations,
  indexState,
  inserted,
  removed,
  swapped,
  changed,
  setSwappedState,
  got,
}) {
  // Define the ref for the block
  const arrBlockRef = useRef(null);

  // Use useEffect to trigger scrolling when an animation is about to start
  useEffect(() => {
    if (inserted || removed || changed || got) {
      arrBlockRef.current?.scrollIntoView({
        behavior: "smooth",
        block: "center",
        inline: "center",
      });
    }
  }, [inserted, removed, changed, swapped, got, keyProp]);

  if (inserted) {
    return (
      <motion.div
        className="square"
        ref={arrBlockRef}
        animate={{
          backgroundColor: [
            "#1A365D",
            "hsl(120, 100, 25)",
            "hsl(120, 100, 25)",
            "#1A365D",
          ],
        }}
        transition={{
          type: "tween",
          times: [0, 0.33, 0.66, 1],
          duration: speedState * 0.66,
        }}
        layout
      >
        <p style={{ margin: "10px" }}>{passedValue}</p>
      </motion.div>
    );
  } else if (removed) {
    return (
      <motion.div
        className="square"
        ref={arrBlockRef}
        transition={{
          type: "tween",
          times: [0, 0.33, 0.66, 1],
          duration: speedState * 0.66,
        }}
        animate={{
          backgroundColor: [
            "#1A365D",
            "hsl(0, 100, 50)",
            "hsl(0, 100, 50)",
            "#1A365D",
          ],
        }}
        layout
      >
        <p style={{ margin: "10px" }}>{passedValue}</p>
      </motion.div>
    );
  } else if (changed) {
    return (
      <motion.div
        className="square"
        ref={arrBlockRef}
        transition={{
          type: "tween",
          times: [0, 0.33, 0.66, 1],
<<<<<<< HEAD
          duration: speedState*0.5,
=======
          duration: speedState * 0.5,
>>>>>>> 09e42390
        }}
        animate={{
          backgroundColor: [
            "#1A365D",
            "#f7e400",
            "#f7e400",
            "#1A365D",
          ],
          color: [
            "hsl(0, 0, 100)",
            "hsl(0, 0, 0)",
            "hsl(0, 0, 0)",
            "hsl(0, 0, 100)",
          ],
          scale: [1, 1.25, 1.25, 1],
        }}
        layout
      >
        <p style={{ margin: "10px" }}>{passedValue}</p>
      </motion.div>
    );
  } else if (got) {
    return (
      <motion.div
        ref={arrBlockRef}
        className="square"
        transition={{
          type: "tween",
          times: [0, 0.33, 0.66, 1],
          duration: speedState * 0.66,
        }}
        animate={{
          backgroundColor: [
            "#1A365D",
            "hsl(120, 100, 75)",
            "hsl(120, 100, 75)",
            "#1A365D",
          ],
          color: [
            "hsl(0, 0, 100)",
            "hsl(0, 0, 0)",
            "hsl(0, 0, 0)",
            "hsl(0, 0, 100)",
          ],
          scale: [1, 1.25, 1.25, 1],
        }}
        layout
      >
        <p style={{ margin: "10px" }}>{passedValue}</p>
      </motion.div>
    );
  } else if (swapped[0] === keyProp || swapped[1] === keyProp) {
    console.log("SWAP SUCCESS at values" + passedValue);
    return (
      <motion.div
        className="square"
        ref={arrBlockRef}
        layout
        transition={{ duration: speedState * 0.66 }}
        animate={{
          backgroundColor: [
            "#1A365D",
            "hsl(0, 100, 50)",
            "hsl(0, 100, 50)",
            "#1A365D",
          ],
          scale: [1, 1.5, 1.5, 1],
        }}
      >
        <p style={{ margin: "10px" }}>{passedValue}</p>
      </motion.div>
    );
  } else {
    return (
      <motion.div
        className="square"
        ref={arrBlockRef}
        transition={{ duration: speedState * 0.25 }}
        layout
      >
        <p style={{ margin: "10px" }}>{passedValue}</p>
      </motion.div>
    );
  }
}

export default ArrayBlockComponent;<|MERGE_RESOLUTION|>--- conflicted
+++ resolved
@@ -86,11 +86,7 @@
         transition={{
           type: "tween",
           times: [0, 0.33, 0.66, 1],
-<<<<<<< HEAD
-          duration: speedState*0.5,
-=======
           duration: speedState * 0.5,
->>>>>>> 09e42390
         }}
         animate={{
           backgroundColor: [
